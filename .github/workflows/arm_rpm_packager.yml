--- conflicted
+++ resolved
@@ -70,10 +70,6 @@
           
           echo "%files" >> packaging/rpm/SPECS/aggkit.spec
           echo "/usr/bin/aggkit" >> packaging/rpm/SPECS/aggkit.spec
-<<<<<<< HEAD
-
-=======
->>>>>>> 777d3b24
 
       - name: Construct rpm package
         run: |
