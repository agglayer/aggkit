
name: Test E2E (single chain)
on: 
    push:
      branches:
        - '**'
    workflow_dispatch: {}

jobs:
  build-aggkit-image:
    uses: ./.github/workflows/build-aggkit-image.yml
    with:
      go-version: 1.23.x
      docker-image-name: aggkit
  
  test-e2e:
    needs: build-aggkit-image
    runs-on: amd-runner-2204
    timeout-minutes: 30
    strategy:
      fail-fast: false
      matrix:
        e2e-group:
          - fork12-pessimistic
    steps:
    - name: Checkout code
      uses: actions/checkout@v4
      
    - name: Checkout kurtosis-cdk
      uses: actions/checkout@v4
      with:
        repository: 0xPolygon/kurtosis-cdk
        path: kurtosis-cdk
<<<<<<< HEAD
        ref: arpit/temp-fix-ci
=======
        ref: cb8e973dd11d030e06920822fec9c337be8c24f9
>>>>>>> 46b85066
    
    - name: Install Kurtosis CDK tools
      uses: ./kurtosis-cdk/.github/actions/setup-kurtosis-cdk
    
    - name: Setup Bats and bats libs
      uses: bats-core/bats-action@2.0.0
    
    - name: Download aggkit archive
      uses: actions/download-artifact@v4
      with:
        name: aggkit
        path: /tmp
    
    - name: Load aggkit image
      run: |
        docker load --input /tmp/aggkit.tar
        docker image ls -a

    - name: Run E2E tests
      run: make test-e2e-${{ matrix.e2e-group }}
      working-directory: test
      env:
        KURTOSIS_FOLDER: ${{ github.workspace }}/kurtosis-cdk
        BATS_LIB_PATH: /usr/lib/
        AGGLAYER_PROVER_SP1_KEY: ${{ secrets.SP1_PRIVATE_KEY }}
    
    - name: Dump enclave logs
      if: failure()
      run: kurtosis dump ./dump

    - name: Generate archive name
      if: failure()
      run: |
        archive_name="dump_run_with_args_${{matrix.e2e-group}}_${{ github.run_id }}"
        echo "ARCHIVE_NAME=${archive_name}" >> "$GITHUB_ENV"
        echo "Generated archive name: ${archive_name}"

    - name: Upload logs
      if: failure()
      uses: actions/upload-artifact@v4
      with:
        name: ${{ env.ARCHIVE_NAME }}
        path: ./dump<|MERGE_RESOLUTION|>--- conflicted
+++ resolved
@@ -31,11 +31,7 @@
       with:
         repository: 0xPolygon/kurtosis-cdk
         path: kurtosis-cdk
-<<<<<<< HEAD
-        ref: arpit/temp-fix-ci
-=======
         ref: cb8e973dd11d030e06920822fec9c337be8c24f9
->>>>>>> 46b85066
     
     - name: Install Kurtosis CDK tools
       uses: ./kurtosis-cdk/.github/actions/setup-kurtosis-cdk
