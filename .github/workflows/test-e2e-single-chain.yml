name: Test E2E (single chain)
on: 
  push:
    branches:
      - '**'
  workflow_dispatch: {}

jobs:
  build-aggkit-image:
    name: Build aggkit docker image
    uses: ./.github/workflows/build-aggkit-image.yml
    with:
      go-version: 1.24.x
      docker-image-name: aggkit

  read-aggkit-args:
    name: Read aggkit args
    runs-on: ubuntu-latest
    outputs:
      kurtosis-cdk-args: ${{ steps.read-args.outputs.args }}
    steps:
<<<<<<< HEAD
      - name: Checkout
        uses: actions/checkout@v4
=======
    - name: Checkout code
      uses: actions/checkout@v4
      
    - name: Checkout kurtosis-cdk
      uses: actions/checkout@v4
      with:
        repository: 0xPolygon/kurtosis-cdk
        path: kurtosis-cdk
        ref: 0ce0bb0e100bb86c8e7d51d8d27b7b53b29fed1f # feat/aggsender-agglayer-grpc-integration
    
    - name: Install Kurtosis CDK tools
      uses: ./kurtosis-cdk/.github/actions/setup-kurtosis-cdk
    
    - name: Setup Bats and bats libs
      uses: bats-core/bats-action@2.0.0
    
    - name: Download aggkit archive
      uses: actions/download-artifact@v4
      with:
        name: aggkit
        path: /tmp
    
    - name: Load aggkit image
      run: |
        docker load --input /tmp/aggkit.tar
        docker image ls -a
>>>>>>> c355cd18

      - name: Read kurtosis-cdk-args from file
        id: read-args
        run: |
          CONTENT=$(cat ./.github/test_e2e_single_chain_args.json | jq -c .)
          echo "args=${CONTENT}" >> $GITHUB_OUTPUT

  test-single-e2e:
    name: Single chain E2E test
    needs:
      - build-aggkit-image
      - read-aggkit-args
    uses: agglayer/e2e/.github/workflows/aggkit-e2e-single-chain.yml@22665185bde0d441089c49ba68cd70ca369cc5d9
    secrets: inherit
    with:
      docker-tag: local
      kurtosis-cdk-ref: arpit/bridge-service
      docker-artifact-name: aggkit
      agglayer-e2e-ref: 22665185bde0d441089c49ba68cd70ca369cc5d9
      kurtosis-cdk-enclave-name: aggkit
      kurtosis-cdk-args: ${{ needs.read-aggkit-args.outputs.kurtosis-cdk-args }}

  check-test-single-e2e-result:
    name: Check E2E results
    needs:
      - test-single-e2e
    if: always()
    runs-on: ubuntu-latest
    steps:
      - run: exit 1
        if: ${{ contains(fromJSON('["failure", "cancelled"]'), needs.test-single-e2e.result) }}<|MERGE_RESOLUTION|>--- conflicted
+++ resolved
@@ -19,37 +19,8 @@
     outputs:
       kurtosis-cdk-args: ${{ steps.read-args.outputs.args }}
     steps:
-<<<<<<< HEAD
       - name: Checkout
         uses: actions/checkout@v4
-=======
-    - name: Checkout code
-      uses: actions/checkout@v4
-      
-    - name: Checkout kurtosis-cdk
-      uses: actions/checkout@v4
-      with:
-        repository: 0xPolygon/kurtosis-cdk
-        path: kurtosis-cdk
-        ref: 0ce0bb0e100bb86c8e7d51d8d27b7b53b29fed1f # feat/aggsender-agglayer-grpc-integration
-    
-    - name: Install Kurtosis CDK tools
-      uses: ./kurtosis-cdk/.github/actions/setup-kurtosis-cdk
-    
-    - name: Setup Bats and bats libs
-      uses: bats-core/bats-action@2.0.0
-    
-    - name: Download aggkit archive
-      uses: actions/download-artifact@v4
-      with:
-        name: aggkit
-        path: /tmp
-    
-    - name: Load aggkit image
-      run: |
-        docker load --input /tmp/aggkit.tar
-        docker image ls -a
->>>>>>> c355cd18
 
       - name: Read kurtosis-cdk-args from file
         id: read-args
@@ -66,6 +37,7 @@
     secrets: inherit
     with:
       docker-tag: local
+      # TODO: we should use this one (0ce0bb0e100bb86c8e7d51d8d27b7b53b29fed1f) or continue with the arpit/bridge-service after it is rebased
       kurtosis-cdk-ref: arpit/bridge-service
       docker-artifact-name: aggkit
       agglayer-e2e-ref: 22665185bde0d441089c49ba68cd70ca369cc5d9
