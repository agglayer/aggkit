--- conflicted
+++ resolved
@@ -62,19 +62,11 @@
     needs:
       - build-aggkit-image
       - read-aggkit-args
-<<<<<<< HEAD
     uses: agglayer/e2e/.github/workflows/aggkit-e2e-single-chain.yml@117ad2fe5de1ef0f439db252a09d35aeffe0fe53
     secrets: inherit
     with:
       kurtosis-cdk-ref: 5a27f467008ebe9ad97fc2b2ca315d6c48efc17a
       agglayer-e2e-ref: 117ad2fe5de1ef0f439db252a09d35aeffe0fe53
-=======
-    uses: agglayer/e2e/.github/workflows/aggkit-e2e-single-chain.yml@44083e2c2d2a5e84164edbbda0128253f56a6f55
-    secrets: inherit
-    with:
-      kurtosis-cdk-ref: 5a27f467008ebe9ad97fc2b2ca315d6c48efc17a
-      agglayer-e2e-ref: 44083e2c2d2a5e84164edbbda0128253f56a6f55
->>>>>>> bb520f56
       kurtosis-cdk-enclave-name: aggkit
       kurtosis-cdk-args: ${{ needs.read-aggkit-args.outputs.kurtosis-cdk-args-single-fork12-pessimistic }}
       test-name: "test-single-l2-network-fork12-pessimistic"
@@ -94,19 +86,11 @@
     needs:
       - build-aggkit-image
       - read-aggkit-args
-<<<<<<< HEAD
     uses: agglayer/e2e/.github/workflows/aggkit-e2e-single-chain.yml@117ad2fe5de1ef0f439db252a09d35aeffe0fe53
     secrets: inherit
     with:
       kurtosis-cdk-ref: 5a27f467008ebe9ad97fc2b2ca315d6c48efc17a
       agglayer-e2e-ref: 117ad2fe5de1ef0f439db252a09d35aeffe0fe53
-=======
-    uses: agglayer/e2e/.github/workflows/aggkit-e2e-single-chain.yml@44083e2c2d2a5e84164edbbda0128253f56a6f55
-    secrets: inherit
-    with:
-      kurtosis-cdk-ref: 5a27f467008ebe9ad97fc2b2ca315d6c48efc17a
-      agglayer-e2e-ref: 44083e2c2d2a5e84164edbbda0128253f56a6f55
->>>>>>> bb520f56
       kurtosis-cdk-enclave-name: op
       kurtosis-cdk-args: ${{ needs.read-aggkit-args.outputs.kurtosis-cdk-args-single-fork12-op-succinct }}
       test-name: "test-single-l2-network-fork12-op-succinct"
@@ -150,19 +134,11 @@
       - build-aggkit-image
       - build-tools
       - read-aggkit-args
-<<<<<<< HEAD
     uses: agglayer/e2e/.github/workflows/aggkit-e2e-multi-chains.yml@117ad2fe5de1ef0f439db252a09d35aeffe0fe53
     secrets: inherit
     with:
       kurtosis-cdk-ref: 5a27f467008ebe9ad97fc2b2ca315d6c48efc17a
       agglayer-e2e-ref: 117ad2fe5de1ef0f439db252a09d35aeffe0fe53
-=======
-    uses: agglayer/e2e/.github/workflows/aggkit-e2e-multi-chains.yml@44083e2c2d2a5e84164edbbda0128253f56a6f55
-    secrets: inherit
-    with:
-      kurtosis-cdk-ref: 5a27f467008ebe9ad97fc2b2ca315d6c48efc17a
-      agglayer-e2e-ref: 44083e2c2d2a5e84164edbbda0128253f56a6f55
->>>>>>> bb520f56
       kurtosis-cdk-enclave-name: aggkit
       aggsender-find-imported-bridge-artifact: aggsender_find_imported_bridge
       kurtosis-cdk-args-1: ${{ needs.read-aggkit-args.outputs.kurtosis-cdk-args-1 }}
@@ -184,19 +160,11 @@
       - build-aggkit-image
       - build-tools
       - read-aggkit-args
-<<<<<<< HEAD
     uses: agglayer/e2e/.github/workflows/aggkit-e2e-multi-chains.yml@117ad2fe5de1ef0f439db252a09d35aeffe0fe53
     secrets: inherit
     with:
       kurtosis-cdk-ref: 5a27f467008ebe9ad97fc2b2ca315d6c48efc17a
       agglayer-e2e-ref: 117ad2fe5de1ef0f439db252a09d35aeffe0fe53
-=======
-    uses: agglayer/e2e/.github/workflows/aggkit-e2e-multi-chains.yml@44083e2c2d2a5e84164edbbda0128253f56a6f55
-    secrets: inherit
-    with:
-      kurtosis-cdk-ref: 5a27f467008ebe9ad97fc2b2ca315d6c48efc17a
-      agglayer-e2e-ref: 44083e2c2d2a5e84164edbbda0128253f56a6f55
->>>>>>> bb520f56
       kurtosis-cdk-enclave-name: aggkit
       aggsender-find-imported-bridge-artifact: aggsender_find_imported_bridge
       kurtosis-cdk-args-1: ${{ needs.read-aggkit-args.outputs.kurtosis-cdk-args-3 }}
