# This workflow runs the Bats E2E tests for aggkit.
name: Bats E2E Tests

on:
  push:
    branches:
      - '**'
  workflow_dispatch: {}

concurrency:
  group: ${{ github.workflow }}-${{ github.ref }}
  cancel-in-progress: true

jobs:
  build-aggkit-image:
    uses: ./.github/workflows/build-aggkit-image.yml
    with:
      go-version: 1.24.x
      docker-image-name: aggkit

  read-aggkit-args:
    name: Read aggkit args
    runs-on: ubuntu-latest
    outputs:
      # single l2 network (fork 12, op-succinct)
      kurtosis-cdk-args-single-fork12-op-succinct: ${{ steps.read-args.outputs.fork12_op_succinct_args }}
      # single l2 network (fork 12, pessimistic)
      kurtosis-cdk-args-single-fork12-pessimistic: ${{ steps.read-args.outputs.fork12_pessimistic_args }}
      # multi l2 networks
      kurtosis-cdk-args-1: ${{ steps.read-args.outputs.kurtosis-cdk-args-1 }}
      kurtosis-cdk-args-2: ${{ steps.read-args.outputs.kurtosis-cdk-args-2 }}
      kurtosis-cdk-args-3: ${{ steps.read-args.outputs.kurtosis-cdk-args-3 }}
      kurtosis-cdk-args-4: ${{ steps.read-args.outputs.kurtosis-cdk-args-4 }}
      kurtosis-cdk-args-5: ${{ steps.read-args.outputs.kurtosis-cdk-args-5 }}
    steps:
      - name: Checkout
        uses: actions/checkout@v4

      - name: Read kurtosis-cdk-args from file
        id: read-args
        run: |
          # single l2 network (fork 12, op-succinct)
          CONTENT=$(cat ./.github/test_e2e_single_chain_fork12_op_succinct_args.json | jq -c .)
          echo "fork12_op_succinct_args=${CONTENT}" >> $GITHUB_OUTPUT
          # single l2 network (fork 12, pessimistic)
          CONTENT=$(cat ./.github/test_e2e_single_chain_fork12_pessimistic_args.json | jq -c .)
          echo "fork12_pessimistic_args=${CONTENT}" >> $GITHUB_OUTPUT
          # multi l2 networks
          CONTENT=$(cat ./.github/test_e2e_multi_chains_args_1.json | jq -c .)
          echo "kurtosis-cdk-args-1=${CONTENT}" >> $GITHUB_OUTPUT
          CONTENT=$(cat ./.github/test_e2e_multi_chains_args_2.json | jq -c .)
          echo "kurtosis-cdk-args-2=${CONTENT}" >> $GITHUB_OUTPUT
          CONTENT=$(cat ./.github/test_e2e_multi_chains_args_3.json | jq -c .)
          echo "kurtosis-cdk-args-3=${CONTENT}" >> $GITHUB_OUTPUT
          CONTENT=$(cat ./.github/test_e2e_multi_chains_args_4.json | jq -c .)
          echo "kurtosis-cdk-args-4=${CONTENT}" >> $GITHUB_OUTPUT
          CONTENT=$(cat ./.github/test_e2e_multi_chains_args_5.json | jq -c .)
          echo "kurtosis-cdk-args-5=${CONTENT}" >> $GITHUB_OUTPUT

  test-single-l2-network-fork12-pessimistic:
    name: Single L2 chain tests (pessimistic)
    needs:
      - build-aggkit-image
      - read-aggkit-args
    uses: agglayer/e2e/.github/workflows/aggkit-e2e-single-chain.yml@5795e76565b0ad4dd270725a76eba7bcefd535de
    secrets: inherit
    with:
<<<<<<< HEAD
      kurtosis-cdk-ref: 71c7f2cb01cc14681a3037e7451f3653457c2145
      agglayer-e2e-ref: 60fdb6e88e57083bd21daae01483df048245f89e
=======
      kurtosis-cdk-ref: 65668b05d65785df3aa4dd0d863ee7e8551c3009
      agglayer-e2e-ref: 5795e76565b0ad4dd270725a76eba7bcefd535de
>>>>>>> 07d9431f
      kurtosis-cdk-enclave-name: aggkit
      kurtosis-cdk-args: ${{ needs.read-aggkit-args.outputs.kurtosis-cdk-args-single-fork12-pessimistic }}
      test-name: "test-single-l2-network-fork12-pessimistic"

  check-single-l2-network-fork12-pessimistic-tests-result:
    name: Check results for single l2 network (pessimistic)
    needs:
      - test-single-l2-network-fork12-pessimistic
    if: always()
    runs-on: ubuntu-latest
    steps:
      - run: exit 1
        if: ${{ contains(fromJSON('["failure", "cancelled"]'), needs.test-single-l2-network-fork12-pessimistic.result) }}

  test-single-l2-network-fork12-op-succinct:
    name: Single L2 chain tests (op-succinct)
    needs:
      - build-aggkit-image
      - read-aggkit-args
    uses: agglayer/e2e/.github/workflows/aggkit-e2e-single-chain.yml@5795e76565b0ad4dd270725a76eba7bcefd535de
    secrets: inherit
    with:
<<<<<<< HEAD
      kurtosis-cdk-ref: 71c7f2cb01cc14681a3037e7451f3653457c2145
      agglayer-e2e-ref: 60fdb6e88e57083bd21daae01483df048245f89e
=======
      kurtosis-cdk-ref: 65668b05d65785df3aa4dd0d863ee7e8551c3009
      agglayer-e2e-ref: 5795e76565b0ad4dd270725a76eba7bcefd535de
>>>>>>> 07d9431f
      kurtosis-cdk-enclave-name: op
      kurtosis-cdk-args: ${{ needs.read-aggkit-args.outputs.kurtosis-cdk-args-single-fork12-op-succinct }}
      test-name: "test-single-l2-network-fork12-op-succinct"

  check-single-network-fork12-op-succinct-tests-result:
    name: Check results for single l2 network (op-succinct)
    needs:
      - test-single-l2-network-fork12-op-succinct
    if: always()
    runs-on: ubuntu-latest
    steps:
      - run: exit 1
        if: ${{ contains(fromJSON('["failure", "cancelled"]'), needs.test-single-l2-network-fork12-op-succinct.result) }}

  build-tools:
    name: Build aggsender find imported bridge tool
    needs:
      - build-aggkit-image
    runs-on: amd-runner-2204
    steps:
      - name: Checkout code
        uses: actions/checkout@v4

      - name: Install Go
        uses: actions/setup-go@v5
        with:
          go-version: 1.24.x

      - name: Build Aggsender Find Imported Bridge
        run: make build-tools
      
      - name: Upload Binary
        uses: actions/upload-artifact@v4
        with:
          name: aggsender_find_imported_bridge
          path: ./target/aggsender_find_imported_bridge

  test-multi-l2-networks-2-chains:
    name: Multi chains E2E test (2 chains)
    needs:
      - build-aggkit-image
      - build-tools
      - read-aggkit-args
    uses: agglayer/e2e/.github/workflows/aggkit-e2e-multi-chains.yml@5795e76565b0ad4dd270725a76eba7bcefd535de
    secrets: inherit
    with:
<<<<<<< HEAD
      kurtosis-cdk-ref: 71c7f2cb01cc14681a3037e7451f3653457c2145
      agglayer-e2e-ref: 60fdb6e88e57083bd21daae01483df048245f89e
=======
      kurtosis-cdk-ref: 65668b05d65785df3aa4dd0d863ee7e8551c3009
      agglayer-e2e-ref: 5795e76565b0ad4dd270725a76eba7bcefd535de
>>>>>>> 07d9431f
      kurtosis-cdk-enclave-name: aggkit
      aggsender-find-imported-bridge-artifact: aggsender_find_imported_bridge
      kurtosis-cdk-args-1: ${{ needs.read-aggkit-args.outputs.kurtosis-cdk-args-1 }}
      kurtosis-cdk-args-2: ${{ needs.read-aggkit-args.outputs.kurtosis-cdk-args-2 }}
  
  check-multi-l2-networks-2-chains-tests-result:
    name: Check results for multi l2 networks (2 chains)
    needs:
      - test-multi-l2-networks-2-chains
    if: always()
    runs-on: ubuntu-latest
    steps:
      - run: exit 1
        if: ${{ contains(fromJSON('["failure", "cancelled"]'), needs.test-multi-l2-networks-2-chains.result) }}

  test-multi-l2-networks-3-chains:
    name: Multi chains E2E test (3 chains)
    needs:
      - build-aggkit-image
      - build-tools
      - read-aggkit-args
    uses: agglayer/e2e/.github/workflows/aggkit-e2e-multi-chains.yml@5795e76565b0ad4dd270725a76eba7bcefd535de
    secrets: inherit
    with:
<<<<<<< HEAD
      kurtosis-cdk-ref: 71c7f2cb01cc14681a3037e7451f3653457c2145
      agglayer-e2e-ref: 60fdb6e88e57083bd21daae01483df048245f89e
=======
      kurtosis-cdk-ref: 65668b05d65785df3aa4dd0d863ee7e8551c3009
      agglayer-e2e-ref: 5795e76565b0ad4dd270725a76eba7bcefd535de
>>>>>>> 07d9431f
      kurtosis-cdk-enclave-name: aggkit
      aggsender-find-imported-bridge-artifact: aggsender_find_imported_bridge
      kurtosis-cdk-args-1: ${{ needs.read-aggkit-args.outputs.kurtosis-cdk-args-3 }}
      kurtosis-cdk-args-2: ${{ needs.read-aggkit-args.outputs.kurtosis-cdk-args-4 }}
      kurtosis-cdk-args-3: ${{ needs.read-aggkit-args.outputs.kurtosis-cdk-args-5 }}
      number-of-chains: 3

  check-multi-l2-networks-3-chains-tests-result:
    name: Check results for multi l2 networks (3 chains)
    needs:
      - test-multi-l2-networks-3-chains
    if: always()
    runs-on: ubuntu-latest
    steps:
      - run: exit 1
        if: ${{ contains(fromJSON('["failure", "cancelled"]'), needs.test-multi-l2-networks-3-chains.result) }}<|MERGE_RESOLUTION|>--- conflicted
+++ resolved
@@ -65,13 +65,8 @@
     uses: agglayer/e2e/.github/workflows/aggkit-e2e-single-chain.yml@5795e76565b0ad4dd270725a76eba7bcefd535de
     secrets: inherit
     with:
-<<<<<<< HEAD
       kurtosis-cdk-ref: 71c7f2cb01cc14681a3037e7451f3653457c2145
-      agglayer-e2e-ref: 60fdb6e88e57083bd21daae01483df048245f89e
-=======
-      kurtosis-cdk-ref: 65668b05d65785df3aa4dd0d863ee7e8551c3009
       agglayer-e2e-ref: 5795e76565b0ad4dd270725a76eba7bcefd535de
->>>>>>> 07d9431f
       kurtosis-cdk-enclave-name: aggkit
       kurtosis-cdk-args: ${{ needs.read-aggkit-args.outputs.kurtosis-cdk-args-single-fork12-pessimistic }}
       test-name: "test-single-l2-network-fork12-pessimistic"
@@ -94,13 +89,8 @@
     uses: agglayer/e2e/.github/workflows/aggkit-e2e-single-chain.yml@5795e76565b0ad4dd270725a76eba7bcefd535de
     secrets: inherit
     with:
-<<<<<<< HEAD
       kurtosis-cdk-ref: 71c7f2cb01cc14681a3037e7451f3653457c2145
-      agglayer-e2e-ref: 60fdb6e88e57083bd21daae01483df048245f89e
-=======
-      kurtosis-cdk-ref: 65668b05d65785df3aa4dd0d863ee7e8551c3009
       agglayer-e2e-ref: 5795e76565b0ad4dd270725a76eba7bcefd535de
->>>>>>> 07d9431f
       kurtosis-cdk-enclave-name: op
       kurtosis-cdk-args: ${{ needs.read-aggkit-args.outputs.kurtosis-cdk-args-single-fork12-op-succinct }}
       test-name: "test-single-l2-network-fork12-op-succinct"
@@ -147,13 +137,8 @@
     uses: agglayer/e2e/.github/workflows/aggkit-e2e-multi-chains.yml@5795e76565b0ad4dd270725a76eba7bcefd535de
     secrets: inherit
     with:
-<<<<<<< HEAD
       kurtosis-cdk-ref: 71c7f2cb01cc14681a3037e7451f3653457c2145
-      agglayer-e2e-ref: 60fdb6e88e57083bd21daae01483df048245f89e
-=======
-      kurtosis-cdk-ref: 65668b05d65785df3aa4dd0d863ee7e8551c3009
       agglayer-e2e-ref: 5795e76565b0ad4dd270725a76eba7bcefd535de
->>>>>>> 07d9431f
       kurtosis-cdk-enclave-name: aggkit
       aggsender-find-imported-bridge-artifact: aggsender_find_imported_bridge
       kurtosis-cdk-args-1: ${{ needs.read-aggkit-args.outputs.kurtosis-cdk-args-1 }}
@@ -178,13 +163,8 @@
     uses: agglayer/e2e/.github/workflows/aggkit-e2e-multi-chains.yml@5795e76565b0ad4dd270725a76eba7bcefd535de
     secrets: inherit
     with:
-<<<<<<< HEAD
       kurtosis-cdk-ref: 71c7f2cb01cc14681a3037e7451f3653457c2145
-      agglayer-e2e-ref: 60fdb6e88e57083bd21daae01483df048245f89e
-=======
-      kurtosis-cdk-ref: 65668b05d65785df3aa4dd0d863ee7e8551c3009
       agglayer-e2e-ref: 5795e76565b0ad4dd270725a76eba7bcefd535de
->>>>>>> 07d9431f
       kurtosis-cdk-enclave-name: aggkit
       aggsender-find-imported-bridge-artifact: aggsender_find_imported_bridge
       kurtosis-cdk-args-1: ${{ needs.read-aggkit-args.outputs.kurtosis-cdk-args-3 }}
