--- conflicted
+++ resolved
@@ -65,13 +65,8 @@
     uses: agglayer/e2e/.github/workflows/aggkit-e2e-single-chain.yml@238b03d853cba22e8bd037c1653a41051d2804c4
     secrets: inherit
     with:
-<<<<<<< HEAD
-      kurtosis-cdk-ref: ff68ade8edd2f1608a8afe7c9d3e46943bfe0b4b
+      kurtosis-cdk-ref: 76ea67fb491333f8a7d419307f3e397cfc055f80
       agglayer-e2e-ref: 238b03d853cba22e8bd037c1653a41051d2804c4
-=======
-      kurtosis-cdk-ref: 76ea67fb491333f8a7d419307f3e397cfc055f80
-      agglayer-e2e-ref: 5795e76565b0ad4dd270725a76eba7bcefd535de
->>>>>>> 38a48ad4
       kurtosis-cdk-enclave-name: aggkit
       kurtosis-cdk-args: ${{ needs.read-aggkit-args.outputs.kurtosis-cdk-args-single-fork12-pessimistic }}
       test-name: "test-single-l2-network-fork12-pessimistic"
@@ -94,13 +89,8 @@
     uses: agglayer/e2e/.github/workflows/aggkit-e2e-single-chain.yml@238b03d853cba22e8bd037c1653a41051d2804c4
     secrets: inherit
     with:
-<<<<<<< HEAD
-      kurtosis-cdk-ref: ff68ade8edd2f1608a8afe7c9d3e46943bfe0b4b
+      kurtosis-cdk-ref: 76ea67fb491333f8a7d419307f3e397cfc055f80
       agglayer-e2e-ref: 238b03d853cba22e8bd037c1653a41051d2804c4
-=======
-      kurtosis-cdk-ref: 76ea67fb491333f8a7d419307f3e397cfc055f80
-      agglayer-e2e-ref: 5795e76565b0ad4dd270725a76eba7bcefd535de
->>>>>>> 38a48ad4
       kurtosis-cdk-enclave-name: op
       kurtosis-cdk-args: ${{ needs.read-aggkit-args.outputs.kurtosis-cdk-args-single-fork12-op-succinct }}
       test-name: "test-single-l2-network-fork12-op-succinct"
@@ -147,13 +137,8 @@
     uses: agglayer/e2e/.github/workflows/aggkit-e2e-multi-chains.yml@238b03d853cba22e8bd037c1653a41051d2804c4
     secrets: inherit
     with:
-<<<<<<< HEAD
-      kurtosis-cdk-ref: ff68ade8edd2f1608a8afe7c9d3e46943bfe0b4b
+      kurtosis-cdk-ref: 76ea67fb491333f8a7d419307f3e397cfc055f80
       agglayer-e2e-ref: 238b03d853cba22e8bd037c1653a41051d2804c4
-=======
-      kurtosis-cdk-ref: 76ea67fb491333f8a7d419307f3e397cfc055f80
-      agglayer-e2e-ref: 5795e76565b0ad4dd270725a76eba7bcefd535de
->>>>>>> 38a48ad4
       kurtosis-cdk-enclave-name: aggkit
       aggsender-find-imported-bridge-artifact: aggsender_find_imported_bridge
       kurtosis-cdk-args-1: ${{ needs.read-aggkit-args.outputs.kurtosis-cdk-args-1 }}
@@ -178,13 +163,8 @@
     uses: agglayer/e2e/.github/workflows/aggkit-e2e-multi-chains.yml@238b03d853cba22e8bd037c1653a41051d2804c4
     secrets: inherit
     with:
-<<<<<<< HEAD
-      kurtosis-cdk-ref: ff68ade8edd2f1608a8afe7c9d3e46943bfe0b4b
+      kurtosis-cdk-ref: 76ea67fb491333f8a7d419307f3e397cfc055f80
       agglayer-e2e-ref: 238b03d853cba22e8bd037c1653a41051d2804c4
-=======
-      kurtosis-cdk-ref: 76ea67fb491333f8a7d419307f3e397cfc055f80
-      agglayer-e2e-ref: 5795e76565b0ad4dd270725a76eba7bcefd535de
->>>>>>> 38a48ad4
       kurtosis-cdk-enclave-name: aggkit
       aggsender-find-imported-bridge-artifact: aggsender_find_imported_bridge
       kurtosis-cdk-args-1: ${{ needs.read-aggkit-args.outputs.kurtosis-cdk-args-3 }}
