--- conflicted
+++ resolved
@@ -62,19 +62,11 @@
     needs:
       - build-aggkit-image
       - read-aggkit-args
-<<<<<<< HEAD
     uses: agglayer/e2e/.github/workflows/aggkit-e2e-single-chain.yml@df36d0bf0ded4ae2467daf421eb43575f33cca6a
     secrets: inherit
     with:
       kurtosis-cdk-ref: 5a27f467008ebe9ad97fc2b2ca315d6c48efc17a
       agglayer-e2e-ref: df36d0bf0ded4ae2467daf421eb43575f33cca6a
-=======
-    uses: agglayer/e2e/.github/workflows/aggkit-e2e-single-chain.yml@cc1b0657487f5c95e1e029a91896efce9f4f7888
-    secrets: inherit
-    with:
-      kurtosis-cdk-ref: 5a27f467008ebe9ad97fc2b2ca315d6c48efc17a
-      agglayer-e2e-ref: cc1b0657487f5c95e1e029a91896efce9f4f7888
->>>>>>> ef4dba95
       kurtosis-cdk-enclave-name: aggkit
       kurtosis-cdk-args: ${{ needs.read-aggkit-args.outputs.kurtosis-cdk-args-single-fork12-pessimistic }}
       test-name: "test-single-l2-network-fork12-pessimistic"
@@ -94,19 +86,11 @@
     needs:
       - build-aggkit-image
       - read-aggkit-args
-<<<<<<< HEAD
     uses: agglayer/e2e/.github/workflows/aggkit-e2e-single-chain.yml@df36d0bf0ded4ae2467daf421eb43575f33cca6a
     secrets: inherit
     with:
       kurtosis-cdk-ref: 5a27f467008ebe9ad97fc2b2ca315d6c48efc17a
       agglayer-e2e-ref: df36d0bf0ded4ae2467daf421eb43575f33cca6a
-=======
-    uses: agglayer/e2e/.github/workflows/aggkit-e2e-single-chain.yml@cc1b0657487f5c95e1e029a91896efce9f4f7888
-    secrets: inherit
-    with:
-      kurtosis-cdk-ref: 5a27f467008ebe9ad97fc2b2ca315d6c48efc17a
-      agglayer-e2e-ref: cc1b0657487f5c95e1e029a91896efce9f4f7888
->>>>>>> ef4dba95
       kurtosis-cdk-enclave-name: op
       kurtosis-cdk-args: ${{ needs.read-aggkit-args.outputs.kurtosis-cdk-args-single-fork12-op-succinct }}
       test-name: "test-single-l2-network-fork12-op-succinct"
@@ -150,19 +134,11 @@
       - build-aggkit-image
       - build-tools
       - read-aggkit-args
-<<<<<<< HEAD
     uses: agglayer/e2e/.github/workflows/aggkit-e2e-multi-chains.yml@df36d0bf0ded4ae2467daf421eb43575f33cca6a
     secrets: inherit
     with:
       kurtosis-cdk-ref: 5a27f467008ebe9ad97fc2b2ca315d6c48efc17a
       agglayer-e2e-ref: df36d0bf0ded4ae2467daf421eb43575f33cca6a
-=======
-    uses: agglayer/e2e/.github/workflows/aggkit-e2e-multi-chains.yml@cc1b0657487f5c95e1e029a91896efce9f4f7888
-    secrets: inherit
-    with:
-      kurtosis-cdk-ref: 5a27f467008ebe9ad97fc2b2ca315d6c48efc17a
-      agglayer-e2e-ref: cc1b0657487f5c95e1e029a91896efce9f4f7888
->>>>>>> ef4dba95
       kurtosis-cdk-enclave-name: aggkit
       aggsender-find-imported-bridge-artifact: aggsender_find_imported_bridge
       kurtosis-cdk-args-1: ${{ needs.read-aggkit-args.outputs.kurtosis-cdk-args-1 }}
@@ -184,19 +160,11 @@
       - build-aggkit-image
       - build-tools
       - read-aggkit-args
-<<<<<<< HEAD
     uses: agglayer/e2e/.github/workflows/aggkit-e2e-multi-chains.yml@df36d0bf0ded4ae2467daf421eb43575f33cca6a
     secrets: inherit
     with:
       kurtosis-cdk-ref: 5a27f467008ebe9ad97fc2b2ca315d6c48efc17a
       agglayer-e2e-ref: df36d0bf0ded4ae2467daf421eb43575f33cca6a
-=======
-    uses: agglayer/e2e/.github/workflows/aggkit-e2e-multi-chains.yml@cc1b0657487f5c95e1e029a91896efce9f4f7888
-    secrets: inherit
-    with:
-      kurtosis-cdk-ref: 5a27f467008ebe9ad97fc2b2ca315d6c48efc17a
-      agglayer-e2e-ref: cc1b0657487f5c95e1e029a91896efce9f4f7888
->>>>>>> ef4dba95
       kurtosis-cdk-enclave-name: aggkit
       aggsender-find-imported-bridge-artifact: aggsender_find_imported_bridge
       kurtosis-cdk-args-1: ${{ needs.read-aggkit-args.outputs.kurtosis-cdk-args-3 }}
