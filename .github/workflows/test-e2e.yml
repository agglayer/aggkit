# This workflow runs the Bats E2E tests for aggkit.
name: Bats E2E Tests

on:
  push:
    branches:
      - '**'
  workflow_dispatch: {}

jobs:
  build-aggkit-image:
    uses: ./.github/workflows/build-aggkit-image.yml
    with:
      go-version: 1.24.x
      docker-image-name: aggkit

  read-aggkit-args:
    name: Read aggkit args
    runs-on: ubuntu-latest
    outputs:
      # single l2 network (fork 12, op-succinct)
      kurtosis-cdk-args-single-fork12-op-succinct: ${{ steps.read-args.outputs.fork12_op_succinct_args }}
      # single l2 network (fork 12, pessimistic)
      kurtosis-cdk-args-single-fork12-pessimistic: ${{ steps.read-args.outputs.fork12_pessimistic_args }}
      # multi l2 networks
      kurtosis-cdk-args-1: ${{ steps.read-args.outputs.args-1 }}
      kurtosis-cdk-args-2: ${{ steps.read-args.outputs.args-2 }}
    steps:
      - name: Checkout
        uses: actions/checkout@v4

      - name: Read kurtosis-cdk-args from file
        id: read-args
        run: |
          # single l2 network (fork 12, op-succinct)
          CONTENT=$(cat ./.github/test_e2e_single_chain_fork12_op_succinct_args.json | jq -c .)
          echo "fork12_op_succinct_args=${CONTENT}" >> $GITHUB_OUTPUT

          # single l2 network (fork 12, pessimistic)
          CONTENT=$(cat ./.github/test_e2e_single_chain_fork12_pessimistic_args.json | jq -c .)
          echo "fork12_pessimistic_args=${CONTENT}" >> $GITHUB_OUTPUT

          # multi l2 networks (l2 network 1)
          CONTENT=$(cat ./.github/test_e2e_multi_chains_args_1.json | jq -c .)
          echo "args-1=${CONTENT}" >> $GITHUB_OUTPUT

          # multi l2 networks (l2 network 2)
          CONTENT=$(cat ./.github/test_e2e_multi_chains_args_2.json | jq -c .)
          echo "args-2=${CONTENT}" >> $GITHUB_OUTPUT

  test-single-l2-network-fork12-pessimistic:
    name: Single L2 chain tests (pessimistic)
    needs:
      - build-aggkit-image
      - read-aggkit-args
    uses: agglayer/e2e/.github/workflows/aggkit-e2e-single-chain.yml@91331909b6064ee9c84fb4a7abda4cc5b9c40bfc
    secrets: inherit
    with:
<<<<<<< HEAD
      kurtosis-cdk-ref: 16f2c84da36199c46298830d3c35c54ca10eeac6
      agglayer-e2e-ref: ba8353a62328becdc4c1086e579d8430a13e583f
=======
      kurtosis-cdk-ref: 891e53fa18ce9c908eeac8e0ea9c90eb17614fef
      agglayer-e2e-ref: 91331909b6064ee9c84fb4a7abda4cc5b9c40bfc
>>>>>>> 093ecd66
      kurtosis-cdk-enclave-name: aggkit
      kurtosis-cdk-args: ${{ needs.read-aggkit-args.outputs.kurtosis-cdk-args-single-fork12-pessimistic }}
      test-name: "test-single-l2-network-fork12-pessimistic"

  check-single-l2-network-fork12-pessimistic-tests-result:
    name: Check results for single l2 network (pessimistic)
    needs:
      - test-single-l2-network-fork12-pessimistic
    if: always()
    runs-on: ubuntu-latest
    steps:
      - run: exit 1
        if: ${{ contains(fromJSON('["failure", "cancelled"]'), needs.test-single-l2-network-fork12-pessimistic.result) }}

  test-single-l2-network-fork12-op-succinct:
    name: Single L2 chain tests (op-succinct)
    needs:
      - build-aggkit-image
      - read-aggkit-args
    uses: agglayer/e2e/.github/workflows/aggkit-e2e-single-chain.yml@91331909b6064ee9c84fb4a7abda4cc5b9c40bfc
    secrets: inherit
    with:
<<<<<<< HEAD
      kurtosis-cdk-ref: 16f2c84da36199c46298830d3c35c54ca10eeac6
      agglayer-e2e-ref: ba8353a62328becdc4c1086e579d8430a13e583f
=======
      kurtosis-cdk-ref: 891e53fa18ce9c908eeac8e0ea9c90eb17614fef
      agglayer-e2e-ref: 91331909b6064ee9c84fb4a7abda4cc5b9c40bfc
>>>>>>> 093ecd66
      kurtosis-cdk-enclave-name: op
      kurtosis-cdk-args: ${{ needs.read-aggkit-args.outputs.kurtosis-cdk-args-single-fork12-op-succinct }}
      test-name: "test-single-l2-network-fork12-op-succinct"

  check-single-network-fork12-op-succinct-tests-result:
    name: Check results for single l2 network (op-succinct)
    needs:
      - test-single-l2-network-fork12-op-succinct
    if: always()
    runs-on: ubuntu-latest
    steps:
      - run: exit 1
        if: ${{ contains(fromJSON('["failure", "cancelled"]'), needs.test-single-l2-network-fork12-op-succinct.result) }}

  build-tools:
    name: Build aggsender find imported bridge tool
    needs:
      - build-aggkit-image
    runs-on: amd-runner-2204
    steps:
      - name: Checkout code
        uses: actions/checkout@v4

      - name: Install Go
        uses: actions/setup-go@v5
        with:
          go-version: 1.24.x

      - name: Build Aggsender Find Imported Bridge
        run: make build-tools
      
      - name: Upload Binary
        uses: actions/upload-artifact@v4
        with:
          name: aggsender_find_imported_bridge
          path: ./target/aggsender_find_imported_bridge

  test-multi-l2-networks:
    name: Multi chains E2E test
    needs:
      - build-aggkit-image
      - build-tools
      - read-aggkit-args
    uses: agglayer/e2e/.github/workflows/aggkit-e2e-multi-chains.yml@91331909b6064ee9c84fb4a7abda4cc5b9c40bfc
    secrets: inherit
    with:
<<<<<<< HEAD
      kurtosis-cdk-ref: 16f2c84da36199c46298830d3c35c54ca10eeac6 
      agglayer-e2e-ref: ba8353a62328becdc4c1086e579d8430a13e583f
=======
      kurtosis-cdk-ref: 891e53fa18ce9c908eeac8e0ea9c90eb17614fef
      agglayer-e2e-ref: 91331909b6064ee9c84fb4a7abda4cc5b9c40bfc
>>>>>>> 093ecd66
      kurtosis-cdk-enclave-name: aggkit
      aggsender-find-imported-bridge-artifact: aggsender_find_imported_bridge
      kurtosis-cdk-args-1: ${{ needs.read-aggkit-args.outputs.kurtosis-cdk-args-1 }}
      kurtosis-cdk-args-2: ${{ needs.read-aggkit-args.outputs.kurtosis-cdk-args-2 }}

  check-multi-l2-networks-tests-result:
    name: Check results for multi l2 networks
    needs:
      - test-multi-l2-networks
    if: always()
    runs-on: ubuntu-latest
    steps:
      - run: exit 1
        if: ${{ contains(fromJSON('["failure", "cancelled"]'), needs.test-multi-l2-networks.result) }}<|MERGE_RESOLUTION|>--- conflicted
+++ resolved
@@ -56,13 +56,8 @@
     uses: agglayer/e2e/.github/workflows/aggkit-e2e-single-chain.yml@91331909b6064ee9c84fb4a7abda4cc5b9c40bfc
     secrets: inherit
     with:
-<<<<<<< HEAD
-      kurtosis-cdk-ref: 16f2c84da36199c46298830d3c35c54ca10eeac6
-      agglayer-e2e-ref: ba8353a62328becdc4c1086e579d8430a13e583f
-=======
-      kurtosis-cdk-ref: 891e53fa18ce9c908eeac8e0ea9c90eb17614fef
+      kurtosis-cdk-ref: 334762a82d3c9bc99d0d60acc96c7b6c8955bb81
       agglayer-e2e-ref: 91331909b6064ee9c84fb4a7abda4cc5b9c40bfc
->>>>>>> 093ecd66
       kurtosis-cdk-enclave-name: aggkit
       kurtosis-cdk-args: ${{ needs.read-aggkit-args.outputs.kurtosis-cdk-args-single-fork12-pessimistic }}
       test-name: "test-single-l2-network-fork12-pessimistic"
@@ -85,13 +80,8 @@
     uses: agglayer/e2e/.github/workflows/aggkit-e2e-single-chain.yml@91331909b6064ee9c84fb4a7abda4cc5b9c40bfc
     secrets: inherit
     with:
-<<<<<<< HEAD
-      kurtosis-cdk-ref: 16f2c84da36199c46298830d3c35c54ca10eeac6
-      agglayer-e2e-ref: ba8353a62328becdc4c1086e579d8430a13e583f
-=======
-      kurtosis-cdk-ref: 891e53fa18ce9c908eeac8e0ea9c90eb17614fef
+      kurtosis-cdk-ref: 334762a82d3c9bc99d0d60acc96c7b6c8955bb81
       agglayer-e2e-ref: 91331909b6064ee9c84fb4a7abda4cc5b9c40bfc
->>>>>>> 093ecd66
       kurtosis-cdk-enclave-name: op
       kurtosis-cdk-args: ${{ needs.read-aggkit-args.outputs.kurtosis-cdk-args-single-fork12-op-succinct }}
       test-name: "test-single-l2-network-fork12-op-succinct"
@@ -138,13 +128,8 @@
     uses: agglayer/e2e/.github/workflows/aggkit-e2e-multi-chains.yml@91331909b6064ee9c84fb4a7abda4cc5b9c40bfc
     secrets: inherit
     with:
-<<<<<<< HEAD
-      kurtosis-cdk-ref: 16f2c84da36199c46298830d3c35c54ca10eeac6 
-      agglayer-e2e-ref: ba8353a62328becdc4c1086e579d8430a13e583f
-=======
-      kurtosis-cdk-ref: 891e53fa18ce9c908eeac8e0ea9c90eb17614fef
+      kurtosis-cdk-ref: 334762a82d3c9bc99d0d60acc96c7b6c8955bb81
       agglayer-e2e-ref: 91331909b6064ee9c84fb4a7abda4cc5b9c40bfc
->>>>>>> 093ecd66
       kurtosis-cdk-enclave-name: aggkit
       aggsender-find-imported-bridge-artifact: aggsender_find_imported_bridge
       kurtosis-cdk-args-1: ${{ needs.read-aggkit-args.outputs.kurtosis-cdk-args-1 }}
