# This workflow runs the Bats E2E tests for aggkit.
name: Bats E2E Tests

on:
  push:
    branches:
      - '**'
  workflow_dispatch: {}

jobs:
  build-aggkit-image:
    uses: ./.github/workflows/build-aggkit-image.yml
    with:
      go-version: 1.24.x
      docker-image-name: aggkit

  read-aggkit-args:
    name: Read aggkit args
    runs-on: ubuntu-latest
    outputs:
      # single l2 network (fork 12, op-succinct)
      kurtosis-cdk-args-single-fork12-op-succinct: ${{ steps.read-args.outputs.fork12_op_succinct_args }}
      # single l2 network (fork 12, pessimistic)
      kurtosis-cdk-args-single-fork12-pessimistic: ${{ steps.read-args.outputs.fork12_pessimistic_args }}
      # multi l2 networks
      kurtosis-cdk-args-1: ${{ steps.read-args.outputs.args-1 }}
      kurtosis-cdk-args-2: ${{ steps.read-args.outputs.args-2 }}
    steps:
      - name: Checkout
        uses: actions/checkout@v4

      - name: Read kurtosis-cdk-args from file
        id: read-args
        run: |
          # single l2 network (fork 12, op-succinct)
          CONTENT=$(cat ./.github/test_e2e_single_chain_fork12_op_succinct_args.json | jq -c .)
          echo "fork12_op_succinct_args=${CONTENT}" >> $GITHUB_OUTPUT

          # single l2 network (fork 12, pessimistic)
          CONTENT=$(cat ./.github/test_e2e_single_chain_fork12_pessimistic_args.json | jq -c .)
          echo "fork12_pessimistic_args=${CONTENT}" >> $GITHUB_OUTPUT

          # multi l2 networks (l2 network 1)
          CONTENT=$(cat ./.github/test_e2e_multi_chains_args_1.json | jq -c .)
          echo "args-1=${CONTENT}" >> $GITHUB_OUTPUT

          # multi l2 networks (l2 network 2)
          CONTENT=$(cat ./.github/test_e2e_multi_chains_args_2.json | jq -c .)
          echo "args-2=${CONTENT}" >> $GITHUB_OUTPUT

  test-single-l2-network-fork12-pessimistic:
    name: Single L2 chain tests (pessimistic)
    needs:
      - build-aggkit-image
      - read-aggkit-args
    uses: agglayer/e2e/.github/workflows/aggkit-e2e-single-chain.yml@ba8353a62328becdc4c1086e579d8430a13e583f
    secrets: inherit
    with:
<<<<<<< HEAD
      kurtosis-cdk-ref: fe0b75f69648024f8e9c255f114e588a5a06746f
=======
      kurtosis-cdk-ref: ed3172c85f19ddf283c393837649b385873f8369
>>>>>>> cf199307
      agglayer-e2e-ref: ba8353a62328becdc4c1086e579d8430a13e583f
      kurtosis-cdk-enclave-name: aggkit
      kurtosis-cdk-args: ${{ needs.read-aggkit-args.outputs.kurtosis-cdk-args-single-fork12-pessimistic }}
      test-name: "test-single-l2-network-fork12-pessimistic"

  check-single-l2-network-fork12-pessimistic-tests-result:
    name: Check results for single l2 network (pessimistic)
    needs:
      - test-single-l2-network-fork12-pessimistic
    if: always()
    runs-on: ubuntu-latest
    steps:
      - run: exit 1
        if: ${{ contains(fromJSON('["failure", "cancelled"]'), needs.test-single-l2-network-fork12-pessimistic.result) }}

  test-single-l2-network-fork12-op-succinct:
    name: Single L2 chain tests (op-succinct)
    needs:
      - build-aggkit-image
      - read-aggkit-args
    uses: agglayer/e2e/.github/workflows/aggkit-e2e-single-chain.yml@ba8353a62328becdc4c1086e579d8430a13e583f
    secrets: inherit
    with:
<<<<<<< HEAD
      kurtosis-cdk-ref: fe0b75f69648024f8e9c255f114e588a5a06746f
=======
      kurtosis-cdk-ref: ed3172c85f19ddf283c393837649b385873f8369
>>>>>>> cf199307
      agglayer-e2e-ref: ba8353a62328becdc4c1086e579d8430a13e583f
      kurtosis-cdk-enclave-name: op
      kurtosis-cdk-args: ${{ needs.read-aggkit-args.outputs.kurtosis-cdk-args-single-fork12-op-succinct }}
      test-name: "test-single-l2-network-fork12-op-succinct"

  check-single-network-fork12-op-succinct-tests-result:
    name: Check results for single l2 network (op-succinct)
    needs:
      - test-single-l2-network-fork12-op-succinct
    if: always()
    runs-on: ubuntu-latest
    steps:
      - run: exit 1
        if: ${{ contains(fromJSON('["failure", "cancelled"]'), needs.test-single-l2-network-fork12-op-succinct.result) }}

  build-tools:
    name: Build aggsender find imported bridge tool
    needs:
      - build-aggkit-image
    runs-on: amd-runner-2204
    steps:
      - name: Checkout code
        uses: actions/checkout@v4

      - name: Install Go
        uses: actions/setup-go@v5
        with:
          go-version: 1.24.x

      - name: Build Aggsender Find Imported Bridge
        run: make build-tools
      
      - name: Upload Binary
        uses: actions/upload-artifact@v4
        with:
          name: aggsender_find_imported_bridge
          path: ./target/aggsender_find_imported_bridge

  test-multi-l2-networks:
    name: Multi chains E2E test
    needs:
      - build-aggkit-image
      - build-tools
      - read-aggkit-args
    uses: agglayer/e2e/.github/workflows/aggkit-e2e-multi-chains.yml@ba8353a62328becdc4c1086e579d8430a13e583f
    secrets: inherit
    with:
<<<<<<< HEAD
      kurtosis-cdk-ref: fe0b75f69648024f8e9c255f114e588a5a06746f 
=======
      kurtosis-cdk-ref: ed3172c85f19ddf283c393837649b385873f8369
>>>>>>> cf199307
      agglayer-e2e-ref: ba8353a62328becdc4c1086e579d8430a13e583f
      kurtosis-cdk-enclave-name: aggkit
      aggsender-find-imported-bridge-artifact: aggsender_find_imported_bridge
      kurtosis-cdk-args-1: ${{ needs.read-aggkit-args.outputs.kurtosis-cdk-args-1 }}
      kurtosis-cdk-args-2: ${{ needs.read-aggkit-args.outputs.kurtosis-cdk-args-2 }}

  check-multi-l2-networks-tests-result:
    name: Check results for multi l2 networks
    needs:
      - test-multi-l2-networks
    if: always()
    runs-on: ubuntu-latest
    steps:
      - run: exit 1
        if: ${{ contains(fromJSON('["failure", "cancelled"]'), needs.test-multi-l2-networks.result) }}<|MERGE_RESOLUTION|>--- conflicted
+++ resolved
@@ -56,11 +56,7 @@
     uses: agglayer/e2e/.github/workflows/aggkit-e2e-single-chain.yml@ba8353a62328becdc4c1086e579d8430a13e583f
     secrets: inherit
     with:
-<<<<<<< HEAD
-      kurtosis-cdk-ref: fe0b75f69648024f8e9c255f114e588a5a06746f
-=======
-      kurtosis-cdk-ref: ed3172c85f19ddf283c393837649b385873f8369
->>>>>>> cf199307
+      kurtosis-cdk-ref: 16f2c84da36199c46298830d3c35c54ca10eeac6
       agglayer-e2e-ref: ba8353a62328becdc4c1086e579d8430a13e583f
       kurtosis-cdk-enclave-name: aggkit
       kurtosis-cdk-args: ${{ needs.read-aggkit-args.outputs.kurtosis-cdk-args-single-fork12-pessimistic }}
@@ -84,11 +80,7 @@
     uses: agglayer/e2e/.github/workflows/aggkit-e2e-single-chain.yml@ba8353a62328becdc4c1086e579d8430a13e583f
     secrets: inherit
     with:
-<<<<<<< HEAD
-      kurtosis-cdk-ref: fe0b75f69648024f8e9c255f114e588a5a06746f
-=======
-      kurtosis-cdk-ref: ed3172c85f19ddf283c393837649b385873f8369
->>>>>>> cf199307
+      kurtosis-cdk-ref: 16f2c84da36199c46298830d3c35c54ca10eeac6
       agglayer-e2e-ref: ba8353a62328becdc4c1086e579d8430a13e583f
       kurtosis-cdk-enclave-name: op
       kurtosis-cdk-args: ${{ needs.read-aggkit-args.outputs.kurtosis-cdk-args-single-fork12-op-succinct }}
@@ -136,11 +128,7 @@
     uses: agglayer/e2e/.github/workflows/aggkit-e2e-multi-chains.yml@ba8353a62328becdc4c1086e579d8430a13e583f
     secrets: inherit
     with:
-<<<<<<< HEAD
-      kurtosis-cdk-ref: fe0b75f69648024f8e9c255f114e588a5a06746f 
-=======
-      kurtosis-cdk-ref: ed3172c85f19ddf283c393837649b385873f8369
->>>>>>> cf199307
+      kurtosis-cdk-ref: 16f2c84da36199c46298830d3c35c54ca10eeac6 
       agglayer-e2e-ref: ba8353a62328becdc4c1086e579d8430a13e583f
       kurtosis-cdk-enclave-name: aggkit
       aggsender-find-imported-bridge-artifact: aggsender_find_imported_bridge
