name: x86_deb_packager


on:
  push:
    branches:
      - 'main'
    paths:
      - '**'
    tags:
      - 'v*.*.*'
      - 'v*.*.*-*'

jobs:
  build:
    permissions:
      id-token: write
      contents: write
    runs-on: amd-runner-2204
    steps:
      - name: Checkout
        uses: actions/checkout@v4
        with:
          fetch-depth: 0
      - name: Set up Go
        uses: actions/setup-go@master
        with:
          go-version: 1.22.x
      # Variables
      - name: Adding TAG to ENV
        run: echo "GIT_TAG=`echo $(git describe --tags --abbrev=0)`" >> $GITHUB_ENV
      - name: adding version
        run: |
          NUMERIC_VERSION=$( echo ${{ env.GIT_TAG }} | sed 's/[^0-9.]//g' ) 
          echo "VERSION=$NUMERIC_VERSION" >> $GITHUB_ENV

      - name: go mod download
        run: go mod download

      - name: Build the binary
        run: make build

<<<<<<< HEAD
=======
      - name: Build the rust binary
        run: |
          BUILD_SCRIPT_DISABLED=1
          cargo build --release --bin cdk

>>>>>>> 49d6392b
      - name: making directory structure
        run: mkdir -p packaging/deb/cdk/usr/bin/
      - name: copying necessary binary for amd64
<<<<<<< HEAD
        run: cp -rp target/aggkit packaging/deb/aggkit/usr/bin/aggkit
=======
        run: cp -rp target/cdk-node packaging/deb/cdk/usr/bin/cdk-node
      - name: copying rust binary for amd64
        run: cp -rp target/release/cdk packaging/deb/cdk/usr/bin/cdk
>>>>>>> 49d6392b

      # Control file creation
      - name: Create control file
        run: |
          echo "Package: cdk" >> packaging/deb/cdk/DEBIAN/control
          echo "Version: ${{ env.VERSION }}" >> packaging/deb/cdk/DEBIAN/control
          echo "Section: base" >> packaging/deb/cdk/DEBIAN/control
          echo "Priority: optional" >> packaging/deb/cdk/DEBIAN/control
          echo "Architecture: amd64" >> packaging/deb/cdk/DEBIAN/control
          echo "Maintainer: devops@polygon.technology" >> packaging/deb/cdk/DEBIAN/control
          echo "Description: cdk binary package" >> packaging/deb/cdk/DEBIAN/control

      - name: Creating package for binary for cdk ${{ env.ARCH }}
        run: cp -rp packaging/deb/cdk packaging/deb/cdk-${{ env.GIT_TAG }}-${{ env.ARCH }}
        env:
          ARCH: amd64

      - name: Running package build
        run: dpkg-deb --build --root-owner-group packaging/deb/cdk-${{ env.GIT_TAG }}-${{ env.ARCH }}
        env:
          ARCH: amd64

      - name: Create checksum for the amd64 package
        run: cd packaging/deb/ && sha256sum cdk-${{ env.GIT_TAG }}-${{ env.ARCH }}.deb > cdk-${{ env.GIT_TAG }}-${{ env.ARCH }}.deb.checksum
        env:
          ARCH: amd64


      - name: Release cdk Packages
        uses: softprops/action-gh-release@v2
        with:
          tag_name: ${{ env.GIT_TAG }}
          prerelease: true
          files: |
            packaging/deb/cdk**.deb
            packaging/deb/cdk**.deb.checksum<|MERGE_RESOLUTION|>--- conflicted
+++ resolved
@@ -40,57 +40,42 @@
       - name: Build the binary
         run: make build
 
-<<<<<<< HEAD
-=======
-      - name: Build the rust binary
-        run: |
-          BUILD_SCRIPT_DISABLED=1
-          cargo build --release --bin cdk
-
->>>>>>> 49d6392b
       - name: making directory structure
-        run: mkdir -p packaging/deb/cdk/usr/bin/
+        run: mkdir -p packaging/deb/aggkit/usr/bin/
       - name: copying necessary binary for amd64
-<<<<<<< HEAD
         run: cp -rp target/aggkit packaging/deb/aggkit/usr/bin/aggkit
-=======
-        run: cp -rp target/cdk-node packaging/deb/cdk/usr/bin/cdk-node
-      - name: copying rust binary for amd64
-        run: cp -rp target/release/cdk packaging/deb/cdk/usr/bin/cdk
->>>>>>> 49d6392b
 
       # Control file creation
       - name: Create control file
         run: |
-          echo "Package: cdk" >> packaging/deb/cdk/DEBIAN/control
-          echo "Version: ${{ env.VERSION }}" >> packaging/deb/cdk/DEBIAN/control
-          echo "Section: base" >> packaging/deb/cdk/DEBIAN/control
-          echo "Priority: optional" >> packaging/deb/cdk/DEBIAN/control
-          echo "Architecture: amd64" >> packaging/deb/cdk/DEBIAN/control
-          echo "Maintainer: devops@polygon.technology" >> packaging/deb/cdk/DEBIAN/control
-          echo "Description: cdk binary package" >> packaging/deb/cdk/DEBIAN/control
+          echo "Package: aggkit" >> packaging/deb/aggkit/DEBIAN/control
+          echo "Version: ${{ env.VERSION }}" >> packaging/deb/aggkit/DEBIAN/control
+          echo "Section: base" >> packaging/deb/aggkit/DEBIAN/control
+          echo "Priority: optional" >> packaging/deb/aggkit/DEBIAN/control
+          echo "Architecture: amd64" >> packaging/deb/aggkit/DEBIAN/control
+          echo "Maintainer: devops@polygon.technology" >> packaging/deb/aggkit/DEBIAN/control
+          echo "Description: aggkit binary package" >> packaging/deb/aggkit/DEBIAN/control
 
-      - name: Creating package for binary for cdk ${{ env.ARCH }}
-        run: cp -rp packaging/deb/cdk packaging/deb/cdk-${{ env.GIT_TAG }}-${{ env.ARCH }}
+      - name: Creating package for binary for aggkit ${{ env.ARCH }}
+        run: cp -rp packaging/deb/aggkit packaging/deb/aggkit-${{ env.GIT_TAG }}-${{ env.ARCH }}
         env:
           ARCH: amd64
 
       - name: Running package build
-        run: dpkg-deb --build --root-owner-group packaging/deb/cdk-${{ env.GIT_TAG }}-${{ env.ARCH }}
+        run: dpkg-deb --build --root-owner-group packaging/deb/aggkit-${{ env.GIT_TAG }}-${{ env.ARCH }}
         env:
           ARCH: amd64
 
       - name: Create checksum for the amd64 package
-        run: cd packaging/deb/ && sha256sum cdk-${{ env.GIT_TAG }}-${{ env.ARCH }}.deb > cdk-${{ env.GIT_TAG }}-${{ env.ARCH }}.deb.checksum
+        run: cd packaging/deb/ && sha256sum aggkit-${{ env.GIT_TAG }}-${{ env.ARCH }}.deb > aggkit-${{ env.GIT_TAG }}-${{ env.ARCH }}.deb.checksum
         env:
           ARCH: amd64
 
-
-      - name: Release cdk Packages
+      - name: Release aggkit Packages
         uses: softprops/action-gh-release@v2
         with:
           tag_name: ${{ env.GIT_TAG }}
           prerelease: true
           files: |
-            packaging/deb/cdk**.deb
-            packaging/deb/cdk**.deb.checksum+            packaging/deb/aggkit**.deb
+            packaging/deb/aggkit**.deb.checksum