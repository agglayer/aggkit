--- conflicted
+++ resolved
@@ -94,14 +94,11 @@
     config:
       dir: "{{ .InterfaceDir }}/mocks"
       all: true
-<<<<<<< HEAD
   github.com/agglayer/aggkit/db/compatibility:
     config:
       dir: "{{ .InterfaceDir }}/mocks"
       all: true
-=======
   github.com/agglayer/aggkit/etherman:
     config:
       dir: "{{ .InterfaceDir }}/mocks"
       all: true
->>>>>>> ad94061f
