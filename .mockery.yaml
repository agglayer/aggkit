issue-845-fix: true
with-expecter: true
resolve-type-alias: false
dir: "{{ .InterfaceDir }}/../mocks"
outpkg: "mocks"
filename: "mock_{{ .InterfaceName | snakecase | lower }}.go"
mockname: "{{ .InterfaceName }}"
packages:
  github.com/agglayer/aggkit/agglayer:
    config:
      inpackage: true
      dir: "{{ .InterfaceDir }}"
      outpkg: "{{ .PackageName }}"
    interfaces:
      AgglayerClientInterface:
        config:
          mockname: AgglayerClientMock
          filename: mock_agglayer_client.go
  github.com/agglayer/aggkit/aggoracle/types:
    config:
      all: true
  github.com/agglayer/aggkit/aggsender/db:
    config:
      all: true
<<<<<<< HEAD
  github.com/agglayer/aggkit/types:
    config:
      dir: "{{ .InterfaceDir }}/mocks"
      all: true
=======
  github.com/agglayer/aggkit/aggsender/prover:
    config:
      all: true
  github.com/agglayer/aggkit/aggsender/grpc:
    config:
      all: true
  buf.build/gen/go/agglayer/provers/grpc/go/aggkit/prover/v1/proverv1grpc:
    config:
      all: true
      dir: "../aggsender/mocks"
  buf.build/gen/go/agglayer/agglayer/grpc/go/agglayer/node/v1/nodev1grpc:
    config:
      dir: "../agglayer/mocks"
    interfaces:
      NodeStateServiceClient:
        config:
      ConfigurationServiceClient:
        config:
      CertificateSubmissionServiceClient:
        config:
>>>>>>> c355cd18
  github.com/agglayer/aggkit/aggsender/rpc:
    config:
      all: true
  github.com/agglayer/aggkit/aggsender/types:
    config:
      all: true
  github.com/agglayer/aggkit/bridgesync:
    config:
      dir: "{{ .InterfaceDir }}/mocks"
    interfaces:
      ReorgDetector:
  github.com/agglayer/aggkit/l1infotreesync:
    config:
      dir: "{{ .InterfaceDir }}/mocks"
    interfaces:
      EthClienter:
  github.com/agglayer/aggkit/reorgdetector:
    config:
      dir: "{{ .InterfaceDir }}"
      outpkg: "{{ .PackageName }}"
      mockname: "{{ .InterfaceName }}Mock"
    interfaces:
      EthClient:
  github.com/agglayer/aggkit/rpc/client:
    config:
      all: true
  github.com/agglayer/aggkit/rpc:
    config:
      dir: "{{ .InterfaceDir }}/mocks"
      all: true
  github.com/agglayer/aggkit/sync:
    config:
      dir: "{{ .InterfaceDir }}"
      outpkg: "{{ .PackageName }}"
      mockname: "{{ .InterfaceName }}Mock"
      inpackage: true
    interfaces:
      ReorgDetector:
        configs:
          - dir: "{{ .InterfaceDir }}/../l1infotreesync/mocks"
            outpkg: "mocks"
            mockname: "{{ .InterfaceName }}Mock"
            inpackage: false
          - dir: "{{ .InterfaceDir }}"
            outpkg: "{{ .PackageName }}"
            mockname: "{{ .InterfaceName }}Mock"
      processorInterface:
        config:
          mockname: "ProcessorMock"
      evmDownloaderFull:
        config:
          mockname: "EVMDownloaderMock"
      EthClienter:
        config:
          mockname: "L2Mock"
  github.com/agglayer/go_signer/signer/types:
    config:
      dir: "../aggsender/mocks_signer"
      all: true
  github.com/agglayer/aggkit/db/compatibility:
    config:
      dir: "{{ .InterfaceDir }}/mocks"
      all: true
  github.com/agglayer/aggkit/etherman:
    config:
      dir: "{{ .InterfaceDir }}/mocks"
      all: true
<|MERGE_RESOLUTION|>--- conflicted
+++ resolved
@@ -22,12 +22,10 @@
   github.com/agglayer/aggkit/aggsender/db:
     config:
       all: true
-<<<<<<< HEAD
   github.com/agglayer/aggkit/types:
     config:
       dir: "{{ .InterfaceDir }}/mocks"
       all: true
-=======
   github.com/agglayer/aggkit/aggsender/prover:
     config:
       all: true
@@ -48,7 +46,6 @@
         config:
       CertificateSubmissionServiceClient:
         config:
->>>>>>> c355cd18
   github.com/agglayer/aggkit/aggsender/rpc:
     config:
       all: true
