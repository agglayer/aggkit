--- conflicted
+++ resolved
@@ -64,13 +64,8 @@
 build: build-aggkit build-tools
 
 .PHONY: build-aggkit
-<<<<<<< HEAD
-build-aggkit:
+build-aggkit: ## Builds aggkit binary
 	GIN_MODE=release $(GOENVVARS) go build -ldflags "all=$(LDFLAGS)" -o $(GOBIN)/$(GOBINARY) $(GOCMD)
-=======
-build-aggkit: ## Builds aggkit binary
-	$(GOENVVARS) go build -ldflags "all=$(LDFLAGS)" -o $(GOBIN)/$(GOBINARY) $(GOCMD)
->>>>>>> c4ae3d31
 
 .PHONY: build-tools
 build-tools: ## Builds the tools
@@ -92,7 +87,6 @@
 lint: ## Runs the linter
 	export "GOROOT=$$(go env GOROOT)" && $$(go env GOPATH)/bin/golangci-lint run --timeout 5m
 
-<<<<<<< HEAD
 .PHONY: generate-swagger-docs
 generate-swagger-docs: ## Generates the swagger docs
 	@echo "Generating swagger docs"
@@ -100,7 +94,7 @@
 	@mkdir -p docs/assets/swagger/bridge_service
 	@cp bridgeservice/docs/swagger.json docs/assets/swagger/bridge_service/swagger.json
 	@echo "Copied swagger.json to docs/assets/swagger/bridge_service/"
-=======
+
 .PHONY: vulncheck
 vulncheck: ## Runs the vulnerability checker tool
 	@command -v govulncheck >/dev/null 2>&1 || { \
@@ -109,7 +103,6 @@
 	}
 	@echo "Running govulncheck on all packages..."
 	@go list ./... | xargs -n1 govulncheck
->>>>>>> c4ae3d31
 
 ## Help display.
 ## Pulls comments from beside commands and prints a nicely formatted
