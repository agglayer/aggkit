--- conflicted
+++ resolved
@@ -18,36 +18,6 @@
 
 const insertGERFuncName = "insertGlobalExitRoot"
 
-<<<<<<< HEAD
-// TODO: @Stefan-Ethernal use the aggkittypes.EthereumClient instead
-type EthClienter interface {
-	ethereum.LogFilterer
-	ethereum.BlockNumberReader
-	ethereum.ChainReader
-	bind.ContractBackend
-}
-
-type EthTxManager interface {
-	Remove(ctx context.Context, id common.Hash) error
-	ResultsByStatus(ctx context.Context,
-		statuses []ethtxtypes.MonitoredTxStatus,
-	) ([]ethtxtypes.MonitoredTxResult, error)
-	Result(ctx context.Context, id common.Hash) (ethtxtypes.MonitoredTxResult, error)
-	Add(ctx context.Context,
-		to *common.Address,
-		value *big.Int,
-		data []byte,
-		gasOffset uint64,
-		sidecar *types.BlobTxSidecar,
-	) (common.Hash, error)
-}
-
-type L2GERManagerContract interface {
-	GlobalExitRootMap(opts *bind.CallOpts, ger [common.HashLength]byte) (*big.Int, error)
-}
-
-=======
->>>>>>> c355cd18
 type EVMConfig struct {
 	GlobalExitRootL2Addr common.Address      `mapstructure:"GlobalExitRootL2"`
 	GasOffset            uint64              `mapstructure:"GasOffset"`
