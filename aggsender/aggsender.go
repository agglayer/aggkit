package aggsender

import (
	"context"
	"crypto/ecdsa"
	"encoding/json"
	"errors"
	"fmt"
	"time"

	jRPC "github.com/0xPolygon/cdk-rpc/rpc"
	zkevm "github.com/agglayer/aggkit"
	"github.com/agglayer/aggkit/agglayer"
	"github.com/agglayer/aggkit/aggsender/db"
	"github.com/agglayer/aggkit/aggsender/grpc"
	aggsenderrpc "github.com/agglayer/aggkit/aggsender/rpc"
	"github.com/agglayer/aggkit/aggsender/types"
	aggkitcommon "github.com/agglayer/aggkit/common"
	"github.com/agglayer/aggkit/l1infotreesync"
	"github.com/agglayer/aggkit/log"
	"github.com/ethereum/go-ethereum/common"
	"github.com/ethereum/go-ethereum/crypto"
)

const signatureSize = 65

var (
	errNoBridgesAndClaims   = errors.New("no bridges and claims to build certificate")
	errInvalidSignatureSize = errors.New("invalid signature size")

	zeroLER = common.HexToHash("0x27ae5ba08d7291c96c8cbddcc148bf48a6d68c7974b94356f53754ef6171d757")
)

type RateLimiter interface {
	Call(msg string, allowToSleep bool) *time.Duration
	String() string
}

// AggSender is a component that will send certificates to the aggLayer
type AggSender struct {
	log types.Logger

	l2Syncer         types.L2BridgeSyncer
	l1infoTreeSyncer types.L1InfoTreeSyncer
	epochNotifier    types.EpochNotifier

	storage        db.AggSenderStorage
	aggLayerClient agglayer.AgglayerClientInterface

	cfg Config

	aggsenderKey *ecdsa.PrivateKey

	status      types.AggsenderStatus
	rateLimiter RateLimiter
	flow        types.AggsenderFlow
}

// New returns a new AggSender instance
func New(
	ctx context.Context,
	logger *log.Logger,
	cfg Config,
	aggLayerClient agglayer.AgglayerClientInterface,
	l1InfoTreeSyncer *l1infotreesync.L1InfoTreeSync,
	l2Syncer types.L2BridgeSyncer,
	epochNotifier types.EpochNotifier,
	l1Client types.EthClient) (*AggSender, error) {
	storageConfig := db.AggSenderSQLStorageConfig{
		DBPath:                  cfg.StoragePath,
		KeepCertificatesHistory: cfg.KeepCertificatesHistory,
	}
	storage, err := db.NewAggSenderSQLStorage(logger, storageConfig)
	if err != nil {
		return nil, err
	}

	aggsenderPrivateKey, err := aggkitcommon.NewKeyFromKeystore(cfg.AggsenderPrivateKey)
	if err != nil {
		return nil, err
	}
	rateLimit := aggkitcommon.NewRateLimit(cfg.MaxSubmitCertificateRate)

	var (
		aggchainProofClient grpc.AggchainProofClientInterface
		flowManager         types.AggsenderFlow
	)

	if types.AggsenderMode(cfg.Mode) == types.AggchainProofMode {
		if cfg.AggchainProofURL == "" {
			return nil, fmt.Errorf("aggchain prover mode requires AggchainProofURL")
		}

		aggchainProofClient, err = grpc.NewAggchainProofClient(cfg.AggchainProofURL)
		if err != nil {
			return nil, fmt.Errorf("error creating aggkit prover client: %w", err)
		}

		flowManager = newAggchainProverFlow(logger, cfg, aggchainProofClient, storage,
			l1InfoTreeSyncer, l2Syncer, l1Client)
	} else {
		flowManager = newPPFlow(logger, cfg, storage, l1InfoTreeSyncer, l2Syncer)
	}

	logger.Infof("Aggsender Config: %s.", cfg.String())

	return &AggSender{
		cfg:              cfg,
		log:              logger,
		storage:          storage,
		l2Syncer:         l2Syncer,
		aggLayerClient:   aggLayerClient,
		l1infoTreeSyncer: l1InfoTreeSyncer,
		aggsenderKey:     aggsenderPrivateKey,
		epochNotifier:    epochNotifier,
		status:           types.AggsenderStatus{Status: types.StatusNone},
		flow:             flowManager,
		rateLimiter:      rateLimit,
	}, nil
}

func (a *AggSender) Info() types.AggsenderInfo {
	res := types.AggsenderInfo{
		AggsenderStatus:          a.status,
		Version:                  zkevm.GetVersion(),
		EpochNotifierDescription: a.epochNotifier.String(),
		NetworkID:                a.l2Syncer.OriginNetwork(),
	}
	return res
}

// GetRPCServices returns the list of services that the RPC provider exposes
func (a *AggSender) GetRPCServices() []jRPC.Service {
	if !a.cfg.EnableRPC {
		return []jRPC.Service{}
	}

	logger := log.WithFields("aggsender-rpc", aggkitcommon.BRIDGE)
	return []jRPC.Service{
		{
			Name:    "aggsender",
			Service: aggsenderrpc.NewAggsenderRPC(logger, a.storage, a),
		},
	}
}

// Start starts the AggSender
func (a *AggSender) Start(ctx context.Context) {
	a.log.Info("AggSender started")
	a.status.Start(time.Now().UTC())
	a.checkInitialStatus(ctx)
	a.sendCertificates(ctx, 0)
}

// checkInitialStatus check local status vs agglayer status
func (a *AggSender) checkInitialStatus(ctx context.Context) {
	ticker := time.NewTicker(a.cfg.DelayBeetweenRetries.Duration)
	defer ticker.Stop()
	a.status.Status = types.StatusCheckingInitialStage
	for {
		a.checkPendingCertificatesStatus(ctx)
		err := a.checkLastCertificateFromAgglayer(ctx)
		a.status.SetLastError(err)
		if err != nil {
			a.log.Errorf("error checking initial status: %w, retrying in %s", err, a.cfg.DelayBeetweenRetries.String())
		} else {
			a.log.Info("Initial status checked successfully")
			return
		}
		select {
		case <-ctx.Done():
			return
		case <-ticker.C:
		}
	}
}

// sendCertificates sends certificates to the aggLayer
func (a *AggSender) sendCertificates(ctx context.Context, returnAfterNIterations int) {
	var checkCertChannel <-chan time.Time
	if a.cfg.CheckStatusCertificateInterval.Duration > 0 {
		checkCertTicker := time.NewTicker(a.cfg.CheckStatusCertificateInterval.Duration)
		defer checkCertTicker.Stop()
		checkCertChannel = checkCertTicker.C
	} else {
		a.log.Infof("CheckStatusCertificateInterval is 0, so we are not going to check the certificate status")
		checkCertChannel = make(chan time.Time)
	}

	chEpoch := a.epochNotifier.Subscribe("aggsender")
	a.status.Status = types.StatusCertificateStage
	iteration := 0
	for {
		select {
		case <-checkCertChannel:
			iteration++
			a.log.Debugf("Checking perodical certificates status (%s)",
				a.cfg.CheckCertConfigBriefString())
			checkResult := a.checkPendingCertificatesStatus(ctx)
			if !checkResult.existPendingCerts && checkResult.existNewInErrorCert {
				if a.cfg.RetryCertAfterInError {
					a.log.Infof("An InError cert exists. Sending a new one (%s)", a.cfg.CheckCertConfigBriefString())
					_, err := a.sendCertificate(ctx)
					a.status.SetLastError(err)
					if err != nil {
						a.log.Error(err)
					}
				} else {
					a.log.Infof("An InError cert exists but skipping send cert because RetryCertInmediatlyAfterInError is false")
				}
			}
			if returnAfterNIterations > 0 && iteration >= returnAfterNIterations {
				a.log.Warnf("reached number of iterations, so we are going to return")
				return
			}
		case epoch := <-chEpoch:
			iteration++
			a.log.Infof("Epoch received: %s", epoch.String())
			checkResult := a.checkPendingCertificatesStatus(ctx)
			if !checkResult.existPendingCerts {
				_, err := a.sendCertificate(ctx)
				a.status.SetLastError(err)
				if err != nil {
					a.log.Error(err)
				}
			} else {
				log.Infof("Skipping epoch %s because there are pending certificates",
					epoch.String())
			}

			if returnAfterNIterations > 0 && iteration >= returnAfterNIterations {
				a.log.Warnf("reached number of iterations, so we are going to return")
				return
			}
		case <-ctx.Done():
			a.log.Info("AggSender stopped")
			return
		}
	}
}

// sendCertificate sends certificate for a network
func (a *AggSender) sendCertificate(ctx context.Context) (*agglayer.SignedCertificate, error) {
	a.log.Infof("trying to send a new certificate...")

	certificateParams, err := a.flow.GetCertificateBuildParams(ctx)
	if err != nil {
		return nil, fmt.Errorf("error getting certificate build params: %w", err)
	}

	if certificateParams == nil || len(certificateParams.Bridges) == 0 {
		return nil, nil
	}

	certificate, err := a.flow.BuildCertificate(ctx, certificateParams)
	if err != nil {
		return nil, fmt.Errorf("error building certificate: %w", err)
	}

	signedCertificate, err := a.signCertificate(certificate)
	if err != nil {
		return nil, fmt.Errorf("error signing certificate: %w", err)
	}

	if rateLimitSleepTime := a.rateLimiter.Call("sendCertificate", false); rateLimitSleepTime != nil {
		a.log.Warnf("rate limit reached , next cert %s can be submitted after %s so sleeping. Rate:%s",
			certificate.ID(),
			rateLimitSleepTime.String(), a.rateLimiter.String())
		time.Sleep(*rateLimitSleepTime)
	}
	if !a.isAllowedSendCertificateEpochPercent() {
		return nil, fmt.Errorf("forbidden to send certificate due epoch percentage")
	}

<<<<<<< HEAD
	a.log.Infof("certificate ready to be send to AggLayer: %s", signedCertificate.Brief())
=======
	a.saveCertificateToFile(signedCertificate)
	a.log.Infof("certificate ready to be sent to AggLayer: %s", signedCertificate.Brief())
>>>>>>> 061c6dd7
	if a.cfg.DryRun {
		a.log.Warn("dry run mode enabled, skipping sending certificate")
		return signedCertificate, nil
	}
	certificateHash, err := a.aggLayerClient.SendCertificate(signedCertificate)
	if err != nil {
		return nil, fmt.Errorf("error sending certificate: %w", err)
	}

	a.log.Debugf("certificate sent: Height: %d cert: %s", signedCertificate.Height, signedCertificate.Brief())

	raw, err := json.Marshal(signedCertificate)
	if err != nil {
		return nil, fmt.Errorf("error marshalling signed certificate. Cert:%s. Err: %w", signedCertificate.Brief(), err)
	}

	prevLER := common.BytesToHash(certificate.PrevLocalExitRoot[:])
	certInfo := types.CertificateInfo{
		Height:                certificate.Height,
		RetryCount:            certificateParams.RetryCount,
		CertificateID:         certificateHash,
		NewLocalExitRoot:      certificate.NewLocalExitRoot,
		PreviousLocalExitRoot: &prevLER,
		FromBlock:             certificateParams.FromBlock,
		ToBlock:               certificateParams.ToBlock,
		CreatedAt:             certificateParams.CreatedAt,
		UpdatedAt:             certificateParams.CreatedAt,
		AggchainProof:         certificateParams.AggchainProof,
		SignedCertificate:     string(raw),
	}
	// TODO: Improve this case, if a cert is not save in the storage, we are going to settle a unknown certificate
	err = a.saveCertificateToStorage(ctx, certInfo, a.cfg.MaxRetriesStoreCertificate)
	if err != nil {
		a.log.Errorf("error saving certificate  to storage. Cert:%s Err: %w", certInfo.String(), err)
		return nil, fmt.Errorf("error saving last sent certificate %s in db: %w", certInfo.String(), err)
	}

	a.log.Infof("certificate: %s sent successfully for range of l2 blocks (from block: %d, to block: %d) cert:%s",
		certInfo.ID(), certificateParams.FromBlock, certificateParams.ToBlock, signedCertificate.Brief())

	return signedCertificate, nil
}
func (a *AggSender) isAllowedSendCertificateEpochPercent() bool {
	if a.cfg.MaxEpochPercentageAllowedToSendCertificate == 0 ||
		a.cfg.MaxEpochPercentageAllowedToSendCertificate >= maxPercent {
		return true
	}
	status := a.epochNotifier.GetEpochStatus()
	if status.PercentEpoch >= float64(a.cfg.MaxEpochPercentageAllowedToSendCertificate)/100.0 {
		a.log.Warnf("forbidden to send certificate after epoch percentage: %f", status.PercentEpoch)
		return false
	}
	return true
}

// saveCertificateToStorage saves the certificate to the storage
// it retries if it fails. if param retries == 0 it retries indefinitely
func (a *AggSender) saveCertificateToStorage(ctx context.Context, cert types.CertificateInfo, maxRetries int) error {
	retries := 1
	err := fmt.Errorf("initial_error")
	for err != nil {
		if err = a.storage.SaveLastSentCertificate(ctx, cert); err != nil {
			// If this happens we can't work as normal, because local DB is outdated, we have to retry
			a.log.Errorf("error saving last sent certificate %s in db: %w", cert.String(), err)
			if retries == maxRetries {
				return fmt.Errorf("error saving last sent certificate %s in db: %w", cert.String(), err)
			} else {
				retries++
				time.Sleep(a.cfg.DelayBeetweenRetries.Duration)
			}
		}
	}
	return nil
}

// signCertificate signs a certificate with the sequencer key
func (a *AggSender) signCertificate(certificate *agglayer.Certificate) (*agglayer.SignedCertificate, error) {
	hashToSign := certificate.HashToSign()

	sig, err := crypto.Sign(hashToSign.Bytes(), a.aggsenderKey)
	if err != nil {
		return nil, err
	}

	a.log.Infof("Signed certificate. sequencer address: %s. New local exit root: %s Hash signed: %s",
		crypto.PubkeyToAddress(a.aggsenderKey.PublicKey).String(),
		common.BytesToHash(certificate.NewLocalExitRoot[:]).String(),
		hashToSign.String(),
	)

	r, s, isOddParity, err := extractSignatureData(sig)
	if err != nil {
		return nil, err
	}

	return &agglayer.SignedCertificate{
		Certificate: certificate,
		Signature: &agglayer.Signature{
			R:         r,
			S:         s,
			OddParity: isOddParity,
		},
	}, nil
}

type checkCertResult struct {
	// existPendingCerts means that there are still pending certificates
	existPendingCerts bool
	// existNewInErrorCert means than in this run a cert pass from xxx to InError
	existNewInErrorCert bool
}

// checkPendingCertificatesStatus checks the status of pending certificates
// and updates in the storage if it changed on agglayer
// It returns:
// bool -> if there are pending certificates
func (a *AggSender) checkPendingCertificatesStatus(ctx context.Context) checkCertResult {
	pendingCertificates, err := a.storage.GetCertificatesByStatus(agglayer.NonSettledStatuses)
	if err != nil {
		a.log.Errorf("error getting pending certificates: %w", err)
		return checkCertResult{existPendingCerts: true, existNewInErrorCert: false}
	}

	a.log.Debugf("checkPendingCertificatesStatus num of pendingCertificates: %d", len(pendingCertificates))
	thereArePendingCerts := false
	appearsNewInErrorCert := false
	for _, certificateLocal := range pendingCertificates {
		certificateHeader, err := a.aggLayerClient.GetCertificateHeader(certificateLocal.CertificateID)
		if err != nil {
			a.log.Errorf("error getting certificate header of %s from agglayer: %w",
				certificateLocal.ID(), err)
			return checkCertResult{existPendingCerts: true, existNewInErrorCert: false}
		}

		a.log.Debugf("aggLayerClient.GetCertificateHeader status [%s] of certificate %s  elapsed time:%s",
			certificateHeader.Status,
			certificateHeader.ID(),
			certificateLocal.ElapsedTimeSinceCreation())
		appearsNewInErrorCert = appearsNewInErrorCert ||
			(!certificateLocal.Status.IsInError() && certificateHeader.Status.IsInError())

		if err := a.updateCertificateStatus(ctx, certificateLocal, certificateHeader); err != nil {
			a.log.Errorf("error updating certificate %s status in storage: %w", certificateHeader.String(), err)
			return checkCertResult{existPendingCerts: true, existNewInErrorCert: false}
		}

		if !certificateLocal.IsClosed() {
			a.log.Infof("certificate %s is still pending, elapsed time:%s ",
				certificateHeader.ID(), certificateLocal.ElapsedTimeSinceCreation())
			thereArePendingCerts = true
		}
	}
	return checkCertResult{existPendingCerts: thereArePendingCerts, existNewInErrorCert: appearsNewInErrorCert}
}

// updateCertificate updates the certificate status in the storage
func (a *AggSender) updateCertificateStatus(ctx context.Context,
	localCert *types.CertificateInfo,
	agglayerCert *agglayer.CertificateHeader) error {
	if localCert.Status == agglayerCert.Status {
		return nil
	}
	a.log.Infof("certificate %s changed status from [%s] to [%s] elapsed time: %s full_cert (agglayer): %s",
		localCert.ID(), localCert.Status, agglayerCert.Status, localCert.ElapsedTimeSinceCreation(),
		agglayerCert.String())

	// That is a strange situation
	if agglayerCert.Status.IsOpen() && localCert.Status.IsClosed() {
		a.log.Warnf("certificate %s is reopened! from [%s] to [%s]",
			localCert.ID(), localCert.Status, agglayerCert.Status)
	}

	localCert.Status = agglayerCert.Status
	localCert.UpdatedAt = uint32(time.Now().UTC().Unix())
	if err := a.storage.UpdateCertificate(ctx, *localCert); err != nil {
		a.log.Errorf("error updating certificate %s status in storage: %w", agglayerCert.ID(), err)
		return fmt.Errorf("error updating certificate. Err: %w", err)
	}
	return nil
}

// checkLastCertificateFromAgglayer checks the last certificate from agglayer
func (a *AggSender) checkLastCertificateFromAgglayer(ctx context.Context) error {
	networkID := a.l2Syncer.OriginNetwork()
	initialStatus, err := NewInitialStatus(a.log, networkID, a.storage, a.aggLayerClient)
	if err != nil {
		return fmt.Errorf("recovery: error retrieving initial status: %w", err)
	}
	initialStatus.LogData()
	action, err := initialStatus.Process()
	if err != nil {
		return fmt.Errorf("recovery: error processing initial status: %w", err)
	}
	return a.executeInitialStatusAction(ctx, action, initialStatus.LocalCert)
}

func (a *AggSender) executeInitialStatusAction(ctx context.Context,
	action *InitialStatusResult, localCert *types.CertificateInfo) error {
	a.log.Infof("recovery: action: %s", action.String())
	switch action.Action {
	case InitialStatusActionNone:
		a.log.Info("recovery: No certificates in local storage and agglayer: initial state")
	case InitialStatusActionUpdateCurrentCert:
		if err := a.updateCertificateStatus(ctx, localCert, action.Cert); err != nil {
			return fmt.Errorf("recovery: error updating local storage with agglayer certificate: %w", err)
		}
	case InitialStatusActionInsertNewCert:
		if _, err := a.updateLocalStorageWithAggLayerCert(ctx, action.Cert); err != nil {
			return fmt.Errorf("recovery: error new local storage with agglayer certificate: %w", err)
		}
	default:
		return fmt.Errorf("recovery: unknown action: %s", action.Action)
	}
	return nil
}

// updateLocalStorageWithAggLayerCert updates the local storage with the certificate from the AggLayer
func (a *AggSender) updateLocalStorageWithAggLayerCert(ctx context.Context,
	aggLayerCert *agglayer.CertificateHeader) (*types.CertificateInfo, error) {
	certInfo := NewCertificateInfoFromAgglayerCertHeader(aggLayerCert)
	a.log.Infof("setting initial certificate from AggLayer: %s", certInfo.String())
	return certInfo, a.storage.SaveLastSentCertificate(ctx, *certInfo)
}

// extractSignatureData extracts the R, S, and V from a 65-byte signature
func extractSignatureData(signature []byte) (r, s common.Hash, isOddParity bool, err error) {
	if len(signature) != signatureSize {
		err = errInvalidSignatureSize
		return
	}

	r = common.BytesToHash(signature[:32])   // First 32 bytes are R
	s = common.BytesToHash(signature[32:64]) // Next 32 bytes are S
	isOddParity = signature[64]%2 == 1       //nolint:mnd // Last byte is V

	return
}

func NewCertificateInfoFromAgglayerCertHeader(c *agglayer.CertificateHeader) *types.CertificateInfo {
	if c == nil {
		return nil
	}
	now := uint32(time.Now().UTC().Unix())
	meta := types.NewCertificateMetadataFromHash(c.Metadata)
	toBlock := meta.FromBlock + uint64(meta.Offset)
	createdAt := meta.CreatedAt

	if meta.Version < 1 {
		toBlock = meta.ToBlock
		createdAt = now
	}

	res := &types.CertificateInfo{
		Height:            c.Height,
		CertificateID:     c.CertificateID,
		NewLocalExitRoot:  c.NewLocalExitRoot,
		FromBlock:         meta.FromBlock,
		ToBlock:           toBlock,
		Status:            c.Status,
		CreatedAt:         createdAt,
		UpdatedAt:         now,
		SignedCertificate: "na/agglayer header",
	}
	if c.PreviousLocalExitRoot != nil {
		res.PreviousLocalExitRoot = c.PreviousLocalExitRoot
	}
	return res
}<|MERGE_RESOLUTION|>--- conflicted
+++ resolved
@@ -272,12 +272,7 @@
 		return nil, fmt.Errorf("forbidden to send certificate due epoch percentage")
 	}
 
-<<<<<<< HEAD
 	a.log.Infof("certificate ready to be send to AggLayer: %s", signedCertificate.Brief())
-=======
-	a.saveCertificateToFile(signedCertificate)
-	a.log.Infof("certificate ready to be sent to AggLayer: %s", signedCertificate.Brief())
->>>>>>> 061c6dd7
 	if a.cfg.DryRun {
 		a.log.Warn("dry run mode enabled, skipping sending certificate")
 		return signedCertificate, nil
