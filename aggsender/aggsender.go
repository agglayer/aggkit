package aggsender

import (
	"context"
	"crypto/ecdsa"
	"encoding/json"
	"errors"
	"fmt"
	"os"
	"time"

	jRPC "github.com/0xPolygon/cdk-rpc/rpc"
	zkevm "github.com/agglayer/aggkit"
	"github.com/agglayer/aggkit/agglayer"
	"github.com/agglayer/aggkit/aggsender/db"
	"github.com/agglayer/aggkit/aggsender/grpc"
	aggsenderrpc "github.com/agglayer/aggkit/aggsender/rpc"
	"github.com/agglayer/aggkit/aggsender/types"
	aggkitcommon "github.com/agglayer/aggkit/common"
	"github.com/agglayer/aggkit/l1infotreesync"
	"github.com/agglayer/aggkit/log"
	"github.com/ethereum/go-ethereum/common"
	"github.com/ethereum/go-ethereum/crypto"
)

const signatureSize = 65

var (
	errNoBridgesAndClaims   = errors.New("no bridges and claims to build certificate")
	errInvalidSignatureSize = errors.New("invalid signature size")

	zeroLER = common.HexToHash("0x27ae5ba08d7291c96c8cbddcc148bf48a6d68c7974b94356f53754ef6171d757")
)

type RateLimiter interface {
	Call(msg string, allowToSleep bool) *time.Duration
	String() string
}

// AggSender is a component that will send certificates to the aggLayer
type AggSender struct {
	log types.Logger

	l2Syncer         types.L2BridgeSyncer
	l1infoTreeSyncer types.L1InfoTreeSyncer
	epochNotifier    types.EpochNotifier

	storage        db.AggSenderStorage
	aggLayerClient agglayer.AgglayerClientInterface

	cfg Config

	aggsenderKey *ecdsa.PrivateKey

<<<<<<< HEAD
	status types.AggsenderStatus

	flow types.AggsenderFlow
=======
	status      types.AggsenderStatus
	rateLimiter RateLimiter
>>>>>>> cea7306d
}

// New returns a new AggSender instance
func New(
	ctx context.Context,
	logger *log.Logger,
	cfg Config,
	aggLayerClient agglayer.AgglayerClientInterface,
	l1InfoTreeSyncer *l1infotreesync.L1InfoTreeSync,
	l2Syncer types.L2BridgeSyncer,
	epochNotifier types.EpochNotifier,
	l1Client types.EthClient) (*AggSender, error) {
	storageConfig := db.AggSenderSQLStorageConfig{
		DBPath:                  cfg.StoragePath,
		KeepCertificatesHistory: cfg.KeepCertificatesHistory,
	}
	storage, err := db.NewAggSenderSQLStorage(logger, storageConfig)
	if err != nil {
		return nil, err
	}

	aggsenderPrivateKey, err := aggkitcommon.NewKeyFromKeystore(cfg.AggsenderPrivateKey)
	if err != nil {
		return nil, err
	}
	rateLimit := aggkitcommon.NewRateLimit(cfg.MaxSubmitCertificateRate)

	var (
		aggchainProofClient grpc.AggchainProofClientInterface
		flowManager         types.AggsenderFlow
	)

	if types.AggsenderMode(cfg.Mode) == types.AggchainProverMode {
		if cfg.AggchainProofURL == "" {
			return nil, fmt.Errorf("aggchain prover mode requires AggchainProofURL")
		}

		aggchainProofClient, err = grpc.NewAggchainProofClient(cfg.AggchainProofURL)
		if err != nil {
			return nil, fmt.Errorf("error creating aggkit prover client: %w", err)
		}

		flowManager = newAggchainProverFlow(logger, cfg, aggchainProofClient, storage,
			l1InfoTreeSyncer, l2Syncer, l1Client)
	} else {
		flowManager = newPPFlow(logger, cfg, storage, l1InfoTreeSyncer, l2Syncer)
	}

	logger.Infof("Aggsender Config: %s.", cfg.String())

	return &AggSender{
		cfg:              cfg,
		log:              logger,
		storage:          storage,
		l2Syncer:         l2Syncer,
		aggLayerClient:   aggLayerClient,
		l1infoTreeSyncer: l1InfoTreeSyncer,
		aggsenderKey:     aggsenderPrivateKey,
		epochNotifier:    epochNotifier,
		status:           types.AggsenderStatus{Status: types.StatusNone},
<<<<<<< HEAD
		flow:             flowManager,
=======
		rateLimiter:      rateLimit,
>>>>>>> cea7306d
	}, nil
}

func (a *AggSender) Info() types.AggsenderInfo {
	res := types.AggsenderInfo{
		AggsenderStatus:          a.status,
		Version:                  zkevm.GetVersion(),
		EpochNotifierDescription: a.epochNotifier.String(),
		NetworkID:                a.l2Syncer.OriginNetwork(),
	}
	return res
}

// GetRPCServices returns the list of services that the RPC provider exposes
func (a *AggSender) GetRPCServices() []jRPC.Service {
	if !a.cfg.EnableRPC {
		return []jRPC.Service{}
	}

	logger := log.WithFields("aggsender-rpc", aggkitcommon.BRIDGE)
	return []jRPC.Service{
		{
			Name:    "aggsender",
			Service: aggsenderrpc.NewAggsenderRPC(logger, a.storage, a),
		},
	}
}

// Start starts the AggSender
func (a *AggSender) Start(ctx context.Context) {
	a.log.Info("AggSender started")
	a.status.Start(time.Now().UTC())
	a.checkInitialStatus(ctx)
	a.sendCertificates(ctx, 0)
}

// checkInitialStatus check local status vs agglayer status
func (a *AggSender) checkInitialStatus(ctx context.Context) {
	ticker := time.NewTicker(a.cfg.DelayBeetweenRetries.Duration)
	defer ticker.Stop()
	a.status.Status = types.StatusCheckingInitialStage
	for {
		a.checkPendingCertificatesStatus(ctx)
		err := a.checkLastCertificateFromAgglayer(ctx)
		a.status.SetLastError(err)
		if err != nil {
			a.log.Errorf("error checking initial status: %w, retrying in %s", err, a.cfg.DelayBeetweenRetries.String())
		} else {
			a.log.Info("Initial status checked successfully")
			return
		}
		select {
		case <-ctx.Done():
			return
		case <-ticker.C:
		}
	}
}

// sendCertificates sends certificates to the aggLayer
func (a *AggSender) sendCertificates(ctx context.Context, returnAfterNIterations int) {
	var checkCertChannel <-chan time.Time
	if a.cfg.CheckStatusCertificateInterval.Duration > 0 {
		checkCertTicker := time.NewTicker(a.cfg.CheckStatusCertificateInterval.Duration)
		defer checkCertTicker.Stop()
		checkCertChannel = checkCertTicker.C
	} else {
		a.log.Infof("CheckStatusCertificateInterval is 0, so we are not going to check the certificate status")
		checkCertChannel = make(chan time.Time)
	}

	chEpoch := a.epochNotifier.Subscribe("aggsender")
	a.status.Status = types.StatusCertificateStage
	iteration := 0
	for {
		select {
		case <-checkCertChannel:
			iteration++
			a.log.Debugf("Checking perodical certificates status (%s)",
				a.cfg.CheckCertConfigBriefString())
			checkResult := a.checkPendingCertificatesStatus(ctx)
			if !checkResult.existPendingCerts && checkResult.existNewInErrorCert {
				if a.cfg.RetryCertAfterInError {
					a.log.Infof("An InError cert exists. Sending a new one (%s)", a.cfg.CheckCertConfigBriefString())
					_, err := a.sendCertificate(ctx)
					a.status.SetLastError(err)
					if err != nil {
						a.log.Error(err)
					}
				} else {
					a.log.Infof("An InError cert exists but skipping send cert because RetryCertInmediatlyAfterInError is false")
				}
			}
			if returnAfterNIterations > 0 && iteration >= returnAfterNIterations {
				a.log.Warnf("reached number of iterations, so we are going to return")
				return
			}
		case epoch := <-chEpoch:
			iteration++
			a.log.Infof("Epoch received: %s", epoch.String())
			checkResult := a.checkPendingCertificatesStatus(ctx)
			if !checkResult.existPendingCerts {
				_, err := a.sendCertificate(ctx)
				a.status.SetLastError(err)
				if err != nil {
					a.log.Error(err)
				}
			} else {
				log.Infof("Skipping epoch %s because there are pending certificates",
					epoch.String())
			}

			if returnAfterNIterations > 0 && iteration >= returnAfterNIterations {
				a.log.Warnf("reached number of iterations, so we are going to return")
				return
			}
		case <-ctx.Done():
			a.log.Info("AggSender stopped")
			return
		}
	}
}

// sendCertificate sends certificate for a network
func (a *AggSender) sendCertificate(ctx context.Context) (*agglayer.SignedCertificate, error) {
	a.log.Infof("trying to send a new certificate...")

	shouldSend, err := a.shouldSendCertificate()
	if err != nil {
		return nil, err
	}

	if !shouldSend {
		a.log.Infof("waiting for pending certificates to be settled")
		return nil, nil
	}

	certificateParams, err := a.flow.GetCertificateBuildParams(ctx)
	if err != nil {
		return nil, fmt.Errorf("error getting certificate build params: %w", err)
	}

	if certificateParams == nil || len(certificateParams.Bridges) == 0 {
		return nil, nil
	}

	certificate, err := a.flow.BuildCertificate(ctx, certificateParams)
	if err != nil {
		return nil, fmt.Errorf("error building certificate: %w", err)
	}

	signedCertificate, err := a.signCertificate(certificate)
	if err != nil {
		return nil, fmt.Errorf("error signing certificate: %w", err)
	}

	if rateLimitSleepTime := a.rateLimiter.Call("sendCertificate", false); rateLimitSleepTime != nil {
		a.log.Warnf("rate limit reached , next cert %s can be submitted after %s so sleeping. Rate:%s",
			certificate.ID(),
			rateLimitSleepTime.String(), a.rateLimiter.String())
		time.Sleep(*rateLimitSleepTime)
	}
	if !a.isAllowedSendCertificateEpochPercent() {
		return nil, fmt.Errorf("forbidden to send certificate due epoch percentage")
	}

	a.saveCertificateToFile(signedCertificate)
	a.log.Infof("certificate ready to be send to AggLayer: %s", signedCertificate.Brief())
	if a.cfg.DryRun {
		a.log.Warn("dry run mode enabled, skipping sending certificate")
		return signedCertificate, nil
	}
	certificateHash, err := a.aggLayerClient.SendCertificate(signedCertificate)
	if err != nil {
		return nil, fmt.Errorf("error sending certificate: %w", err)
	}

	a.log.Debugf("certificate send: Height: %d cert: %s", signedCertificate.Height, signedCertificate.Brief())

	raw, err := json.Marshal(signedCertificate)
	if err != nil {
		return nil, fmt.Errorf("error marshalling signed certificate. Cert:%s. Err: %w", signedCertificate.Brief(), err)
	}

	prevLER := common.BytesToHash(certificate.PrevLocalExitRoot[:])
	certInfo := types.CertificateInfo{
		Height:                certificate.Height,
		RetryCount:            certificateParams.RetryCount,
		CertificateID:         certificateHash,
		NewLocalExitRoot:      certificate.NewLocalExitRoot,
		PreviousLocalExitRoot: &prevLER,
		FromBlock:             certificateParams.FromBlock,
		ToBlock:               certificateParams.ToBlock,
		CreatedAt:             certificateParams.CreatedAt,
		UpdatedAt:             certificateParams.CreatedAt,
		AggchainProof:         certificateParams.AggchainProof,
		SignedCertificate:     string(raw),
	}
	// TODO: Improve this case, if a cert is not save in the storage, we are going to settle a unknown certificate
	err = a.saveCertificateToStorage(ctx, certInfo, a.cfg.MaxRetriesStoreCertificate)
	if err != nil {
		a.log.Errorf("error saving certificate  to storage. Cert:%s Err: %w", certInfo.String(), err)
		return nil, fmt.Errorf("error saving last sent certificate %s in db: %w", certInfo.String(), err)
	}

	a.log.Infof("certificate: %s sent successfully for range of l2 blocks (from block: %d, to block: %d) cert:%s",
		certInfo.ID(), certificateParams.FromBlock, certificateParams.ToBlock, signedCertificate.Brief())

	return signedCertificate, nil
}
func (a *AggSender) isAllowedSendCertificateEpochPercent() bool {
	if a.cfg.MaxEpochPercentageAllowedToSendCertificate == 0 ||
		a.cfg.MaxEpochPercentageAllowedToSendCertificate >= maxPercent {
		return true
	}
	status := a.epochNotifier.GetEpochStatus()
	if status.PercentEpoch >= float64(a.cfg.MaxEpochPercentageAllowedToSendCertificate)/100.0 {
		a.log.Warnf("forbidden to send certificate after epoch percentage: %f", status.PercentEpoch)
		return false
	}
	return true
}

// saveCertificateToStorage saves the certificate to the storage
// it retries if it fails. if param retries == 0 it retries indefinitely
func (a *AggSender) saveCertificateToStorage(ctx context.Context, cert types.CertificateInfo, maxRetries int) error {
	retries := 1
	err := fmt.Errorf("initial_error")
	for err != nil {
		if err = a.storage.SaveLastSentCertificate(ctx, cert); err != nil {
			// If this happens we can't work as normal, because local DB is outdated, we have to retry
			a.log.Errorf("error saving last sent certificate %s in db: %w", cert.String(), err)
			if retries == maxRetries {
				return fmt.Errorf("error saving last sent certificate %s in db: %w", cert.String(), err)
			} else {
				retries++
				time.Sleep(a.cfg.DelayBeetweenRetries.Duration)
			}
		}
	}
	return nil
}

// saveCertificate saves the certificate to a tmp file
func (a *AggSender) saveCertificateToFile(signedCertificate *agglayer.SignedCertificate) {
	if signedCertificate == nil || a.cfg.SaveCertificatesToFilesPath == "" {
		return
	}
	fn := fmt.Sprintf("%s/certificate_%04d-%07d.json",
		a.cfg.SaveCertificatesToFilesPath, signedCertificate.Height, time.Now().Unix())
	a.log.Infof("saving certificate to file: %s", fn)
	jsonData, err := json.MarshalIndent(signedCertificate, "", "  ")
	if err != nil {
		a.log.Errorf("error marshalling certificate: %w", err)
	}

	if err = os.WriteFile(fn, jsonData, 0644); err != nil { //nolint:gosec,mnd // we are writing to a tmp file
		a.log.Errorf("error writing certificate to file: %w", err)
	}
}

// signCertificate signs a certificate with the sequencer key
func (a *AggSender) signCertificate(certificate *agglayer.Certificate) (*agglayer.SignedCertificate, error) {
	hashToSign := certificate.HashToSign()

	sig, err := crypto.Sign(hashToSign.Bytes(), a.aggsenderKey)
	if err != nil {
		return nil, err
	}

	a.log.Infof("Signed certificate. sequencer address: %s. New local exit root: %s Hash signed: %s",
		crypto.PubkeyToAddress(a.aggsenderKey.PublicKey).String(),
		common.BytesToHash(certificate.NewLocalExitRoot[:]).String(),
		hashToSign.String(),
	)

	r, s, isOddParity, err := extractSignatureData(sig)
	if err != nil {
		return nil, err
	}

	return &agglayer.SignedCertificate{
		Certificate: certificate,
		Signature: &agglayer.Signature{
			R:         r,
			S:         s,
			OddParity: isOddParity,
		},
	}, nil
}

type checkCertResult struct {
	// existPendingCerts means that there are still pending certificates
	existPendingCerts bool
	// existNewInErrorCert means than in this run a cert pass from xxx to InError
	existNewInErrorCert bool
}

// checkPendingCertificatesStatus checks the status of pending certificates
// and updates in the storage if it changed on agglayer
// It returns:
// bool -> if there are pending certificates
func (a *AggSender) checkPendingCertificatesStatus(ctx context.Context) checkCertResult {
	pendingCertificates, err := a.storage.GetCertificatesByStatus(agglayer.NonSettledStatuses)
	if err != nil {
		a.log.Errorf("error getting pending certificates: %w", err)
		return checkCertResult{existPendingCerts: true, existNewInErrorCert: false}
	}

	a.log.Debugf("checkPendingCertificatesStatus num of pendingCertificates: %d", len(pendingCertificates))
	thereArePendingCerts := false
	appearsNewInErrorCert := false
	for _, certificateLocal := range pendingCertificates {
		certificateHeader, err := a.aggLayerClient.GetCertificateHeader(certificateLocal.CertificateID)
		if err != nil {
			a.log.Errorf("error getting certificate header of %s from agglayer: %w",
				certificateLocal.ID(), err)
			return checkCertResult{existPendingCerts: true, existNewInErrorCert: false}
		}

		a.log.Debugf("aggLayerClient.GetCertificateHeader status [%s] of certificate %s  elapsed time:%s",
			certificateHeader.Status,
			certificateHeader.ID(),
			certificateLocal.ElapsedTimeSinceCreation())
		appearsNewInErrorCert = appearsNewInErrorCert ||
			(!certificateLocal.Status.IsInError() && certificateHeader.Status.IsInError())

		if err := a.updateCertificateStatus(ctx, certificateLocal, certificateHeader); err != nil {
			a.log.Errorf("error updating certificate %s status in storage: %w", certificateHeader.String(), err)
			return checkCertResult{existPendingCerts: true, existNewInErrorCert: false}
		}

		if !certificateLocal.IsClosed() {
			a.log.Infof("certificate %s is still pending, elapsed time:%s ",
				certificateHeader.ID(), certificateLocal.ElapsedTimeSinceCreation())
			thereArePendingCerts = true
		}
	}
	return checkCertResult{existPendingCerts: thereArePendingCerts, existNewInErrorCert: appearsNewInErrorCert}
}

// updateCertificate updates the certificate status in the storage
func (a *AggSender) updateCertificateStatus(ctx context.Context,
	localCert *types.CertificateInfo,
	agglayerCert *agglayer.CertificateHeader) error {
	if localCert.Status == agglayerCert.Status {
		return nil
	}
	a.log.Infof("certificate %s changed status from [%s] to [%s] elapsed time: %s full_cert (agglayer): %s",
		localCert.ID(), localCert.Status, agglayerCert.Status, localCert.ElapsedTimeSinceCreation(),
		agglayerCert.String())

	// That is a strange situation
	if agglayerCert.Status.IsOpen() && localCert.Status.IsClosed() {
		a.log.Warnf("certificate %s is reopened! from [%s] to [%s]",
			localCert.ID(), localCert.Status, agglayerCert.Status)
	}

	localCert.Status = agglayerCert.Status
	localCert.UpdatedAt = uint32(time.Now().UTC().Unix())
	if err := a.storage.UpdateCertificate(ctx, *localCert); err != nil {
		a.log.Errorf("error updating certificate %s status in storage: %w", agglayerCert.ID(), err)
		return fmt.Errorf("error updating certificate. Err: %w", err)
	}
	return nil
}

// shouldSendCertificate checks if a certificate should be sent at given time
// if we have pending certificates, then we wait until they are settled
func (a *AggSender) shouldSendCertificate() (bool, error) {
	pendingCertificates, err := a.storage.GetCertificatesByStatus(agglayer.NonSettledStatuses)
	if err != nil {
		return false, fmt.Errorf("error getting pending certificates: %w", err)
	}

	return len(pendingCertificates) == 0, nil
}

// checkLastCertificateFromAgglayer checks the last certificate from agglayer
func (a *AggSender) checkLastCertificateFromAgglayer(ctx context.Context) error {
	networkID := a.l2Syncer.OriginNetwork()
	initialStatus, err := NewInitialStatus(a.log, networkID, a.storage, a.aggLayerClient)
	if err != nil {
		return fmt.Errorf("recovery: error retrieving initial status: %w", err)
	}
	initialStatus.LogData()
	action, err := initialStatus.Process()
	if err != nil {
		return fmt.Errorf("recovery: error processing initial status: %w", err)
	}
	return a.executeInitialStatusAction(ctx, action, initialStatus.LocalCert)
}

func (a *AggSender) executeInitialStatusAction(ctx context.Context,
	action *InitialStatusResult, localCert *types.CertificateInfo) error {
	a.log.Infof("recovery: action: %s", action.String())
	switch action.Action {
	case InitialStatusActionNone:
		a.log.Info("recovery: No certificates in local storage and agglayer: initial state")
	case InitialStatusActionUpdateCurrentCert:
		if err := a.updateCertificateStatus(ctx, localCert, action.Cert); err != nil {
			return fmt.Errorf("recovery: error updating local storage with agglayer certificate: %w", err)
		}
	case InitialStatusActionInsertNewCert:
		if _, err := a.updateLocalStorageWithAggLayerCert(ctx, action.Cert); err != nil {
			return fmt.Errorf("recovery: error new local storage with agglayer certificate: %w", err)
		}
	default:
		return fmt.Errorf("recovery: unknown action: %s", action.Action)
	}
	return nil
}

// updateLocalStorageWithAggLayerCert updates the local storage with the certificate from the AggLayer
func (a *AggSender) updateLocalStorageWithAggLayerCert(ctx context.Context,
	aggLayerCert *agglayer.CertificateHeader) (*types.CertificateInfo, error) {
	certInfo := NewCertificateInfoFromAgglayerCertHeader(aggLayerCert)
	a.log.Infof("setting initial certificate from AggLayer: %s", certInfo.String())
	return certInfo, a.storage.SaveLastSentCertificate(ctx, *certInfo)
}

// extractSignatureData extracts the R, S, and V from a 65-byte signature
func extractSignatureData(signature []byte) (r, s common.Hash, isOddParity bool, err error) {
	if len(signature) != signatureSize {
		err = errInvalidSignatureSize
		return
	}

	r = common.BytesToHash(signature[:32])   // First 32 bytes are R
	s = common.BytesToHash(signature[32:64]) // Next 32 bytes are S
	isOddParity = signature[64]%2 == 1       //nolint:mnd // Last byte is V

	return
}

func NewCertificateInfoFromAgglayerCertHeader(c *agglayer.CertificateHeader) *types.CertificateInfo {
	if c == nil {
		return nil
	}
	now := uint32(time.Now().UTC().Unix())
	meta := types.NewCertificateMetadataFromHash(c.Metadata)
	toBlock := meta.FromBlock + uint64(meta.Offset)
	createdAt := meta.CreatedAt

	if meta.Version < 1 {
		toBlock = meta.ToBlock
		createdAt = now
	}

	res := &types.CertificateInfo{
		Height:            c.Height,
		CertificateID:     c.CertificateID,
		NewLocalExitRoot:  c.NewLocalExitRoot,
		FromBlock:         meta.FromBlock,
		ToBlock:           toBlock,
		Status:            c.Status,
		CreatedAt:         createdAt,
		UpdatedAt:         now,
		SignedCertificate: "na/agglayer header",
	}
	if c.PreviousLocalExitRoot != nil {
		res.PreviousLocalExitRoot = c.PreviousLocalExitRoot
	}
	return res
}<|MERGE_RESOLUTION|>--- conflicted
+++ resolved
@@ -52,14 +52,9 @@
 
 	aggsenderKey *ecdsa.PrivateKey
 
-<<<<<<< HEAD
-	status types.AggsenderStatus
-
-	flow types.AggsenderFlow
-=======
 	status      types.AggsenderStatus
 	rateLimiter RateLimiter
->>>>>>> cea7306d
+	flow        types.AggsenderFlow
 }
 
 // New returns a new AggSender instance
@@ -120,11 +115,8 @@
 		aggsenderKey:     aggsenderPrivateKey,
 		epochNotifier:    epochNotifier,
 		status:           types.AggsenderStatus{Status: types.StatusNone},
-<<<<<<< HEAD
 		flow:             flowManager,
-=======
 		rateLimiter:      rateLimit,
->>>>>>> cea7306d
 	}, nil
 }
 
