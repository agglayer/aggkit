package aggsender

import (
	"context"
	"encoding/json"
	"errors"
	"fmt"
	"time"

	jRPC "github.com/0xPolygon/cdk-rpc/rpc"
	zkevm "github.com/agglayer/aggkit"
	"github.com/agglayer/aggkit/agglayer"
	agglayertypes "github.com/agglayer/aggkit/agglayer/types"
	"github.com/agglayer/aggkit/aggsender/db"
	"github.com/agglayer/aggkit/aggsender/flows"
	"github.com/agglayer/aggkit/aggsender/grpc"
	"github.com/agglayer/aggkit/aggsender/metrics"
	aggsenderrpc "github.com/agglayer/aggkit/aggsender/rpc"
	"github.com/agglayer/aggkit/aggsender/types"
	aggkitcommon "github.com/agglayer/aggkit/common"
	"github.com/agglayer/aggkit/db/compatibility"
	"github.com/agglayer/aggkit/l1infotreesync"
	"github.com/agglayer/aggkit/log"
<<<<<<< HEAD
	"github.com/agglayer/aggkit/signer"
=======
	"github.com/agglayer/aggkit/tree"
	"github.com/agglayer/go_signer/signer"
	signertypes "github.com/agglayer/go_signer/signer/types"
>>>>>>> ce3ecd5d
	"github.com/ethereum/go-ethereum/common"
)

const signatureSize = 65

var errInvalidSignatureSize = errors.New("invalid signature size")

type RateLimiter interface {
	Call(msg string, allowToSleep bool) *time.Duration
	String() string
}

// AggSender is a component that will send certificates to the aggLayer
type AggSender struct {
	log aggkitcommon.Logger

	l2Syncer         types.L2BridgeSyncer
	l1infoTreeSyncer types.L1InfoTreeSyncer
	epochNotifier    types.EpochNotifier

	storage                      db.AggSenderStorage
	aggLayerClient               agglayer.AgglayerClientInterface
	compatibilityStoragedChecker compatibility.CompatibilityChecker

	cfg Config

<<<<<<< HEAD
=======
	signer signertypes.Signer

>>>>>>> ce3ecd5d
	status      types.AggsenderStatus
	rateLimiter RateLimiter
	flow        types.AggsenderFlow
}

// New returns a new AggSender instance
func New(
	ctx context.Context,
	logger *log.Logger,
	cfg Config,
	aggLayerClient agglayer.AgglayerClientInterface,
	l1InfoTreeSyncer *l1infotreesync.L1InfoTreeSync,
	l2Syncer types.L2BridgeSyncer,
	epochNotifier types.EpochNotifier,
	l1Client types.EthClient,
	l2Client types.EthClient) (*AggSender, error) {
	storageConfig := db.AggSenderSQLStorageConfig{
		DBPath:                  cfg.StoragePath,
		KeepCertificatesHistory: cfg.KeepCertificatesHistory,
	}
	storage, err := db.NewAggSenderSQLStorage(logger, storageConfig)
	if err != nil {
		return nil, err
	}
	signer, err := signer.NewSigner(ctx, 0, cfg.AggsenderPrivateKey, aggkitcommon.AGGSENDER, logger)
	if err != nil {
		return nil, fmt.Errorf("error NewSigner. Err: %w", err)
	}
	err = signer.Initialize(ctx)
	if err != nil {
		return nil, fmt.Errorf("error signer.Initialize. Err: %w", err)
	}
	rateLimit := aggkitcommon.NewRateLimit(cfg.MaxSubmitCertificateRate)

	var (
		aggchainProofClient grpc.AggchainProofClientInterface
		flowManager         types.AggsenderFlow
	)

	if types.AggsenderMode(cfg.Mode) == types.AggchainProofMode {
		if cfg.AggchainProofURL == "" {
			return nil, fmt.Errorf("aggchain prover mode requires AggchainProofURL")
		}

		aggchainProofClient, err = grpc.NewAggchainProofClient(
			cfg.AggchainProofURL,
			cfg.GenerateAggchainProofTimeout.Duration)
		if err != nil {
			return nil, fmt.Errorf("error creating aggkit prover client: %w", err)
		}

		flowManager, err = flows.NewAggchainProverFlow(
			logger, cfg.MaxCertSize, cfg.BridgeMetadataAsHash, cfg.GlobalExitRootL2Addr,
			aggchainProofClient, storage,
			l1InfoTreeSyncer, l2Syncer, l1Client, l2Client)
		if err != nil {
			return nil, fmt.Errorf("error creating aggchain prover flow: %w", err)
		}
	} else {
		flowManager = flows.NewPPFlow(
			logger, cfg.MaxCertSize, cfg.BridgeMetadataAsHash,
			storage, l1InfoTreeSyncer, l2Syncer, l1Client, signer)
	}

	logger.Infof("Aggsender Config: %s.", cfg.String())

	compatibilityStoragedChecker := compatibility.NewCompatibilityCheck[db.RuntimeData](
		cfg.RequireStorageContentCompatibility,
		func(ctx context.Context) (db.RuntimeData, error) {
			return db.RuntimeData{NetworkID: l2Syncer.OriginNetwork()}, nil
		},
		compatibility.NewKeyValueToCompatibilityStorage[db.RuntimeData](storage, aggkitcommon.AGGSENDER),
	)

	return &AggSender{
		cfg:                          cfg,
		log:                          logger,
		storage:                      storage,
		l2Syncer:                     l2Syncer,
		aggLayerClient:               aggLayerClient,
		l1infoTreeSyncer:             l1InfoTreeSyncer,
		epochNotifier:                epochNotifier,
		status:                       types.AggsenderStatus{Status: types.StatusNone},
		flow:                         flowManager,
		rateLimiter:                  rateLimit,
		compatibilityStoragedChecker: compatibilityStoragedChecker,
	}, nil
}

func (a *AggSender) Info() types.AggsenderInfo {
	res := types.AggsenderInfo{
		AggsenderStatus:          a.status,
		Version:                  zkevm.GetVersion(),
		EpochNotifierDescription: a.epochNotifier.String(),
		NetworkID:                a.l2Syncer.OriginNetwork(),
	}
	return res
}

// GetRPCServices returns the list of services that the RPC provider exposes
func (a *AggSender) GetRPCServices() []jRPC.Service {
	if !a.cfg.EnableRPC {
		return []jRPC.Service{}
	}

	logger := log.WithFields("aggsender-rpc", aggkitcommon.BRIDGE)
	return []jRPC.Service{
		{
			Name:    "aggsender",
			Service: aggsenderrpc.NewAggsenderRPC(logger, a.storage, a),
		},
	}
}

// Start starts the AggSender
func (a *AggSender) Start(ctx context.Context) {
	a.log.Info("AggSender started")
	metrics.Register()
	a.status.Start(time.Now().UTC())

	a.checkDBCompatibility(ctx)
	a.checkInitialStatus(ctx)
	a.sendCertificates(ctx, 0)
}
func (a *AggSender) checkDBCompatibility(ctx context.Context) {
	if a.compatibilityStoragedChecker == nil {
		a.log.Warnf("compatibilityStoragedChecker is nil, so we are not going to check the compatibility")
		return
	}
	if err := a.compatibilityStoragedChecker.Check(ctx, nil); err != nil {
		a.log.Fatalf("error checking compatibility data in DB, you can bypass this check using config file. Err: %w", err)
	}
}

// checkInitialStatus check local status vs agglayer status
func (a *AggSender) checkInitialStatus(ctx context.Context) {
	ticker := time.NewTicker(a.cfg.DelayBeetweenRetries.Duration)
	defer ticker.Stop()
	a.status.Status = types.StatusCheckingInitialStage
	for {
		a.checkPendingCertificatesStatus(ctx)
		err := a.checkLastCertificateFromAgglayer(ctx)
		a.status.SetLastError(err)
		if err != nil {
			a.log.Errorf("error checking initial status: %w, retrying in %s", err, a.cfg.DelayBeetweenRetries.String())
		} else {
			a.log.Info("Initial status checked successfully")
			return
		}
		select {
		case <-ctx.Done():
			return
		case <-ticker.C:
		}
	}
}

// sendCertificates sends certificates to the aggLayer
func (a *AggSender) sendCertificates(ctx context.Context, returnAfterNIterations int) {
	var checkCertChannel <-chan time.Time
	if a.cfg.CheckStatusCertificateInterval.Duration > 0 {
		checkCertTicker := time.NewTicker(a.cfg.CheckStatusCertificateInterval.Duration)
		defer checkCertTicker.Stop()
		checkCertChannel = checkCertTicker.C
	} else {
		a.log.Infof("CheckStatusCertificateInterval is 0, so we are not going to check the certificate status")
		checkCertChannel = make(chan time.Time)
	}

	chEpoch := a.epochNotifier.Subscribe("aggsender")
	a.status.Status = types.StatusCertificateStage
	iteration := 0
	for {
		select {
		case <-checkCertChannel:
			iteration++
			a.log.Debugf("Checking perodical certificates status (%s)",
				a.cfg.CheckCertConfigBriefString())
			checkResult := a.checkPendingCertificatesStatus(ctx)
			if !checkResult.existPendingCerts && checkResult.existNewInErrorCert {
				if a.cfg.RetryCertAfterInError {
					a.log.Infof("An InError cert exists. Sending a new one (%s)", a.cfg.CheckCertConfigBriefString())
					_, err := a.sendCertificate(ctx)
					a.status.SetLastError(err)
					if err != nil {
						a.log.Error(err)
					}
				} else {
					a.log.Infof("An InError cert exists but skipping send cert because RetryCertInmediatlyAfterInError is false")
				}
			}
			if returnAfterNIterations > 0 && iteration >= returnAfterNIterations {
				a.log.Warnf("reached number of iterations, so we are going to return")
				return
			}
		case epoch := <-chEpoch:
			iteration++
			a.log.Infof("Epoch received: %s", epoch.String())
			checkResult := a.checkPendingCertificatesStatus(ctx)
			if !checkResult.existPendingCerts {
				_, err := a.sendCertificate(ctx)
				a.status.SetLastError(err)
				if err != nil {
					a.log.Error(err)
				}
			} else {
				log.Infof("Skipping epoch %s because there are pending certificates",
					epoch.String())
			}

			if returnAfterNIterations > 0 && iteration >= returnAfterNIterations {
				a.log.Warnf("reached number of iterations, so we are going to return")
				return
			}
		case <-ctx.Done():
			a.log.Info("AggSender stopped")
			return
		}
	}
}

// sendCertificate sends certificate for a network
func (a *AggSender) sendCertificate(ctx context.Context) (*agglayertypes.Certificate, error) {
	a.log.Infof("trying to send a new certificate...")

	start := time.Now()

	certificateParams, err := a.flow.GetCertificateBuildParams(ctx)
	if err != nil {
		return nil, fmt.Errorf("error getting certificate build params: %w", err)
	}

	if certificateParams == nil || len(certificateParams.Bridges) == 0 {
		return nil, nil
	}

	certificate, err := a.flow.BuildCertificate(ctx, certificateParams)
	if err != nil {
		return nil, fmt.Errorf("error building certificate: %w", err)
	}

	if rateLimitSleepTime := a.rateLimiter.Call("sendCertificate", false); rateLimitSleepTime != nil {
		a.log.Warnf("rate limit reached , next cert %s can be submitted after %s so sleeping. Rate:%s",
			certificate.ID(),
			rateLimitSleepTime.String(), a.rateLimiter.String())
		time.Sleep(*rateLimitSleepTime)
	}
	if !a.isAllowedSendCertificateEpochPercent() {
		return nil, fmt.Errorf("forbidden to send certificate due epoch percentage")
	}

	a.log.Infof("certificate ready to be send to AggLayer: %s", certificate.Brief())
	metrics.CertificateBuildTime(time.Since(start).Seconds())

	if a.cfg.DryRun {
		a.log.Warn("dry run mode enabled, skipping sending certificate")
		return certificate, nil
	}
	certificateHash, err := a.aggLayerClient.SendCertificate(ctx, certificate)
	if err != nil {
		return nil, fmt.Errorf("error sending certificate: %w", err)
	}

	metrics.CertificateSent()
	a.log.Debugf("certificate send: Height: %d cert: %s", certificate.Height, certificate.Brief())

	raw, err := json.Marshal(certificate)
	if err != nil {
		return nil, fmt.Errorf("error marshalling signed certificate. Cert:%s. Err: %w", certificate.Brief(), err)
	}

	prevLER := common.BytesToHash(certificate.PrevLocalExitRoot[:])
	var finalizedL1InfoTreeRoot *common.Hash
	if certificateParams.L1InfoTreeRootFromWhichToProve != nil {
		finalizedL1InfoTreeRoot = &certificateParams.L1InfoTreeRootFromWhichToProve.Hash
	}

	certInfo := types.CertificateInfo{
		Height:                  certificate.Height,
		RetryCount:              certificateParams.RetryCount,
		CertificateID:           certificateHash,
		NewLocalExitRoot:        certificate.NewLocalExitRoot,
		PreviousLocalExitRoot:   &prevLER,
		FromBlock:               certificateParams.FromBlock,
		ToBlock:                 certificateParams.ToBlock,
		CreatedAt:               certificateParams.CreatedAt,
		UpdatedAt:               certificateParams.CreatedAt,
		AggchainProof:           certificateParams.AggchainProof,
		FinalizedL1InfoTreeRoot: finalizedL1InfoTreeRoot,
		SignedCertificate:       string(raw),
	}
	// TODO: Improve this case, if a cert is not save in the storage, we are going to settle a unknown certificate
	err = a.saveCertificateToStorage(ctx, certInfo, a.cfg.MaxRetriesStoreCertificate)
	if err != nil {
		a.log.Errorf("error saving certificate  to storage. Cert:%s Err: %w", certInfo.String(), err)
		return nil, fmt.Errorf("error saving last sent certificate %s in db: %w", certInfo.String(), err)
	}

	a.log.Infof("certificate: %s sent successfully for range of l2 blocks (from block: %d, to block: %d) cert:%s",
		certInfo.ID(), certificateParams.FromBlock, certificateParams.ToBlock, certificate.Brief())

	return certificate, nil
}

func (a *AggSender) isAllowedSendCertificateEpochPercent() bool {
	if a.cfg.MaxEpochPercentageAllowedToSendCertificate == 0 ||
		a.cfg.MaxEpochPercentageAllowedToSendCertificate >= maxPercent {
		return true
	}
	status := a.epochNotifier.GetEpochStatus()
	if status.PercentEpoch >= float64(a.cfg.MaxEpochPercentageAllowedToSendCertificate)/100.0 {
		a.log.Warnf("forbidden to send certificate after epoch percentage: %f", status.PercentEpoch)
		return false
	}
	return true
}

// saveCertificateToStorage saves the certificate to the storage
// it retries if it fails. if param retries == 0 it retries indefinitely
func (a *AggSender) saveCertificateToStorage(ctx context.Context, cert types.CertificateInfo, maxRetries int) error {
	retries := 1
	err := fmt.Errorf("initial_error")
	for err != nil {
		if err = a.storage.SaveLastSentCertificate(ctx, cert); err != nil {
			// If this happens we can't work as normal, because local DB is outdated, we have to retry
			a.log.Errorf("error saving last sent certificate %s in db: %w", cert.String(), err)
			if retries == maxRetries {
				return fmt.Errorf("error saving last sent certificate %s in db: %w", cert.String(), err)
			} else {
				retries++
				time.Sleep(a.cfg.DelayBeetweenRetries.Duration)
			}
		}
	}
	return nil
}

type checkCertResult struct {
	// existPendingCerts means that there are still pending certificates
	existPendingCerts bool
	// existNewInErrorCert means than in this run a cert pass from xxx to InError
	existNewInErrorCert bool
}

// checkPendingCertificatesStatus checks the status of pending certificates
// and updates in the storage if it changed on agglayer
// It returns:
// bool -> if there are pending certificates
func (a *AggSender) checkPendingCertificatesStatus(ctx context.Context) checkCertResult {
	pendingCertificates, err := a.storage.GetCertificatesByStatus(agglayertypes.NonSettledStatuses)
	if err != nil {
		a.log.Errorf("error getting pending certificates: %w", err)
		return checkCertResult{existPendingCerts: true, existNewInErrorCert: false}
	}

	a.log.Debugf("checkPendingCertificatesStatus num of pendingCertificates: %d", len(pendingCertificates))
	thereArePendingCerts := false
	appearsNewInErrorCert := false
	for _, certificateLocal := range pendingCertificates {
		certificateHeader, err := a.aggLayerClient.GetCertificateHeader(ctx, certificateLocal.CertificateID)
		if err != nil {
			a.log.Errorf("error getting certificate header of %s from agglayer: %w",
				certificateLocal.ID(), err)
			return checkCertResult{existPendingCerts: true, existNewInErrorCert: false}
		}

		a.log.Debugf("aggLayerClient.GetCertificateHeader status [%s] of certificate %s  elapsed time:%s",
			certificateHeader.Status,
			certificateHeader.ID(),
			certificateLocal.ElapsedTimeSinceCreation())
		appearsNewInErrorCert = appearsNewInErrorCert ||
			(!certificateLocal.Status.IsInError() && certificateHeader.Status.IsInError())

		if err := a.updateCertificateStatus(ctx, certificateLocal, certificateHeader); err != nil {
			a.log.Errorf("error updating certificate %s status in storage: %w", certificateHeader.String(), err)
			return checkCertResult{existPendingCerts: true, existNewInErrorCert: false}
		}

		if !certificateLocal.IsClosed() {
			a.log.Infof("certificate %s is still pending, elapsed time:%s ",
				certificateHeader.ID(), certificateLocal.ElapsedTimeSinceCreation())
			thereArePendingCerts = true
		}
	}
	return checkCertResult{existPendingCerts: thereArePendingCerts, existNewInErrorCert: appearsNewInErrorCert}
}

// updateCertificate updates the certificate status in the storage
func (a *AggSender) updateCertificateStatus(ctx context.Context,
	localCert *types.CertificateInfo,
	agglayerCert *agglayertypes.CertificateHeader) error {
	if localCert.Status == agglayerCert.Status {
		return nil
	}
	a.log.Infof("certificate %s changed status from [%s] to [%s] elapsed time: %s full_cert (agglayer): %s",
		localCert.ID(), localCert.Status, agglayerCert.Status, localCert.ElapsedTimeSinceCreation(),
		agglayerCert.String())

	switch agglayerCert.Status {
	case agglayertypes.Settled:
		metrics.Settled()
	case agglayertypes.InError:
		metrics.InError()
	}

	// That is a strange situation
	if agglayerCert.Status.IsOpen() && localCert.Status.IsClosed() {
		a.log.Warnf("certificate %s is reopened! from [%s] to [%s]",
			localCert.ID(), localCert.Status, agglayerCert.Status)
	}

	localCert.Status = agglayerCert.Status
	localCert.UpdatedAt = uint32(time.Now().UTC().Unix())
	if err := a.storage.UpdateCertificate(ctx, *localCert); err != nil {
		a.log.Errorf("error updating certificate %s status in storage: %w", agglayerCert.ID(), err)
		return fmt.Errorf("error updating certificate. Err: %w", err)
	}
	return nil
}

// checkLastCertificateFromAgglayer checks the last certificate from agglayer
func (a *AggSender) checkLastCertificateFromAgglayer(ctx context.Context) error {
	networkID := a.l2Syncer.OriginNetwork()
	initialStatus, err := NewInitialStatus(ctx, a.log, networkID, a.storage, a.aggLayerClient)
	if err != nil {
		return fmt.Errorf("recovery: error retrieving initial status: %w", err)
	}
	initialStatus.LogData()
	action, err := initialStatus.Process()
	if err != nil {
		return fmt.Errorf("recovery: error processing initial status: %w", err)
	}
	return a.executeInitialStatusAction(ctx, action, initialStatus.LocalCert)
}

func (a *AggSender) executeInitialStatusAction(ctx context.Context,
	action *InitialStatusResult, localCert *types.CertificateInfo) error {
	a.log.Infof("recovery: action: %s", action.String())
	switch action.Action {
	case InitialStatusActionNone:
		a.log.Info("recovery: No certificates in local storage and agglayer: initial state")
	case InitialStatusActionUpdateCurrentCert:
		if err := a.updateCertificateStatus(ctx, localCert, action.Cert); err != nil {
			return fmt.Errorf("recovery: error updating local storage with agglayer certificate: %w", err)
		}
	case InitialStatusActionInsertNewCert:
		if _, err := a.updateLocalStorageWithAggLayerCert(ctx, action.Cert); err != nil {
			return fmt.Errorf("recovery: error new local storage with agglayer certificate: %w", err)
		}
	default:
		return fmt.Errorf("recovery: unknown action: %s", action.Action)
	}
	return nil
}

// updateLocalStorageWithAggLayerCert updates the local storage with the certificate from the AggLayer
func (a *AggSender) updateLocalStorageWithAggLayerCert(ctx context.Context,
	aggLayerCert *agglayertypes.CertificateHeader) (*types.CertificateInfo, error) {
	certInfo := NewCertificateInfoFromAgglayerCertHeader(aggLayerCert)
	a.log.Infof("setting initial certificate from AggLayer: %s", certInfo.String())
	return certInfo, a.storage.SaveLastSentCertificate(ctx, *certInfo)
}

// extractSignatureData extracts the R, S, and V from a 65-byte signature
func extractSignatureData(signature []byte) (r, s common.Hash, isOddParity bool, err error) {
	if len(signature) != signatureSize {
		err = errInvalidSignatureSize
		return
	}

	r = common.BytesToHash(signature[:32])   // First 32 bytes are R
	s = common.BytesToHash(signature[32:64]) // Next 32 bytes are S
	isOddParity = signature[64]%2 == 1       //nolint:mnd // Last byte is V

	return
}

func NewCertificateInfoFromAgglayerCertHeader(c *agglayertypes.CertificateHeader) *types.CertificateInfo {
	if c == nil {
		return nil
	}
	now := uint32(time.Now().UTC().Unix())
	meta := types.NewCertificateMetadataFromHash(c.Metadata)
	toBlock := meta.FromBlock + uint64(meta.Offset)
	createdAt := meta.CreatedAt

	if meta.Version < 1 {
		toBlock = meta.ToBlock
		createdAt = now
	}

	res := &types.CertificateInfo{
		Height:            c.Height,
		CertificateID:     c.CertificateID,
		NewLocalExitRoot:  c.NewLocalExitRoot,
		FromBlock:         meta.FromBlock,
		ToBlock:           toBlock,
		Status:            c.Status,
		CreatedAt:         createdAt,
		UpdatedAt:         now,
		SignedCertificate: "na/agglayer header",
	}
	if c.PreviousLocalExitRoot != nil {
		res.PreviousLocalExitRoot = c.PreviousLocalExitRoot
	}
	return res
}<|MERGE_RESOLUTION|>--- conflicted
+++ resolved
@@ -21,13 +21,8 @@
 	"github.com/agglayer/aggkit/db/compatibility"
 	"github.com/agglayer/aggkit/l1infotreesync"
 	"github.com/agglayer/aggkit/log"
-<<<<<<< HEAD
-	"github.com/agglayer/aggkit/signer"
-=======
-	"github.com/agglayer/aggkit/tree"
 	"github.com/agglayer/go_signer/signer"
 	signertypes "github.com/agglayer/go_signer/signer/types"
->>>>>>> ce3ecd5d
 	"github.com/ethereum/go-ethereum/common"
 )
 
@@ -54,11 +49,8 @@
 
 	cfg Config
 
-<<<<<<< HEAD
-=======
 	signer signertypes.Signer
 
->>>>>>> ce3ecd5d
 	status      types.AggsenderStatus
 	rateLimiter RateLimiter
 	flow        types.AggsenderFlow
