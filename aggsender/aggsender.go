package aggsender

import (
	"context"
	"encoding/json"
	"errors"
	"fmt"
	"time"

	jRPC "github.com/0xPolygon/cdk-rpc/rpc"
	zkevm "github.com/agglayer/aggkit"
	"github.com/agglayer/aggkit/agglayer"
	agglayertypes "github.com/agglayer/aggkit/agglayer/types"
	"github.com/agglayer/aggkit/aggsender/db"
	"github.com/agglayer/aggkit/aggsender/flows"
	"github.com/agglayer/aggkit/aggsender/grpc"
	"github.com/agglayer/aggkit/aggsender/metrics"
	aggsenderrpc "github.com/agglayer/aggkit/aggsender/rpc"
	"github.com/agglayer/aggkit/aggsender/types"
	aggkitcommon "github.com/agglayer/aggkit/common"
	"github.com/agglayer/aggkit/db/compatibility"
	"github.com/agglayer/aggkit/l1infotreesync"
	"github.com/agglayer/aggkit/log"
	"github.com/agglayer/aggkit/signer"
	"github.com/ethereum/go-ethereum/common"
)

const signatureSize = 65

var errInvalidSignatureSize = errors.New("invalid signature size")

type RateLimiter interface {
	Call(msg string, allowToSleep bool) *time.Duration
	String() string
}

// AggSender is a component that will send certificates to the aggLayer
type AggSender struct {
	log aggkitcommon.Logger

	l2Syncer         types.L2BridgeSyncer
	l1infoTreeSyncer types.L1InfoTreeSyncer
	epochNotifier    types.EpochNotifier

	storage                      db.AggSenderStorage
	aggLayerClient               agglayer.AgglayerClientInterface
	compatibilityStoragedChecker compatibility.CompatibilityChecker

	cfg Config

	status      types.AggsenderStatus
	rateLimiter RateLimiter
	flow        types.AggsenderFlow
}

// New returns a new AggSender instance
func New(
	ctx context.Context,
	logger *log.Logger,
	cfg Config,
	aggLayerClient agglayer.AgglayerClientInterface,
	l1InfoTreeSyncer *l1infotreesync.L1InfoTreeSync,
	l2Syncer types.L2BridgeSyncer,
	epochNotifier types.EpochNotifier,
	l1Client types.EthClient,
	l2Client types.EthClient) (*AggSender, error) {
	storageConfig := db.AggSenderSQLStorageConfig{
		DBPath:                  cfg.StoragePath,
		KeepCertificatesHistory: cfg.KeepCertificatesHistory,
	}
	storage, err := db.NewAggSenderSQLStorage(logger, storageConfig)
	if err != nil {
		return nil, err
	}
	signer, err := signer.NewSigner(aggkitcommon.AGGSENDER, logger, ctx, cfg.AggsenderPrivateKey)
	if err != nil {
		return nil, fmt.Errorf("error NewSigner. Err: %w", err)
	}
	err = signer.Initialize(ctx)
	if err != nil {
		return nil, fmt.Errorf("error signer.Initialize. Err: %w", err)
	}
	rateLimit := aggkitcommon.NewRateLimit(cfg.MaxSubmitCertificateRate)

	var (
		aggchainProofClient grpc.AggchainProofClientInterface
		flowManager         types.AggsenderFlow
	)

	if types.AggsenderMode(cfg.Mode) == types.AggchainProofMode {
		if cfg.AggchainProofURL == "" {
			return nil, fmt.Errorf("aggchain prover mode requires AggchainProofURL")
		}

		aggchainProofClient, err = grpc.NewAggchainProofClient(
			cfg.AggchainProofURL,
			cfg.GenerateAggchainProofTimeout.Duration)
		if err != nil {
			return nil, fmt.Errorf("error creating aggkit prover client: %w", err)
		}

		flowManager, err = flows.NewAggchainProverFlow(
			logger, cfg.MaxCertSize, cfg.BridgeMetadataAsHash, cfg.GlobalExitRootL2Addr,
			aggchainProofClient, storage,
			l1InfoTreeSyncer, l2Syncer, l1Client, l2Client)
		if err != nil {
			return nil, fmt.Errorf("error creating aggchain prover flow: %w", err)
		}
	} else {
		flowManager = flows.NewPPFlow(
			logger, cfg.MaxCertSize, cfg.BridgeMetadataAsHash,
			storage, l1InfoTreeSyncer, l2Syncer, l1Client, signer)
	}

	logger.Infof("Aggsender Config: %s.", cfg.String())

	compatibilityStoragedChecker := compatibility.NewCompatibilityCheck[db.RuntimeData](
		cfg.RequireStorageContentCompatibility,
		func(ctx context.Context) (db.RuntimeData, error) {
			return db.RuntimeData{NetworkID: l2Syncer.OriginNetwork()}, nil
		},
		compatibility.NewKeyValueToCompatibilityStorage[db.RuntimeData](storage, aggkitcommon.AGGSENDER),
	)

	return &AggSender{
<<<<<<< HEAD
		cfg:              cfg,
		log:              logger,
		storage:          storage,
		l2Syncer:         l2Syncer,
		aggLayerClient:   aggLayerClient,
		l1infoTreeSyncer: l1InfoTreeSyncer,
		epochNotifier:    epochNotifier,
		status:           types.AggsenderStatus{Status: types.StatusNone},
		flow:             flowManager,
		rateLimiter:      rateLimit,
=======
		cfg:                          cfg,
		log:                          logger,
		storage:                      storage,
		l2Syncer:                     l2Syncer,
		aggLayerClient:               aggLayerClient,
		l1infoTreeSyncer:             l1InfoTreeSyncer,
		signer:                       signer,
		epochNotifier:                epochNotifier,
		status:                       types.AggsenderStatus{Status: types.StatusNone},
		rateLimiter:                  rateLimit,
		compatibilityStoragedChecker: compatibilityStoragedChecker,
>>>>>>> 128f58d7
	}, nil
}

func (a *AggSender) Info() types.AggsenderInfo {
	res := types.AggsenderInfo{
		AggsenderStatus:          a.status,
		Version:                  zkevm.GetVersion(),
		EpochNotifierDescription: a.epochNotifier.String(),
		NetworkID:                a.l2Syncer.OriginNetwork(),
	}
	return res
}

// GetRPCServices returns the list of services that the RPC provider exposes
func (a *AggSender) GetRPCServices() []jRPC.Service {
	if !a.cfg.EnableRPC {
		return []jRPC.Service{}
	}

	logger := log.WithFields("aggsender-rpc", aggkitcommon.BRIDGE)
	return []jRPC.Service{
		{
			Name:    "aggsender",
			Service: aggsenderrpc.NewAggsenderRPC(logger, a.storage, a),
		},
	}
}

// Start starts the AggSender
func (a *AggSender) Start(ctx context.Context) {
	a.log.Info("AggSender started")
	metrics.Register()
	a.status.Start(time.Now().UTC())

	a.checkDBCompatibility(ctx)
	a.checkInitialStatus(ctx)
	a.sendCertificates(ctx, 0)
}
func (a *AggSender) checkDBCompatibility(ctx context.Context) {
	if a.compatibilityStoragedChecker == nil {
		a.log.Warnf("compatibilityStoragedChecker is nil, so we are not going to check the compatibility")
		return
	}
	if err := a.compatibilityStoragedChecker.Check(ctx, nil); err != nil {
		a.log.Fatalf("error checking compatibility data in DB, you can bypass this check using config file. Err: %w", err)
	}
}

// checkInitialStatus check local status vs agglayer status
func (a *AggSender) checkInitialStatus(ctx context.Context) {
	ticker := time.NewTicker(a.cfg.DelayBeetweenRetries.Duration)
	defer ticker.Stop()
	a.status.Status = types.StatusCheckingInitialStage
	for {
		a.checkPendingCertificatesStatus(ctx)
		err := a.checkLastCertificateFromAgglayer(ctx)
		a.status.SetLastError(err)
		if err != nil {
			a.log.Errorf("error checking initial status: %w, retrying in %s", err, a.cfg.DelayBeetweenRetries.String())
		} else {
			a.log.Info("Initial status checked successfully")
			return
		}
		select {
		case <-ctx.Done():
			return
		case <-ticker.C:
		}
	}
}

// sendCertificates sends certificates to the aggLayer
func (a *AggSender) sendCertificates(ctx context.Context, returnAfterNIterations int) {
	var checkCertChannel <-chan time.Time
	if a.cfg.CheckStatusCertificateInterval.Duration > 0 {
		checkCertTicker := time.NewTicker(a.cfg.CheckStatusCertificateInterval.Duration)
		defer checkCertTicker.Stop()
		checkCertChannel = checkCertTicker.C
	} else {
		a.log.Infof("CheckStatusCertificateInterval is 0, so we are not going to check the certificate status")
		checkCertChannel = make(chan time.Time)
	}

	chEpoch := a.epochNotifier.Subscribe("aggsender")
	a.status.Status = types.StatusCertificateStage
	iteration := 0
	for {
		select {
		case <-checkCertChannel:
			iteration++
			a.log.Debugf("Checking perodical certificates status (%s)",
				a.cfg.CheckCertConfigBriefString())
			checkResult := a.checkPendingCertificatesStatus(ctx)
			if !checkResult.existPendingCerts && checkResult.existNewInErrorCert {
				if a.cfg.RetryCertAfterInError {
					a.log.Infof("An InError cert exists. Sending a new one (%s)", a.cfg.CheckCertConfigBriefString())
					_, err := a.sendCertificate(ctx)
					a.status.SetLastError(err)
					if err != nil {
						a.log.Error(err)
					}
				} else {
					a.log.Infof("An InError cert exists but skipping send cert because RetryCertInmediatlyAfterInError is false")
				}
			}
			if returnAfterNIterations > 0 && iteration >= returnAfterNIterations {
				a.log.Warnf("reached number of iterations, so we are going to return")
				return
			}
		case epoch := <-chEpoch:
			iteration++
			a.log.Infof("Epoch received: %s", epoch.String())
			checkResult := a.checkPendingCertificatesStatus(ctx)
			if !checkResult.existPendingCerts {
				_, err := a.sendCertificate(ctx)
				a.status.SetLastError(err)
				if err != nil {
					a.log.Error(err)
				}
			} else {
				log.Infof("Skipping epoch %s because there are pending certificates",
					epoch.String())
			}

			if returnAfterNIterations > 0 && iteration >= returnAfterNIterations {
				a.log.Warnf("reached number of iterations, so we are going to return")
				return
			}
		case <-ctx.Done():
			a.log.Info("AggSender stopped")
			return
		}
	}
}

// sendCertificate sends certificate for a network
func (a *AggSender) sendCertificate(ctx context.Context) (*agglayertypes.Certificate, error) {
	a.log.Infof("trying to send a new certificate...")

	start := time.Now()

	certificateParams, err := a.flow.GetCertificateBuildParams(ctx)
	if err != nil {
		return nil, fmt.Errorf("error getting certificate build params: %w", err)
	}

	if certificateParams == nil || len(certificateParams.Bridges) == 0 {
		return nil, nil
	}

	certificate, err := a.flow.BuildCertificate(ctx, certificateParams)
	if err != nil {
		return nil, fmt.Errorf("error building certificate: %w", err)
	}

	if rateLimitSleepTime := a.rateLimiter.Call("sendCertificate", false); rateLimitSleepTime != nil {
		a.log.Warnf("rate limit reached , next cert %s can be submitted after %s so sleeping. Rate:%s",
			certificate.ID(),
			rateLimitSleepTime.String(), a.rateLimiter.String())
		time.Sleep(*rateLimitSleepTime)
	}
	if !a.isAllowedSendCertificateEpochPercent() {
		return nil, fmt.Errorf("forbidden to send certificate due epoch percentage")
	}

	a.log.Infof("certificate ready to be send to AggLayer: %s", certificate.Brief())
	metrics.CertificateBuildTime(time.Since(start).Seconds())

	if a.cfg.DryRun {
		a.log.Warn("dry run mode enabled, skipping sending certificate")
		return certificate, nil
	}
	certificateHash, err := a.aggLayerClient.SendCertificate(ctx, certificate)
	if err != nil {
		return nil, fmt.Errorf("error sending certificate: %w", err)
	}

	metrics.CertificateSent()
	a.log.Debugf("certificate send: Height: %d cert: %s", certificate.Height, certificate.Brief())

	raw, err := json.Marshal(certificate)
	if err != nil {
		return nil, fmt.Errorf("error marshalling signed certificate. Cert:%s. Err: %w", certificate.Brief(), err)
	}

	prevLER := common.BytesToHash(certificate.PrevLocalExitRoot[:])
	var finalizedL1InfoTreeRoot *common.Hash
	if certificateParams.L1InfoTreeRootFromWhichToProve != nil {
		finalizedL1InfoTreeRoot = &certificateParams.L1InfoTreeRootFromWhichToProve.Hash
	}

	certInfo := types.CertificateInfo{
		Height:                  certificate.Height,
		RetryCount:              certificateParams.RetryCount,
		CertificateID:           certificateHash,
		NewLocalExitRoot:        certificate.NewLocalExitRoot,
		PreviousLocalExitRoot:   &prevLER,
		FromBlock:               certificateParams.FromBlock,
		ToBlock:                 certificateParams.ToBlock,
		CreatedAt:               certificateParams.CreatedAt,
		UpdatedAt:               certificateParams.CreatedAt,
		AggchainProof:           certificateParams.AggchainProof,
		FinalizedL1InfoTreeRoot: finalizedL1InfoTreeRoot,
		SignedCertificate:       string(raw),
	}
	// TODO: Improve this case, if a cert is not save in the storage, we are going to settle a unknown certificate
	err = a.saveCertificateToStorage(ctx, certInfo, a.cfg.MaxRetriesStoreCertificate)
	if err != nil {
		a.log.Errorf("error saving certificate  to storage. Cert:%s Err: %w", certInfo.String(), err)
		return nil, fmt.Errorf("error saving last sent certificate %s in db: %w", certInfo.String(), err)
	}

	a.log.Infof("certificate: %s sent successfully for range of l2 blocks (from block: %d, to block: %d) cert:%s",
		certInfo.ID(), certificateParams.FromBlock, certificateParams.ToBlock, certificate.Brief())

	return certificate, nil
}

func (a *AggSender) isAllowedSendCertificateEpochPercent() bool {
	if a.cfg.MaxEpochPercentageAllowedToSendCertificate == 0 ||
		a.cfg.MaxEpochPercentageAllowedToSendCertificate >= maxPercent {
		return true
	}
	status := a.epochNotifier.GetEpochStatus()
	if status.PercentEpoch >= float64(a.cfg.MaxEpochPercentageAllowedToSendCertificate)/100.0 {
		a.log.Warnf("forbidden to send certificate after epoch percentage: %f", status.PercentEpoch)
		return false
	}
	return true
}

// saveCertificateToStorage saves the certificate to the storage
// it retries if it fails. if param retries == 0 it retries indefinitely
func (a *AggSender) saveCertificateToStorage(ctx context.Context, cert types.CertificateInfo, maxRetries int) error {
	retries := 1
	err := fmt.Errorf("initial_error")
	for err != nil {
		if err = a.storage.SaveLastSentCertificate(ctx, cert); err != nil {
			// If this happens we can't work as normal, because local DB is outdated, we have to retry
			a.log.Errorf("error saving last sent certificate %s in db: %w", cert.String(), err)
			if retries == maxRetries {
				return fmt.Errorf("error saving last sent certificate %s in db: %w", cert.String(), err)
			} else {
				retries++
				time.Sleep(a.cfg.DelayBeetweenRetries.Duration)
			}
		}
	}
	return nil
}

type checkCertResult struct {
	// existPendingCerts means that there are still pending certificates
	existPendingCerts bool
	// existNewInErrorCert means than in this run a cert pass from xxx to InError
	existNewInErrorCert bool
}

// checkPendingCertificatesStatus checks the status of pending certificates
// and updates in the storage if it changed on agglayer
// It returns:
// bool -> if there are pending certificates
func (a *AggSender) checkPendingCertificatesStatus(ctx context.Context) checkCertResult {
	pendingCertificates, err := a.storage.GetCertificatesByStatus(agglayertypes.NonSettledStatuses)
	if err != nil {
		a.log.Errorf("error getting pending certificates: %w", err)
		return checkCertResult{existPendingCerts: true, existNewInErrorCert: false}
	}

	a.log.Debugf("checkPendingCertificatesStatus num of pendingCertificates: %d", len(pendingCertificates))
	thereArePendingCerts := false
	appearsNewInErrorCert := false
	for _, certificateLocal := range pendingCertificates {
		certificateHeader, err := a.aggLayerClient.GetCertificateHeader(ctx, certificateLocal.CertificateID)
		if err != nil {
			a.log.Errorf("error getting certificate header of %s from agglayer: %w",
				certificateLocal.ID(), err)
			return checkCertResult{existPendingCerts: true, existNewInErrorCert: false}
		}

		a.log.Debugf("aggLayerClient.GetCertificateHeader status [%s] of certificate %s  elapsed time:%s",
			certificateHeader.Status,
			certificateHeader.ID(),
			certificateLocal.ElapsedTimeSinceCreation())
		appearsNewInErrorCert = appearsNewInErrorCert ||
			(!certificateLocal.Status.IsInError() && certificateHeader.Status.IsInError())

		if err := a.updateCertificateStatus(ctx, certificateLocal, certificateHeader); err != nil {
			a.log.Errorf("error updating certificate %s status in storage: %w", certificateHeader.String(), err)
			return checkCertResult{existPendingCerts: true, existNewInErrorCert: false}
		}

		if !certificateLocal.IsClosed() {
			a.log.Infof("certificate %s is still pending, elapsed time:%s ",
				certificateHeader.ID(), certificateLocal.ElapsedTimeSinceCreation())
			thereArePendingCerts = true
		}
	}
	return checkCertResult{existPendingCerts: thereArePendingCerts, existNewInErrorCert: appearsNewInErrorCert}
}

// updateCertificate updates the certificate status in the storage
func (a *AggSender) updateCertificateStatus(ctx context.Context,
	localCert *types.CertificateInfo,
	agglayerCert *agglayertypes.CertificateHeader) error {
	if localCert.Status == agglayerCert.Status {
		return nil
	}
	a.log.Infof("certificate %s changed status from [%s] to [%s] elapsed time: %s full_cert (agglayer): %s",
		localCert.ID(), localCert.Status, agglayerCert.Status, localCert.ElapsedTimeSinceCreation(),
		agglayerCert.String())

	switch agglayerCert.Status {
	case agglayertypes.Settled:
		metrics.Settled()
	case agglayertypes.InError:
		metrics.InError()
	}

	// That is a strange situation
	if agglayerCert.Status.IsOpen() && localCert.Status.IsClosed() {
		a.log.Warnf("certificate %s is reopened! from [%s] to [%s]",
			localCert.ID(), localCert.Status, agglayerCert.Status)
	}

	localCert.Status = agglayerCert.Status
	localCert.UpdatedAt = uint32(time.Now().UTC().Unix())
	if err := a.storage.UpdateCertificate(ctx, *localCert); err != nil {
		a.log.Errorf("error updating certificate %s status in storage: %w", agglayerCert.ID(), err)
		return fmt.Errorf("error updating certificate. Err: %w", err)
	}
	return nil
}

// checkLastCertificateFromAgglayer checks the last certificate from agglayer
func (a *AggSender) checkLastCertificateFromAgglayer(ctx context.Context) error {
	networkID := a.l2Syncer.OriginNetwork()
	initialStatus, err := NewInitialStatus(ctx, a.log, networkID, a.storage, a.aggLayerClient)
	if err != nil {
		return fmt.Errorf("recovery: error retrieving initial status: %w", err)
	}
	initialStatus.LogData()
	action, err := initialStatus.Process()
	if err != nil {
		return fmt.Errorf("recovery: error processing initial status: %w", err)
	}
	return a.executeInitialStatusAction(ctx, action, initialStatus.LocalCert)
}

func (a *AggSender) executeInitialStatusAction(ctx context.Context,
	action *InitialStatusResult, localCert *types.CertificateInfo) error {
	a.log.Infof("recovery: action: %s", action.String())
	switch action.Action {
	case InitialStatusActionNone:
		a.log.Info("recovery: No certificates in local storage and agglayer: initial state")
	case InitialStatusActionUpdateCurrentCert:
		if err := a.updateCertificateStatus(ctx, localCert, action.Cert); err != nil {
			return fmt.Errorf("recovery: error updating local storage with agglayer certificate: %w", err)
		}
	case InitialStatusActionInsertNewCert:
		if _, err := a.updateLocalStorageWithAggLayerCert(ctx, action.Cert); err != nil {
			return fmt.Errorf("recovery: error new local storage with agglayer certificate: %w", err)
		}
	default:
		return fmt.Errorf("recovery: unknown action: %s", action.Action)
	}
	return nil
}

// updateLocalStorageWithAggLayerCert updates the local storage with the certificate from the AggLayer
func (a *AggSender) updateLocalStorageWithAggLayerCert(ctx context.Context,
	aggLayerCert *agglayertypes.CertificateHeader) (*types.CertificateInfo, error) {
	certInfo := NewCertificateInfoFromAgglayerCertHeader(aggLayerCert)
	a.log.Infof("setting initial certificate from AggLayer: %s", certInfo.String())
	return certInfo, a.storage.SaveLastSentCertificate(ctx, *certInfo)
}

// extractSignatureData extracts the R, S, and V from a 65-byte signature
func extractSignatureData(signature []byte) (r, s common.Hash, isOddParity bool, err error) {
	if len(signature) != signatureSize {
		err = errInvalidSignatureSize
		return
	}

	r = common.BytesToHash(signature[:32])   // First 32 bytes are R
	s = common.BytesToHash(signature[32:64]) // Next 32 bytes are S
	isOddParity = signature[64]%2 == 1       //nolint:mnd // Last byte is V

	return
}

func NewCertificateInfoFromAgglayerCertHeader(c *agglayertypes.CertificateHeader) *types.CertificateInfo {
	if c == nil {
		return nil
	}
	now := uint32(time.Now().UTC().Unix())
	meta := types.NewCertificateMetadataFromHash(c.Metadata)
	toBlock := meta.FromBlock + uint64(meta.Offset)
	createdAt := meta.CreatedAt

	if meta.Version < 1 {
		toBlock = meta.ToBlock
		createdAt = now
	}

	res := &types.CertificateInfo{
		Height:            c.Height,
		CertificateID:     c.CertificateID,
		NewLocalExitRoot:  c.NewLocalExitRoot,
		FromBlock:         meta.FromBlock,
		ToBlock:           toBlock,
		Status:            c.Status,
		CreatedAt:         createdAt,
		UpdatedAt:         now,
		SignedCertificate: "na/agglayer header",
	}
	if c.PreviousLocalExitRoot != nil {
		res.PreviousLocalExitRoot = c.PreviousLocalExitRoot
	}
	return res
}<|MERGE_RESOLUTION|>--- conflicted
+++ resolved
@@ -123,30 +123,17 @@
 	)
 
 	return &AggSender{
-<<<<<<< HEAD
-		cfg:              cfg,
-		log:              logger,
-		storage:          storage,
-		l2Syncer:         l2Syncer,
-		aggLayerClient:   aggLayerClient,
-		l1infoTreeSyncer: l1InfoTreeSyncer,
-		epochNotifier:    epochNotifier,
-		status:           types.AggsenderStatus{Status: types.StatusNone},
-		flow:             flowManager,
-		rateLimiter:      rateLimit,
-=======
 		cfg:                          cfg,
 		log:                          logger,
 		storage:                      storage,
 		l2Syncer:                     l2Syncer,
 		aggLayerClient:               aggLayerClient,
 		l1infoTreeSyncer:             l1InfoTreeSyncer,
-		signer:                       signer,
 		epochNotifier:                epochNotifier,
 		status:                       types.AggsenderStatus{Status: types.StatusNone},
+		flow:                         flowManager,
 		rateLimiter:                  rateLimit,
 		compatibilityStoragedChecker: compatibilityStoragedChecker,
->>>>>>> 128f58d7
 	}, nil
 }
 
