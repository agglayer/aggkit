--- conflicted
+++ resolved
@@ -11,23 +11,15 @@
 	zkevm "github.com/agglayer/aggkit"
 	"github.com/agglayer/aggkit/agglayer"
 	"github.com/agglayer/aggkit/aggsender/db"
-<<<<<<< HEAD
 	"github.com/agglayer/aggkit/aggsender/grpc"
-=======
 	"github.com/agglayer/aggkit/aggsender/metrics"
->>>>>>> 4ebab70b
 	aggsenderrpc "github.com/agglayer/aggkit/aggsender/rpc"
 	"github.com/agglayer/aggkit/aggsender/types"
 	aggkitcommon "github.com/agglayer/aggkit/common"
 	"github.com/agglayer/aggkit/l1infotreesync"
 	"github.com/agglayer/aggkit/log"
-<<<<<<< HEAD
-=======
 	"github.com/agglayer/aggkit/signer"
-	"github.com/agglayer/aggkit/tree"
->>>>>>> 4ebab70b
 	"github.com/ethereum/go-ethereum/common"
-	"github.com/ethereum/go-ethereum/crypto"
 )
 
 const signatureSize = 65
@@ -57,11 +49,7 @@
 
 	cfg Config
 
-<<<<<<< HEAD
-	aggsenderKey *ecdsa.PrivateKey
-=======
 	signer signer.Signer
->>>>>>> 4ebab70b
 
 	status      types.AggsenderStatus
 	rateLimiter RateLimiter
@@ -87,12 +75,7 @@
 	if err != nil {
 		return nil, err
 	}
-<<<<<<< HEAD
-
-	aggsenderPrivateKey, err := aggkitcommon.NewKeyFromKeystore(cfg.AggsenderPrivateKey)
-=======
 	signer, err := signer.NewSigner(aggkitcommon.AGGSENDER, logger, ctx, cfg.AggsenderPrivateKey)
->>>>>>> 4ebab70b
 	if err != nil {
 		return nil, fmt.Errorf("error NewSigner. Err: %w", err)
 	}
@@ -135,11 +118,7 @@
 		l2Syncer:         l2Syncer,
 		aggLayerClient:   aggLayerClient,
 		l1infoTreeSyncer: l1InfoTreeSyncer,
-<<<<<<< HEAD
-		aggsenderKey:     aggsenderPrivateKey,
-=======
 		signer:           signer,
->>>>>>> 4ebab70b
 		epochNotifier:    epochNotifier,
 		status:           types.AggsenderStatus{Status: types.StatusNone},
 		flow:             flowManager,
@@ -272,6 +251,8 @@
 func (a *AggSender) sendCertificate(ctx context.Context) (*agglayer.SignedCertificate, error) {
 	a.log.Infof("trying to send a new certificate...")
 
+	start := time.Now()
+
 	certificateParams, err := a.flow.GetCertificateBuildParams(ctx)
 	if err != nil {
 		return nil, fmt.Errorf("error getting certificate build params: %w", err)
@@ -281,62 +262,7 @@
 		return nil, nil
 	}
 
-<<<<<<< HEAD
 	certificate, err := a.flow.BuildCertificate(ctx, certificateParams)
-=======
-	start := time.Now()
-	lastL2BlockSynced, err := a.l2Syncer.GetLastProcessedBlock(ctx)
-	if err != nil {
-		return nil, fmt.Errorf("error getting last processed block from l2: %w", err)
-	}
-
-	lastSentCertificateInfo, err := a.storage.GetLastSentCertificate()
-	if err != nil {
-		return nil, err
-	}
-
-	previousToBlock, retryCount := getLastSentBlockAndRetryCount(lastSentCertificateInfo)
-
-	if previousToBlock >= lastL2BlockSynced {
-		a.log.Infof("no new blocks to send a certificate, last certificate block: %d, last L2 block: %d",
-			previousToBlock, lastL2BlockSynced)
-		return nil, nil
-	}
-
-	fromBlock := previousToBlock + 1
-	toBlock := lastL2BlockSynced
-
-	bridges, err := a.l2Syncer.GetBridgesPublished(ctx, fromBlock, toBlock)
-	if err != nil {
-		return nil, fmt.Errorf("error getting bridges: %w", err)
-	}
-
-	if len(bridges) == 0 {
-		a.log.Infof("no bridges consumed, no need to send a certificate from block: %d to block: %d", fromBlock, toBlock)
-		return nil, nil
-	}
-
-	claims, err := a.l2Syncer.GetClaims(ctx, fromBlock, toBlock)
-	if err != nil {
-		return nil, fmt.Errorf("error getting claims: %w", err)
-	}
-	certificateParams := &types.CertificateBuildParams{
-		FromBlock: fromBlock,
-		ToBlock:   toBlock,
-		Bridges:   bridges,
-		Claims:    claims,
-		CreatedAt: uint32(time.Now().UTC().Unix()),
-	}
-
-	certificateParams, err = a.limitCertSize(certificateParams)
-	if err != nil {
-		return nil, fmt.Errorf("error limitCertSize: %w", err)
-	}
-	a.log.Infof("building certificate for %s estimatedSize=%d",
-		certificateParams.String(), certificateParams.EstimatedSize())
-
-	certificate, err := a.buildCertificate(ctx, certificateParams, lastSentCertificateInfo)
->>>>>>> 4ebab70b
 	if err != nil {
 		return nil, fmt.Errorf("error building certificate: %w", err)
 	}
@@ -356,14 +282,9 @@
 		return nil, fmt.Errorf("forbidden to send certificate due epoch percentage")
 	}
 
-<<<<<<< HEAD
 	a.log.Infof("certificate ready to be send to AggLayer: %s", signedCertificate.Brief())
-=======
 	metrics.CertificateBuildTime(time.Since(start).Seconds())
 
-	a.saveCertificateToFile(signedCertificate)
-	a.log.Infof("certificate ready to be sent to AggLayer: %s", signedCertificate.Brief())
->>>>>>> 4ebab70b
 	if a.cfg.DryRun {
 		a.log.Warn("dry run mode enabled, skipping sending certificate")
 		return signedCertificate, nil
@@ -449,22 +370,13 @@
 // signCertificate signs a certificate with the sequencer key
 func (a *AggSender) signCertificate(certificate *agglayer.Certificate) (*agglayer.SignedCertificate, error) {
 	hashToSign := certificate.HashToSign()
-<<<<<<< HEAD
-
-	sig, err := crypto.Sign(hashToSign.Bytes(), a.aggsenderKey)
-=======
 	sig, err := a.signer.SignHash(context.Background(), hashToSign)
->>>>>>> 4ebab70b
 	if err != nil {
 		return nil, err
 	}
 
 	a.log.Infof("Signed certificate. sequencer address: %s. New local exit root: %s Hash signed: %s",
-<<<<<<< HEAD
-		crypto.PubkeyToAddress(a.aggsenderKey.PublicKey).String(),
-=======
 		a.signer.PublicAddress().String(),
->>>>>>> 4ebab70b
 		common.BytesToHash(certificate.NewLocalExitRoot[:]).String(),
 		hashToSign.String(),
 	)
@@ -653,31 +565,4 @@
 		res.PreviousLocalExitRoot = c.PreviousLocalExitRoot
 	}
 	return res
-<<<<<<< HEAD
-=======
-}
-
-// getLastSentBlockAndRetryCount returns the last sent block of the last sent certificate
-// if there is no previosly sent certificate, it returns 0 and 0
-func getLastSentBlockAndRetryCount(lastSentCertificateInfo *types.CertificateInfo) (uint64, int) {
-	if lastSentCertificateInfo == nil {
-		return 0, 0
-	}
-
-	retryCount := 0
-	lastSentBlock := lastSentCertificateInfo.ToBlock
-
-	if lastSentCertificateInfo.Status == agglayer.InError {
-		// if the last certificate was in error, we need to resend it
-		// from the block before the error
-		if lastSentCertificateInfo.FromBlock > 0 {
-			lastSentBlock = lastSentCertificateInfo.FromBlock - 1
-		}
-
-		retryCount = lastSentCertificateInfo.RetryCount + 1
-		metrics.SendingRetry()
-	}
-
-	return lastSentBlock, retryCount
->>>>>>> 4ebab70b
 }