--- conflicted
+++ resolved
@@ -317,12 +317,8 @@
 		return nil, fmt.Errorf("error sending certificate: %w", err)
 	}
 
-<<<<<<< HEAD
 	metrics.CertificateSent()
 	a.log.Debugf("certificate send: Height: %d cert: %s", signedCertificate.Height, signedCertificate.Brief())
-=======
-	a.log.Debugf("certificate sent: Height: %d cert: %s", signedCertificate.Height, signedCertificate.Brief())
->>>>>>> 061c6dd7
 
 	raw, err := json.Marshal(signedCertificate)
 	if err != nil {
