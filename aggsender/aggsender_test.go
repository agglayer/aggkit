--- conflicted
+++ resolved
@@ -187,76 +187,6 @@
 	require.NoError(t, encoder.Encode(certificate))
 }
 
-<<<<<<< HEAD
-=======
-func TestSendCertificate_NoClaims(t *testing.T) {
-	privateKey, err := crypto.GenerateKey()
-	require.NoError(t, err)
-
-	ctx := context.Background()
-	mockStorage := mocks.NewAggSenderStorage(t)
-	mockL2BridgeQuerier := mocks.NewBridgeQuerier(t)
-	mockL1Querier := mocks.NewL1InfoTreeDataQuerier(t)
-	mockAggLayerClient := agglayer.NewAgglayerClientMock(t)
-	mockEpochNotifier := mocks.NewEpochNotifier(t)
-	mockLERQuerier := mocks.NewLERQuerier(t)
-	logger := log.WithFields("aggsender-test", "no claims test")
-	signer := signer.NewLocalSignFromPrivateKey("ut", log.WithFields("aggsender", 1), privateKey)
-	aggSender := &AggSender{
-		log:             logger,
-		storage:         mockStorage,
-		l2OriginNetwork: 1,
-		aggLayerClient:  mockAggLayerClient,
-		epochNotifier:   mockEpochNotifier,
-		cfg:             config.Config{},
-		flow: flows.NewPPFlow(logger,
-			flows.NewBaseFlow(logger, mockL2BridgeQuerier, mockStorage,
-				mockL1Querier, mockLERQuerier, flows.NewBaseFlowConfigDefault()),
-			mockStorage, mockL1Querier, mockL2BridgeQuerier, signer, true),
-		rateLimiter: aggkitcommon.NewRateLimit(aggkitcommon.RateLimitConfig{}),
-	}
-
-	mockStorage.EXPECT().GetLastSentCertificateHeader().Return(&aggsendertypes.CertificateHeader{
-		NewLocalExitRoot: common.HexToHash("0x123"),
-		Height:           1,
-		FromBlock:        0,
-		ToBlock:          10,
-		Status:           agglayertypes.Settled,
-	}, nil).Once()
-	mockStorage.EXPECT().SaveLastSentCertificate(mock.Anything, mock.Anything).Return(nil).Once()
-	mockL2BridgeQuerier.EXPECT().GetLastProcessedBlock(mock.Anything).Return(uint64(50), nil)
-	mockL2BridgeQuerier.EXPECT().GetBridgesAndClaims(mock.Anything, uint64(11), uint64(50)).Return([]bridgesync.Bridge{
-		{
-			BlockNum:           30,
-			BlockPos:           0,
-			LeafType:           agglayertypes.LeafTypeAsset.Uint8(),
-			OriginNetwork:      1,
-			OriginAddress:      common.HexToAddress("0x1"),
-			DestinationNetwork: 2,
-			DestinationAddress: common.HexToAddress("0x2"),
-			Amount:             big.NewInt(100),
-			Metadata:           []byte("metadata"),
-			DepositCount:       1,
-		},
-	}, []bridgesync.Claim{}, nil).Once()
-	mockL1Querier.EXPECT().GetLatestFinalizedL1InfoRoot(ctx).Return(&treetypes.Root{}, nil, nil).Once()
-	mockL2BridgeQuerier.EXPECT().GetExitRootByIndex(mock.Anything, uint32(1)).Return(common.Hash{}, nil).Once()
-	mockL2BridgeQuerier.EXPECT().OriginNetwork().Return(uint32(1)).Once()
-	mockAggLayerClient.EXPECT().SendCertificate(mock.Anything, mock.Anything).Return(common.Hash{}, nil).Once()
-	mockEpochNotifier.EXPECT().GetEpochStatus().Return(aggsendertypes.EpochStatus{})
-	signedCertificate, err := aggSender.sendCertificate(ctx)
-	require.NoError(t, err)
-	require.NotNil(t, signedCertificate)
-	require.NotNil(t, signedCertificate.AggchainData)
-	require.NotNil(t, signedCertificate.ImportedBridgeExits)
-	require.Len(t, signedCertificate.BridgeExits, 1)
-
-	mockStorage.AssertExpectations(t)
-	mockL2BridgeQuerier.AssertExpectations(t)
-	mockAggLayerClient.AssertExpectations(t)
-}
-
->>>>>>> b13f4b8d
 func TestExtractFromCertificateMetadataToBlock(t *testing.T) {
 	t.Parallel()
 
@@ -635,11 +565,6 @@
 func newAggsenderTestData(t *testing.T, creationFlags testDataFlags) *aggsenderTestData {
 	t.Helper()
 	agglayerClientMock := agglayer.NewAgglayerClientMock(t)
-<<<<<<< HEAD
-=======
-	l1InfoTreeQuerierMock := mocks.NewL1InfoTreeDataQuerier(t)
-	lerQuerier := mocks.NewLERQuerier(t)
->>>>>>> b13f4b8d
 	epochNotifierMock := mocks.NewEpochNotifier(t)
 	flowMock := mocks.NewAggsenderFlow(t)
 	logger := log.WithFields("aggsender-test", "checkLastCertificateFromAgglayer")
@@ -672,19 +597,7 @@
 		},
 		rateLimiter:   aggkitcommon.NewRateLimit(aggkitcommon.RateLimitConfig{}),
 		epochNotifier: epochNotifierMock,
-<<<<<<< HEAD
 		flow:          flowMock,
-=======
-		flow: flows.NewPPFlow(logger,
-			flows.NewBaseFlow(logger, l2BridgeQuerier, storage,
-				l1InfoTreeQuerierMock, lerQuerier, flows.NewBaseFlowConfigDefault()),
-			storage, l1InfoTreeQuerierMock, l2BridgeQuerier, signer, true),
-	}
-	var flowMock *mocks.AggsenderFlow
-	if creationFlags&testDataFlagMockFlow != 0 {
-		flowMock = mocks.NewAggsenderFlow(t)
-		sut.flow = flowMock
->>>>>>> b13f4b8d
 	}
 
 	var compatibilityCheckerMock *mocksdb.CompatibilityChecker
