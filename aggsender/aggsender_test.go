--- conflicted
+++ resolved
@@ -52,12 +52,13 @@
 		SovereignRollupAddr:          common.HexToAddress("0x1"),
 	}
 
-<<<<<<< HEAD
-	agglayerClientCfg := fmt.Sprintf("GRPC Client Config: URL=%s, MinConnectTimeout=%s, MaxRequestRetries=%d, InitialDelay=%s",
+	agglayerClientCfg := fmt.Sprintf("GRPC Client Config: URL=%s, MinConnectTimeout=%s, "+
+		"MaxRequestRetries=%d, InitialDelay=%s, UseTLS=%t",
 		config.AgglayerClient.URL,
 		config.AgglayerClient.MinConnectTimeout,
 		config.AgglayerClient.MaxRequestRetries,
-		config.AgglayerClient.InitialDelay.String())
+		config.AgglayerClient.InitialDelay.String(),
+		config.AgglayerClient.UseTLS)
 
 	expected := fmt.Sprintf("StoragePath: /path/to/storage\n"+
 		"AgglayerClient: %s\n"+
@@ -72,27 +73,9 @@
 		"RetryCertAfterInError: false\n"+
 		"MaxSubmitRate: RateLimitConfig{Unlimited}\n"+
 		"GenerateAggchainProofTimeout: 1s\n"+
-		"SovereignRollupAddr: 0x0000000000000000000000000000000000000001\n",
+		"SovereignRollupAddr: 0x0000000000000000000000000000000000000001\n"+
+		"RequireNoFEPBlockGap: false\n",
 		agglayerClientCfg)
-=======
-	expected := "StoragePath: /path/to/storage\n" +
-		"AggLayerURL: http://agglayer.url\n" +
-		"AggsenderPrivateKey: local\n" +
-		"BlockFinality: latestBlock\n" +
-		"EpochNotificationPercentage: 50\n" +
-		"DryRun: false\n" +
-		"EnableRPC: false\n" +
-		"AggchainProofURL: \n" +
-		"Mode: PP\n" +
-		"CheckStatusCertificateInterval: 0s\n" +
-		"RetryCertAfterInError: false\n" +
-		"MaxSubmitRate: RateLimitConfig{Unlimited}\n" +
-		"GenerateAggchainProofTimeout: 1s\n" +
-		"SovereignRollupAddr: 0x0000000000000000000000000000000000000001\n" +
-		"UseAgglayerTLS: false\n" +
-		"UseAggkitProverTLS: false\n" +
-		"RequireNoFEPBlockGap: false\n"
->>>>>>> cf199307
 
 	require.Equal(t, expected, config.String())
 }
