--- conflicted
+++ resolved
@@ -41,7 +41,6 @@
 
 func TestConfigString(t *testing.T) {
 	config := Config{
-<<<<<<< HEAD
 		StoragePath:                  "/path/to/storage",
 		AggLayerURL:                  "http://agglayer.url",
 		AggsenderPrivateKey:          signer.NewLocalSignerConfig("/path/to/key", "password"),
@@ -50,14 +49,6 @@
 		EpochNotificationPercentage:  50,
 		Mode:                         "PP",
 		GenerateAggchainProofTimeout: types.Duration{Duration: time.Second},
-=======
-		StoragePath:                 "/path/to/storage",
-		AggLayerURL:                 "http://agglayer.url",
-		AggsenderPrivateKey:         signer.NewLocalSignerConfig("/path/to/key", "password"),
-		BlockFinality:               "latestBlock",
-		EpochNotificationPercentage: 50,
-		SaveCertificatesToFilesPath: "/path/to/certificates",
->>>>>>> 128f58d7
 	}
 
 	expected := "StoragePath: /path/to/storage\n" +
