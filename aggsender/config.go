package aggsender

import (
	"fmt"

	"github.com/agglayer/aggkit/common"
	"github.com/agglayer/aggkit/config/types"
)

// Config is the configuration for the AggSender
type Config struct {
	// StoragePath is the path of the sqlite db on which the AggSender will store the data
	StoragePath string `mapstructure:"StoragePath"`
	// AggLayerURL is the URL of the AggLayer
	AggLayerURL string `mapstructure:"AggLayerURL"`
	// AggsenderPrivateKey is the private key which is used to sign certificates
	AggsenderPrivateKey types.KeystoreFileConfig `mapstructure:"AggsenderPrivateKey"`
	// URLRPCL2 is the URL of the L2 RPC node
	URLRPCL2 string `mapstructure:"URLRPCL2"`
	// BlockFinality indicates which finality follows AggLayer
	BlockFinality string `jsonschema:"enum=LatestBlock, enum=SafeBlock, enum=PendingBlock, enum=FinalizedBlock, enum=EarliestBlock" mapstructure:"BlockFinality"` //nolint:lll
	// EpochNotificationPercentage indicates the percentage of the epoch
	// the AggSender should send the certificate
	// 0 -> Begin
	// 50 -> Middle
	EpochNotificationPercentage uint `mapstructure:"EpochNotificationPercentage"`
	// SaveCertificatesToFilesPath if != "" tells  the AggSender to save the certificates to a file in this path
	SaveCertificatesToFilesPath string `mapstructure:"SaveCertificatesToFilesPath"`
	// MaxRetriesStoreCertificate is the maximum number of retries to store a certificate
	// 0 is infinite
	MaxRetriesStoreCertificate int `mapstructure:"MaxRetriesStoreCertificate"`
	// DelayBeetweenRetries is the delay between retries:
	//  is used on store Certificate and also in initial check
	DelayBeetweenRetries types.Duration `mapstructure:"DelayBeetweenRetries"`
	// KeepCertificatesHistory is a flag to keep the certificates history on storage
	KeepCertificatesHistory bool `mapstructure:"KeepCertificatesHistory"`
	// MaxCertSize is the maximum size of the certificate (the emitted certificate cannot be bigger that this size)
	// 0 is infinite
	MaxCertSize uint `mapstructure:"MaxCertSize"`
	// BridgeMetadataAsHash is a flag to import the bridge metadata as hash
	BridgeMetadataAsHash bool `mapstructure:"BridgeMetadataAsHash"`
	// DryRun is a flag to enable the dry run mode
	// in this mode the AggSender will not send the certificates to Agglayer
	DryRun bool `mapstructure:"DryRun"`
	// EnableRPC is a flag to enable the RPC for aggsender
	EnableRPC bool `mapstructure:"EnableRPC"`
<<<<<<< HEAD
	// AggchainProofURL is the URL of the AggkitProver
	AggchainProofURL string `mapstructure:"AggchainProofURL"`
	// Mode is the mode of the AggSender (regular pessimistic proof mode or the aggchain prover mode)
	Mode string `jsonschema:"enum=PessimisticProof, enum=AggchainProver" mapstructure:"Mode"`
=======
	// CheckStatusCertificateInterval is the interval at which the AggSender will check the certificate status in Agglayer
	CheckStatusCertificateInterval types.Duration `mapstructure:"CheckStatusCertificateInterval"`
	// RetryCertAfterInError when a cert pass to 'InError'
	// state the AggSender will try to resend it immediately
	RetryCertAfterInError bool `mapstructure:"RetryCertAfterInError"`
	// MaxEpochPercentageAllowedToSendCertificate is the percentage of the epoch
	// after which the AggSender is forbidden to send the certificate.
	// If value==0  || value >= 100 the check is disabled
	// 0 -> Begin
	// 50 -> Middle
	// 100 -> End
	MaxEpochPercentageAllowedToSendCertificate uint `mapstructure:"MaxEpochPercentageAllowedToSendCertificate"`
	// MaxSubmitCertificateRate is the maximum rate of certificate submission allowed
	MaxSubmitCertificateRate common.RateLimitConfig `mapstructure:"MaxSubmitCertificateRate"`
}

func (c Config) CheckCertConfigBriefString() string {
	return fmt.Sprintf("check_interval: %s, retry: %t", c.CheckStatusCertificateInterval, c.RetryCertAfterInError)
>>>>>>> cea7306d
}

// String returns a string representation of the Config
func (c Config) String() string {
	return "StoragePath: " + c.StoragePath + "\n" +
		"AggLayerURL: " + c.AggLayerURL + "\n" +
		"AggsenderPrivateKeyPath: " + c.AggsenderPrivateKey.Path + "\n" +
		"URLRPCL2: " + c.URLRPCL2 + "\n" +
		"BlockFinality: " + c.BlockFinality + "\n" +
		"EpochNotificationPercentage: " + fmt.Sprintf("%d", c.EpochNotificationPercentage) + "\n" +
		"SaveCertificatesToFilesPath: " + c.SaveCertificatesToFilesPath + "\n" +
<<<<<<< HEAD
		"MaxRetriesStoreCertificate: " + fmt.Sprintf("%d", c.MaxRetriesStoreCertificate) + "\n" +
		"DelayBeetweenRetries: " + c.DelayBeetweenRetries.String() + "\n" +
		"KeepCertificatesHistory: " + fmt.Sprintf("%t", c.KeepCertificatesHistory) + "\n" +
		"MaxCertSize: " + fmt.Sprintf("%d", c.MaxCertSize) + "\n" +
		"BridgeMetadataAsHash: " + fmt.Sprintf("%t", c.BridgeMetadataAsHash) + "\n" +
		"DryRun: " + fmt.Sprintf("%t", c.DryRun) + "\n" +
		"EnableRPC: " + fmt.Sprintf("%t", c.EnableRPC) + "\n" +
		"AggchainProofURL: " + c.AggchainProofURL + "\n" +
		"Mode: " + c.Mode + "\n"
=======
		"DryRun: " + fmt.Sprintf("%t", c.DryRun) + "\n" +
		"EnableRPC: " + fmt.Sprintf("%t", c.EnableRPC) + "\n" +
		"CheckStatusCertificateInterval: " + c.CheckStatusCertificateInterval.String() + "\n" +
		"RetryCertInmediatlyAfterInError: " + fmt.Sprintf("%t", c.RetryCertAfterInError) + "\n" +
		"MaxSubmitRate: " + c.MaxSubmitCertificateRate.String() + "\n" +
		"MaxEpochPercentageAllowedToSendCertificate: " +
		fmt.Sprintf("%d", c.MaxEpochPercentageAllowedToSendCertificate) + "\n"
>>>>>>> cea7306d
}<|MERGE_RESOLUTION|>--- conflicted
+++ resolved
@@ -44,12 +44,10 @@
 	DryRun bool `mapstructure:"DryRun"`
 	// EnableRPC is a flag to enable the RPC for aggsender
 	EnableRPC bool `mapstructure:"EnableRPC"`
-<<<<<<< HEAD
 	// AggchainProofURL is the URL of the AggkitProver
 	AggchainProofURL string `mapstructure:"AggchainProofURL"`
 	// Mode is the mode of the AggSender (regular pessimistic proof mode or the aggchain prover mode)
 	Mode string `jsonschema:"enum=PessimisticProof, enum=AggchainProver" mapstructure:"Mode"`
-=======
 	// CheckStatusCertificateInterval is the interval at which the AggSender will check the certificate status in Agglayer
 	CheckStatusCertificateInterval types.Duration `mapstructure:"CheckStatusCertificateInterval"`
 	// RetryCertAfterInError when a cert pass to 'InError'
@@ -68,7 +66,6 @@
 
 func (c Config) CheckCertConfigBriefString() string {
 	return fmt.Sprintf("check_interval: %s, retry: %t", c.CheckStatusCertificateInterval, c.RetryCertAfterInError)
->>>>>>> cea7306d
 }
 
 // String returns a string representation of the Config
@@ -80,23 +77,13 @@
 		"BlockFinality: " + c.BlockFinality + "\n" +
 		"EpochNotificationPercentage: " + fmt.Sprintf("%d", c.EpochNotificationPercentage) + "\n" +
 		"SaveCertificatesToFilesPath: " + c.SaveCertificatesToFilesPath + "\n" +
-<<<<<<< HEAD
-		"MaxRetriesStoreCertificate: " + fmt.Sprintf("%d", c.MaxRetriesStoreCertificate) + "\n" +
-		"DelayBeetweenRetries: " + c.DelayBeetweenRetries.String() + "\n" +
-		"KeepCertificatesHistory: " + fmt.Sprintf("%t", c.KeepCertificatesHistory) + "\n" +
-		"MaxCertSize: " + fmt.Sprintf("%d", c.MaxCertSize) + "\n" +
-		"BridgeMetadataAsHash: " + fmt.Sprintf("%t", c.BridgeMetadataAsHash) + "\n" +
 		"DryRun: " + fmt.Sprintf("%t", c.DryRun) + "\n" +
 		"EnableRPC: " + fmt.Sprintf("%t", c.EnableRPC) + "\n" +
 		"AggchainProofURL: " + c.AggchainProofURL + "\n" +
-		"Mode: " + c.Mode + "\n"
-=======
-		"DryRun: " + fmt.Sprintf("%t", c.DryRun) + "\n" +
-		"EnableRPC: " + fmt.Sprintf("%t", c.EnableRPC) + "\n" +
+		"Mode: " + c.Mode + "\n" +
 		"CheckStatusCertificateInterval: " + c.CheckStatusCertificateInterval.String() + "\n" +
 		"RetryCertInmediatlyAfterInError: " + fmt.Sprintf("%t", c.RetryCertAfterInError) + "\n" +
 		"MaxSubmitRate: " + c.MaxSubmitCertificateRate.String() + "\n" +
 		"MaxEpochPercentageAllowedToSendCertificate: " +
 		fmt.Sprintf("%d", c.MaxEpochPercentageAllowedToSendCertificate) + "\n"
->>>>>>> cea7306d
 }