package flows

import (
	"context"
	"fmt"

	"github.com/agglayer/aggkit/aggsender/config"
	"github.com/agglayer/aggkit/aggsender/db"
	"github.com/agglayer/aggkit/aggsender/grpc"
	"github.com/agglayer/aggkit/aggsender/query"
	"github.com/agglayer/aggkit/aggsender/types"
	"github.com/agglayer/aggkit/common"
	"github.com/agglayer/aggkit/log"
	aggkittypes "github.com/agglayer/aggkit/types"
	"github.com/agglayer/go_signer/signer"
)

// NewFlow creates a new Aggsender flow based on the provided configuration.
func NewFlow(
	ctx context.Context,
	cfg config.Config,
	logger *log.Logger,
	storage db.AggSenderStorage,
	l1Client aggkittypes.BaseEthereumClienter,
	l2Client aggkittypes.BaseEthereumClienter,
	l1InfoTreeSyncer types.L1InfoTreeSyncer,
	l2Syncer types.L2BridgeSyncer,
) (types.AggsenderFlow, error) {
	switch types.AggsenderMode(cfg.Mode) {
	case types.PessimisticProofMode:
		signer, err := signer.NewSigner(ctx, 0, cfg.AggsenderPrivateKey, common.AGGSENDER, logger)
		if err != nil {
			return nil, fmt.Errorf("error NewSigner. Err: %w", err)
		}
		err = signer.Initialize(ctx)
		if err != nil {
			return nil, fmt.Errorf("error signer.Initialize. Err: %w", err)
		}

		return NewPPFlow(
			logger,
			cfg.MaxCertSize,
			storage,
			query.NewL1InfoTreeDataQuerier(l1Client, l1InfoTreeSyncer),
			query.NewBridgeDataQuerier(l2Syncer),
			signer,
		), nil
	case types.AggchainProofMode:
		if cfg.AggkitProverClient == nil || cfg.AggkitProverClient.URL == "" {
			return nil, fmt.Errorf("aggchain prover mode requires AggkitProverClient configuration")
		}

		aggchainProofClient, err := grpc.NewAggchainProofClient(
<<<<<<< HEAD
			cfg.AggkitProverClient,
			cfg.GenerateAggchainProofTimeout.Duration)
=======
			cfg.AggchainProofURL,
			cfg.GenerateAggchainProofTimeout.Duration, cfg.UseAggkitProverTLS)
>>>>>>> cf199307
		if err != nil {
			return nil, fmt.Errorf("error creating aggkit prover client: %w", err)
		}

		gerReader, err := funcNewEVMChainGERReader(cfg.GlobalExitRootL2Addr, l2Client)
		if err != nil {
			return nil, fmt.Errorf("aggchainProverFlow - error creating L2Etherman: %w", err)
		}

		l1InfoTreeQuerier := query.NewL1InfoTreeDataQuerier(l1Client, l1InfoTreeSyncer)

		startL2Block, err := getL2StartBlock(cfg.SovereignRollupAddr, l1Client)
		if err != nil {
			return nil, fmt.Errorf("aggchainProverFlow - error reading sovereign rollup: %w", err)
		}

		return NewAggchainProverFlow(
			logger,
			cfg.MaxCertSize,
			startL2Block,
			aggchainProofClient,
			storage,
			l1InfoTreeQuerier,
			query.NewBridgeDataQuerier(l2Syncer),
			query.NewGERDataQuerier(l1InfoTreeQuerier, gerReader),
			l1Client,
			cfg.RequireNoFEPBlockGap,
		), nil

	default:
		return nil, fmt.Errorf("unsupported Aggsender mode: %s", cfg.Mode)
	}
}<|MERGE_RESOLUTION|>--- conflicted
+++ resolved
@@ -50,14 +50,8 @@
 			return nil, fmt.Errorf("aggchain prover mode requires AggkitProverClient configuration")
 		}
 
-		aggchainProofClient, err := grpc.NewAggchainProofClient(
-<<<<<<< HEAD
-			cfg.AggkitProverClient,
+		aggchainProofClient, err := grpc.NewAggchainProofClient(cfg.AggkitProverClient,
 			cfg.GenerateAggchainProofTimeout.Duration)
-=======
-			cfg.AggchainProofURL,
-			cfg.GenerateAggchainProofTimeout.Duration, cfg.UseAggkitProverTLS)
->>>>>>> cf199307
 		if err != nil {
 			return nil, fmt.Errorf("error creating aggkit prover client: %w", err)
 		}
