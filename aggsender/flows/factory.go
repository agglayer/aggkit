package flows

import (
	"context"
	"fmt"

	"github.com/agglayer/aggkit/aggsender/aggchainproofclient"
	"github.com/agglayer/aggkit/aggsender/certificatebuild"
	"github.com/agglayer/aggkit/aggsender/config"
	"github.com/agglayer/aggkit/aggsender/db"
	"github.com/agglayer/aggkit/aggsender/optimistic"
	"github.com/agglayer/aggkit/aggsender/query"
	"github.com/agglayer/aggkit/aggsender/types"
	aggkitcommon "github.com/agglayer/aggkit/common"
	"github.com/agglayer/aggkit/log"
	aggkittypes "github.com/agglayer/aggkit/types"
	"github.com/agglayer/go_signer/signer"
	signerTypes "github.com/agglayer/go_signer/signer/types"
)

// funcGetL2StartBlock is a intermediate func that allow to override this call in UT
var funcGetL2StartBlock = getL2StartBlock

// NewFlow creates a new Aggsender flow based on the provided configuration.
func NewFlow(
	ctx context.Context,
	cfg config.Config,
	logger *log.Logger,
	storage db.AggSenderStorage,
	l1Client aggkittypes.BaseEthereumClienter,
	l2Client aggkittypes.BaseEthereumClienter,
	l1InfoTreeSyncer types.L1InfoTreeSyncer,
	l2Syncer types.L2BridgeSyncer,
	rollupDataQuerier types.RollupDataQuerier,
) (types.AggsenderFlow, error) {
	switch types.AggsenderMode(cfg.Mode) {
	case types.PessimisticProofMode:
		certificateSigner, err := initializeSigner(ctx, cfg.AggsenderPrivateKey, logger)
		if err != nil {
			return nil, err
		}
		logger.Infof("Initializing RollupManager contract at address: %s. Genesis block: %d",
			cfg.RollupManagerAddr, cfg.RollupCreationBlockL1)
<<<<<<< HEAD
		rollupManagerQuerier, err := query.NewRollupManagerQuerier(
			cfg.RollupManagerAddr, cfg.RollupCreationBlockL1, l2Syncer.OriginNetwork(), l1Client)
=======
		lerQuerier, err := query.NewLERDataQuerier(
			cfg.RollupManagerAddr, cfg.RollupCreationBlockL1, rollupDataQuerier)
>>>>>>> 7b3686de
		if err != nil {
			return nil, fmt.Errorf("error creating RollupManager data querier: %w", err)
		}

		l2BridgeQuerier := query.NewBridgeDataQuerier(l2Syncer)
		l1InfoTreeQuerier := query.NewL1InfoTreeDataQuerier(l1Client, l1InfoTreeSyncer)
		logger.Infof("Aggsender signer address: %s", certificateSigner.PublicAddress().Hex())

		certificateBuilder := certificatebuild.NewCertificateBuilder(
			logger,
			storage,
			l1InfoTreeQuerier,
			l2BridgeQuerier,
			rollupManagerQuerier,
			certificatebuild.NewCertificateBuilderConfig(cfg.MaxCertSize, 0),
		)
		certificateVerifier := certificatebuild.NewCertificateBuildVerifier()

		return NewPPFlow(
			logger,
			storage,
			l1InfoTreeQuerier,
			l2BridgeQuerier,
			certificateBuilder,
			certificateVerifier,
			certificateSigner,
			cfg.RequireOneBridgeInPPCertificate,
		), nil
	case types.AggchainProofMode:
		certificateSigner, err := initializeSigner(ctx, cfg.AggsenderPrivateKey, logger)
		if err != nil {
			return nil, err
		}
		logger.Infof("Aggsender signer address: %s", certificateSigner.PublicAddress().Hex())

		aggchainProofClient, err := aggchainproofclient.NewAggchainProofClient(cfg.AggkitProverClient)
		if err != nil {
			return nil, fmt.Errorf("error creating aggkit prover client: %w", err)
		}

		gerReader, err := funcNewEVMChainGERReader(cfg.GlobalExitRootL2Addr, l2Client)
		if err != nil {
			return nil, fmt.Errorf("aggchainProverFlow - error creating VMChainGERReader L2Etherman: %w", err)
		}

		l1InfoTreeQuerier := query.NewL1InfoTreeDataQuerier(l1Client, l1InfoTreeSyncer)

		startL2Block, err := funcGetL2StartBlock(cfg.SovereignRollupAddr, l1Client)
		if err != nil {
			return nil, fmt.Errorf("aggchainProverFlow - error reading sovereign rollup: %w", err)
		}
		optimisticSigner, optimisticModeQuerier, err := optimistic.NewOptimistic(
			ctx, logger, l1Client, cfg.OptimisticModeConfig)
		if err != nil {
			return nil, fmt.Errorf("aggchainProverFlow - error creating optimistic mode querier: %w", err)
		}

<<<<<<< HEAD
		rollupManagerQuerier, err := query.NewRollupManagerQuerier(
			cfg.RollupManagerAddr, cfg.RollupCreationBlockL1, l2Syncer.OriginNetwork(), l1Client)
=======
		lerQuerier, err := query.NewLERDataQuerier(
			cfg.RollupManagerAddr, cfg.RollupCreationBlockL1, rollupDataQuerier)
>>>>>>> 7b3686de
		if err != nil {
			return nil, fmt.Errorf("error creating RollupManager data querier: %w", err)
		}

		l2BridgeQuerier := query.NewBridgeDataQuerier(l2Syncer)
		certificateBuilder := certificatebuild.NewCertificateBuilder(
			logger,
			storage,
			l1InfoTreeQuerier,
			l2BridgeQuerier,
			rollupManagerQuerier,
			certificatebuild.NewCertificateBuilderConfig(cfg.MaxCertSize, startL2Block),
		)
		certificateVerifier := certificatebuild.NewCertificateBuildVerifier()

		aggchainProofQuerier := query.NewAggchainProofQuery(
			logger,
			aggchainProofClient,
			certificateBuilder.GetImportedBridgeExitsConverter(),
			l1InfoTreeQuerier,
			optimisticSigner,
			certificateBuilder,
			query.NewGERDataQuerier(l1InfoTreeQuerier, gerReader),
		)

		return NewAggchainProverFlow(
			logger,
			NewAggchainProverFlowConfig(cfg.RequireNoFEPBlockGap, startL2Block),
			storage,
			l2BridgeQuerier,
			certificateSigner,
			optimisticModeQuerier,
			certificateBuilder,
			certificateVerifier,
			aggchainProofQuerier,
		), nil

	default:
		return nil, fmt.Errorf("unsupported Aggsender mode: %s", cfg.Mode)
	}
}

func initializeSigner(
	ctx context.Context,
	signerCfg signerTypes.SignerConfig,
	logger *log.Logger,
) (signerTypes.Signer, error) {
	signer, err := signer.NewSigner(ctx, 0, signerCfg, aggkitcommon.AGGSENDER, logger)
	if err != nil {
		return nil, fmt.Errorf("error NewSigner. Err: %w", err)
	}

	if err := signer.Initialize(ctx); err != nil {
		return nil, fmt.Errorf("error signer.Initialize. Err: %w", err)
	}

	return signer, nil
}<|MERGE_RESOLUTION|>--- conflicted
+++ resolved
@@ -39,18 +39,6 @@
 		if err != nil {
 			return nil, err
 		}
-		logger.Infof("Initializing RollupManager contract at address: %s. Genesis block: %d",
-			cfg.RollupManagerAddr, cfg.RollupCreationBlockL1)
-<<<<<<< HEAD
-		rollupManagerQuerier, err := query.NewRollupManagerQuerier(
-			cfg.RollupManagerAddr, cfg.RollupCreationBlockL1, l2Syncer.OriginNetwork(), l1Client)
-=======
-		lerQuerier, err := query.NewLERDataQuerier(
-			cfg.RollupManagerAddr, cfg.RollupCreationBlockL1, rollupDataQuerier)
->>>>>>> 7b3686de
-		if err != nil {
-			return nil, fmt.Errorf("error creating RollupManager data querier: %w", err)
-		}
 
 		l2BridgeQuerier := query.NewBridgeDataQuerier(l2Syncer)
 		l1InfoTreeQuerier := query.NewL1InfoTreeDataQuerier(l1Client, l1InfoTreeSyncer)
@@ -61,8 +49,8 @@
 			storage,
 			l1InfoTreeQuerier,
 			l2BridgeQuerier,
-			rollupManagerQuerier,
-			certificatebuild.NewCertificateBuilderConfig(cfg.MaxCertSize, 0),
+			rollupDataQuerier,
+			certificatebuild.NewCertificateBuilderConfig(cfg.MaxCertSize, 0, cfg.RollupCreationBlockL1),
 		)
 		certificateVerifier := certificatebuild.NewCertificateBuildVerifier()
 
@@ -105,25 +93,14 @@
 			return nil, fmt.Errorf("aggchainProverFlow - error creating optimistic mode querier: %w", err)
 		}
 
-<<<<<<< HEAD
-		rollupManagerQuerier, err := query.NewRollupManagerQuerier(
-			cfg.RollupManagerAddr, cfg.RollupCreationBlockL1, l2Syncer.OriginNetwork(), l1Client)
-=======
-		lerQuerier, err := query.NewLERDataQuerier(
-			cfg.RollupManagerAddr, cfg.RollupCreationBlockL1, rollupDataQuerier)
->>>>>>> 7b3686de
-		if err != nil {
-			return nil, fmt.Errorf("error creating RollupManager data querier: %w", err)
-		}
-
 		l2BridgeQuerier := query.NewBridgeDataQuerier(l2Syncer)
 		certificateBuilder := certificatebuild.NewCertificateBuilder(
 			logger,
 			storage,
 			l1InfoTreeQuerier,
 			l2BridgeQuerier,
-			rollupManagerQuerier,
-			certificatebuild.NewCertificateBuilderConfig(cfg.MaxCertSize, startL2Block),
+			rollupDataQuerier,
+			certificatebuild.NewCertificateBuilderConfig(cfg.MaxCertSize, startL2Block, cfg.RollupCreationBlockL1),
 		)
 		certificateVerifier := certificatebuild.NewCertificateBuildVerifier()
 
