--- conflicted
+++ resolved
@@ -43,18 +43,13 @@
 			signer,
 		), nil
 	case types.AggchainProofMode:
-<<<<<<< HEAD
 		if err := cfg.AggkitProverClient.Validate(); err != nil {
 			return nil, fmt.Errorf("invalid aggkit prover client config: %w", err)
-=======
+		}
+
 		signer, err := initializeSigner(ctx, cfg.AggsenderPrivateKey, logger)
 		if err != nil {
 			return nil, err
-		}
-
-		if cfg.AggchainProofURL == "" {
-			return nil, fmt.Errorf("aggchain prover mode requires AggchainProofURL")
->>>>>>> c799dc66
 		}
 
 		aggchainProofClient, err := grpc.NewAggchainProofClient(cfg.AggkitProverClient,
