package flows

import (
	"context"
	"fmt"

	"github.com/agglayer/aggkit/aggsender/config"
	"github.com/agglayer/aggkit/aggsender/db"
	"github.com/agglayer/aggkit/aggsender/grpc"
	"github.com/agglayer/aggkit/aggsender/optimistic"
	"github.com/agglayer/aggkit/aggsender/query"
	"github.com/agglayer/aggkit/aggsender/types"
	"github.com/agglayer/aggkit/common"
	"github.com/agglayer/aggkit/log"
	"github.com/agglayer/go_signer/signer"
	signerTypes "github.com/agglayer/go_signer/signer/types"
)

// NewFlow creates a new Aggsender flow based on the provided configuration.
func NewFlow(
	ctx context.Context,
	cfg config.Config,
	logger *log.Logger,
	storage db.AggSenderStorage,
	l1Client types.EthClient,
	l2Client types.EthClient,
	l1InfoTreeSyncer types.L1InfoTreeSyncer,
	l2Syncer types.L2BridgeSyncer,
) (types.AggsenderFlow, error) {
	switch types.AggsenderMode(cfg.Mode) {
	case types.PessimisticProofMode:
		signer, err := initializeSigner(ctx, cfg.AggsenderPrivateKey, logger)
		if err != nil {
			return nil, err
		}

		return NewPPFlow(
			logger,
			cfg.MaxCertSize,
			storage,
			query.NewL1InfoTreeDataQuerier(l1Client, l1InfoTreeSyncer),
			query.NewBridgeDataQuerier(l2Syncer),
			signer,
		), nil
	case types.AggchainProofMode:
<<<<<<< HEAD
		signer, err := signer.NewSigner(ctx, 0, cfg.AggsenderPrivateKey, common.AGGSENDER, logger)
		if err != nil {
			return nil, fmt.Errorf("error NewSigner. Err: %w", err)
		}
=======
		signer, err := initializeSigner(ctx, cfg.AggsenderPrivateKey, logger)
		if err != nil {
			return nil, err
		}

>>>>>>> 35508ba0
		if cfg.AggchainProofURL == "" {
			return nil, fmt.Errorf("aggchain prover mode requires AggchainProofURL")
		}

		aggchainProofClient, err := grpc.NewAggchainProofClient(
			cfg.AggchainProofURL,
			cfg.GenerateAggchainProofTimeout.Duration, cfg.UseAggkitProverTLS)
		if err != nil {
			return nil, fmt.Errorf("error creating aggkit prover client: %w", err)
		}

		gerReader, err := funcNewEVMChainGERReader(cfg.GlobalExitRootL2Addr, l2Client)
		if err != nil {
			return nil, fmt.Errorf("aggchainProverFlow - error creating L2Etherman: %w", err)
		}

		l1InfoTreeQuerier := query.NewL1InfoTreeDataQuerier(l1Client, l1InfoTreeSyncer)

		startL2Block, err := getL2StartBlock(cfg.SovereignRollupAddr, l1Client)
		if err != nil {
			return nil, fmt.Errorf("aggchainProverFlow - error reading sovereign rollup: %w", err)
		}
		optimisticModeQuerier, err := optimistic.NewOptimisticModeQuerierFromContract(cfg.SovereignRollupAddr, l1Client)
		if err != nil {
			return nil, fmt.Errorf("aggchainProverFlow - error creating optimistic mode querier: %w", err)
		}

		return NewAggchainProverFlow(
			logger,
			cfg.MaxCertSize,
			startL2Block,
			aggchainProofClient,
			storage,
			l1InfoTreeQuerier,
			query.NewBridgeDataQuerier(l2Syncer),
			query.NewGERDataQuerier(l1InfoTreeQuerier, gerReader),
			optimisticModeQuerier,
			l1Client,
			signer,
			cfg.RequireNoFEPBlockGap,
			signer,
		), nil

	default:
		return nil, fmt.Errorf("unsupported Aggsender mode: %s", cfg.Mode)
	}
}

func initializeSigner(
	ctx context.Context,
	signerCfg signerTypes.SignerConfig,
	logger *log.Logger,
) (signerTypes.Signer, error) {
	signer, err := signer.NewSigner(ctx, 0, signerCfg, common.AGGSENDER, logger)
	if err != nil {
		return nil, fmt.Errorf("error NewSigner. Err: %w", err)
	}

	if err := signer.Initialize(ctx); err != nil {
		return nil, fmt.Errorf("error signer.Initialize. Err: %w", err)
	}

	return signer, nil
}<|MERGE_RESOLUTION|>--- conflicted
+++ resolved
@@ -43,18 +43,11 @@
 			signer,
 		), nil
 	case types.AggchainProofMode:
-<<<<<<< HEAD
-		signer, err := signer.NewSigner(ctx, 0, cfg.AggsenderPrivateKey, common.AGGSENDER, logger)
-		if err != nil {
-			return nil, fmt.Errorf("error NewSigner. Err: %w", err)
-		}
-=======
 		signer, err := initializeSigner(ctx, cfg.AggsenderPrivateKey, logger)
 		if err != nil {
 			return nil, err
 		}
 
->>>>>>> 35508ba0
 		if cfg.AggchainProofURL == "" {
 			return nil, fmt.Errorf("aggchain prover mode requires AggchainProofURL")
 		}
