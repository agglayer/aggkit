package flows

import (
	"context"
	"fmt"

	"github.com/agglayer/aggkit/aggsender/aggchainproofclient"
	"github.com/agglayer/aggkit/aggsender/certificatebuild"
	"github.com/agglayer/aggkit/aggsender/config"
	"github.com/agglayer/aggkit/aggsender/db"
	"github.com/agglayer/aggkit/aggsender/optimistic"
	"github.com/agglayer/aggkit/aggsender/query"
	"github.com/agglayer/aggkit/aggsender/types"
	aggkitcommon "github.com/agglayer/aggkit/common"
	"github.com/agglayer/aggkit/log"
	aggkittypes "github.com/agglayer/aggkit/types"
	"github.com/agglayer/go_signer/signer"
	signerTypes "github.com/agglayer/go_signer/signer/types"
)

// funcGetL2StartBlock is a intermediate func that allow to override this call in UT
var funcGetL2StartBlock = getL2StartBlock

// NewFlow creates a new Aggsender flow based on the provided configuration.
func NewFlow(
	ctx context.Context,
	cfg config.Config,
	logger *log.Logger,
	storage db.AggSenderStorage,
	l1Client aggkittypes.BaseEthereumClienter,
	l2Client aggkittypes.BaseEthereumClienter,
	l1InfoTreeSyncer types.L1InfoTreeSyncer,
	l2Syncer types.L2BridgeSyncer,
	rollupDataQuerier types.RollupDataQuerier,
) (types.AggsenderFlow, error) {
	switch types.AggsenderMode(cfg.Mode) {
	case types.PessimisticProofMode:
		certificateSigner, err := initializeSigner(ctx, cfg.AggsenderPrivateKey, logger)
		if err != nil {
			return nil, err
		}

		l2BridgeQuerier := query.NewBridgeDataQuerier(l2Syncer)
		l1InfoTreeQuerier := query.NewL1InfoTreeDataQuerier(l1Client, l1InfoTreeSyncer)
		logger.Infof("Aggsender signer address: %s", certificateSigner.PublicAddress().Hex())

		certificateBuilder := certificatebuild.NewCertificateBuilder(
			logger,
			storage,
			l1InfoTreeQuerier,
			l2BridgeQuerier,
			rollupDataQuerier,
			certificatebuild.NewCertificateBuilderConfig(cfg.MaxCertSize, 0, cfg.RollupCreationBlockL1),
		)
		certificateVerifier := certificatebuild.NewCertificateBuildVerifier()

		return NewPPFlow(
			logger,
			storage,
			l1InfoTreeQuerier,
			l2BridgeQuerier,
			certificateBuilder,
			certificateVerifier,
			certificateSigner,
			cfg.RequireOneBridgeInPPCertificate,
			cfg.MaxL2BlockNumber,
		), nil
	case types.AggchainProofMode:
		certificateSigner, err := initializeSigner(ctx, cfg.AggsenderPrivateKey, logger)
		if err != nil {
			return nil, err
		}
		logger.Infof("Aggsender signer address: %s", certificateSigner.PublicAddress().Hex())

		aggchainProofClient, err := aggchainproofclient.NewAggchainProofClient(cfg.AggkitProverClient)
		if err != nil {
			return nil, fmt.Errorf("error creating aggkit prover client: %w", err)
		}

		gerReader, err := funcNewEVMChainGERReader(cfg.GlobalExitRootL2Addr, l2Client)
		if err != nil {
			return nil, fmt.Errorf("aggchainProverFlow - error creating VMChainGERReader L2Etherman: %w", err)
		}

		l1InfoTreeQuerier := query.NewL1InfoTreeDataQuerier(l1Client, l1InfoTreeSyncer)

		startL2Block, err := funcGetL2StartBlock(cfg.SovereignRollupAddr, l1Client)
		if err != nil {
			return nil, fmt.Errorf("aggchainProverFlow - error reading sovereign rollup: %w", err)
		}
		optimisticSigner, optimisticModeQuerier, err := optimistic.NewOptimistic(
			ctx, logger, l1Client, cfg.OptimisticModeConfig)
		if err != nil {
			return nil, fmt.Errorf("aggchainProverFlow - error creating optimistic mode querier: %w", err)
		}

		l2BridgeQuerier := query.NewBridgeDataQuerier(l2Syncer)
		certificateBuilder := certificatebuild.NewCertificateBuilder(
			logger,
			storage,
			l1InfoTreeQuerier,
			l2BridgeQuerier,
			rollupDataQuerier,
			certificatebuild.NewCertificateBuilderConfig(cfg.MaxCertSize, startL2Block, cfg.RollupCreationBlockL1),
		)
		certificateVerifier := certificatebuild.NewCertificateBuildVerifier()

		aggchainProofQuerier := query.NewAggchainProofQuery(
			logger,
<<<<<<< HEAD
=======
			baseFlow,
			NewAggchainProverFlowConfig(cfg.RequireNoFEPBlockGap, cfg.MaxL2BlockNumber),
>>>>>>> 8e95e8bb
			aggchainProofClient,
			certificateBuilder.GetImportedBridgeExitsConverter(),
			l1InfoTreeQuerier,
			optimisticSigner,
			certificateBuilder,
			query.NewGERDataQuerier(l1InfoTreeQuerier, gerReader),
		)

		return NewAggchainProverFlow(
			logger,
			NewAggchainProverFlowConfig(cfg.RequireNoFEPBlockGap, startL2Block),
			storage,
			l2BridgeQuerier,
			certificateSigner,
			optimisticModeQuerier,
			certificateBuilder,
			certificateVerifier,
			aggchainProofQuerier,
		), nil

	default:
		return nil, fmt.Errorf("unsupported Aggsender mode: %s", cfg.Mode)
	}
}

func initializeSigner(
	ctx context.Context,
	signerCfg signerTypes.SignerConfig,
	logger *log.Logger,
) (signerTypes.Signer, error) {
	signer, err := signer.NewSigner(ctx, 0, signerCfg, aggkitcommon.AGGSENDER, logger)
	if err != nil {
		return nil, fmt.Errorf("error NewSigner. Err: %w", err)
	}

	if err := signer.Initialize(ctx); err != nil {
		return nil, fmt.Errorf("error signer.Initialize. Err: %w", err)
	}

	return signer, nil
}<|MERGE_RESOLUTION|>--- conflicted
+++ resolved
@@ -107,11 +107,6 @@
 
 		aggchainProofQuerier := query.NewAggchainProofQuery(
 			logger,
-<<<<<<< HEAD
-=======
-			baseFlow,
-			NewAggchainProverFlowConfig(cfg.RequireNoFEPBlockGap, cfg.MaxL2BlockNumber),
->>>>>>> 8e95e8bb
 			aggchainProofClient,
 			certificateBuilder.GetImportedBridgeExitsConverter(),
 			l1InfoTreeQuerier,
@@ -122,7 +117,7 @@
 
 		return NewAggchainProverFlow(
 			logger,
-			NewAggchainProverFlowConfig(cfg.RequireNoFEPBlockGap, startL2Block),
+			NewAggchainProverFlowConfig(cfg.RequireNoFEPBlockGap, startL2Block, cfg.MaxL2BlockNumber),
 			storage,
 			l2BridgeQuerier,
 			certificateSigner,
