package flows

import (
	"context"
	"errors"
	"fmt"
	"math/big"
	"strings"
	"testing"
	"time"

	"github.com/0xPolygon/cdk-contracts-tooling/contracts/pp/l2-sovereign-chain/aggchainfep"
	agglayertypes "github.com/agglayer/aggkit/agglayer/types"
	"github.com/agglayer/aggkit/aggsender/certificatebuild"
	"github.com/agglayer/aggkit/aggsender/mocks"
	"github.com/agglayer/aggkit/aggsender/types"
	"github.com/agglayer/aggkit/bridgesync"
	"github.com/agglayer/aggkit/log"
	treetypes "github.com/agglayer/aggkit/tree/types"
	aggkittypesmocks "github.com/agglayer/aggkit/types/mocks"
	"github.com/ethereum/go-ethereum/accounts/abi"
	"github.com/ethereum/go-ethereum/common"
	"github.com/stretchr/testify/mock"
	"github.com/stretchr/testify/require"
)

func Test_AggchainProverFlow_GetCertificateBuildParams(t *testing.T) {
	t.Parallel()

	ctx := context.Background()

	testCases := []struct {
		name         string
		startL2Block uint64
		mockFn       func(*mocks.AggSenderStorage,
			*mocks.BridgeQuerier,
			*mocks.CertificateBuilder,
			*mocks.CertificateBuildVerifier,
			*mocks.AggchainProofQuerier,
			*mocks.OptimisticModeQuerier)
		expectedBuildParams *types.CertificateBuildParams
		expectedError       string
	}{
		{
			name: "error getting last sent certificate",
			mockFn: func(
				mockStorage *mocks.AggSenderStorage,
				mockL2BridgeQuerier *mocks.BridgeQuerier,
				mockCertBuilder *mocks.CertificateBuilder,
				mockCertVerifier *mocks.CertificateBuildVerifier,
				mockAggchainProofQuerier *mocks.AggchainProofQuerier,
				mockOptimisticQuerier *mocks.OptimisticModeQuerier) {
				mockStorage.EXPECT().GetLastSentCertificateHeaderWithProofIfInError(ctx).Return(nil, nil, errors.New("some error")).Once()
			},
			expectedError: "aggchainProverFlow - error getting last sent certificate from storage: some error",
		},
		{
			name: "error getting cert type",
			mockFn: func(
				mockStorage *mocks.AggSenderStorage,
				mockL2BridgeQuerier *mocks.BridgeQuerier,
				mockCertBuilder *mocks.CertificateBuilder,
				mockCertVerifier *mocks.CertificateBuildVerifier,
				mockAggchainProofQuerier *mocks.AggchainProofQuerier,
				mockOptimisticQuerier *mocks.OptimisticModeQuerier) {
				mockStorage.EXPECT().GetLastSentCertificateHeaderWithProofIfInError(ctx).Return(nil, nil, nil).Once()
				mockOptimisticQuerier.EXPECT().IsOptimisticModeOn().Return(false, errors.New("some error")).Once()
			},
			expectedError: "aggchainProverFlow - error getting certificate type to generate: getCertificateTypeToGenerate - error getting optimistic mode: some error",
		},
		{
			name: "resend InError certificate - no proof in db",
			mockFn: func(
				mockStorage *mocks.AggSenderStorage,
				mockL2BridgeQuerier *mocks.BridgeQuerier,
				mockCertBuilder *mocks.CertificateBuilder,
				mockCertVerifier *mocks.CertificateBuildVerifier,
				mockAggchainProofQuerier *mocks.AggchainProofQuerier,
				mockOptimisticQuerier *mocks.OptimisticModeQuerier) {
				mockStorage.EXPECT().GetLastSentCertificateHeaderWithProofIfInError(ctx).Return(&types.CertificateHeader{
					Height:           0,
					NewLocalExitRoot: common.HexToHash("0x1234"),
					FromBlock:        1,
					ToBlock:          100,
					Status:           agglayertypes.InError,
					CertType:         types.CertificateTypeFEP,
				}, nil, nil).Once()
				mockOptimisticQuerier.EXPECT().IsOptimisticModeOn().Return(false, nil).Once()
				mockL2BridgeQuerier.EXPECT().GetBridgesAndClaims(ctx, uint64(1), uint64(100)).Return(nil, nil, nil).Once()
				mockAggchainProofQuerier.EXPECT().GenerateAggchainProof(ctx, uint64(0), uint64(100), mock.Anything).Return(&types.AggchainProof{
					SP1StarkProof: &types.SP1StarkProof{
						Proof: []byte("some-proof"),
					},
					AggchainParams: common.HexToHash("0x2"),
					EndBlock:       100,
				}, &treetypes.Root{Hash: common.HexToHash("0x3"), Index: 10}, nil).Once()
			},
			expectedBuildParams: &types.CertificateBuildParams{
				FromBlock:                      1,
				ToBlock:                        100,
				RetryCount:                     1,
				CertificateType:                types.CertificateTypeFEP,
				L1InfoTreeRootFromWhichToProve: common.HexToHash("0x3"),
				L1InfoTreeLeafCount:            11,
				LastSentCertificate: &types.CertificateHeader{
					Height:           0,
					NewLocalExitRoot: common.HexToHash("0x1234"),
					FromBlock:        1,
					ToBlock:          100,
					Status:           agglayertypes.InError,
					CertType:         types.CertificateTypeFEP,
				},
				AggchainProof: &types.AggchainProof{
					SP1StarkProof: &types.SP1StarkProof{
						Proof: []byte("some-proof"),
					},
					EndBlock:       100,
					AggchainParams: common.HexToHash("0x2"),
				},
			},
		},
		{
			name: "resend InError certificate - has proof in db",
			mockFn: func(
				mockStorage *mocks.AggSenderStorage,
				mockL2BridgeQuerier *mocks.BridgeQuerier,
				mockCertBuilder *mocks.CertificateBuilder,
				mockCertVerifier *mocks.CertificateBuildVerifier,
				mockAggchainProofQuerier *mocks.AggchainProofQuerier,
				mockOptimisticQuerier *mocks.OptimisticModeQuerier) {
				mockStorage.EXPECT().GetLastSentCertificateHeaderWithProofIfInError(ctx).Return(&types.CertificateHeader{
					Height:              0,
					NewLocalExitRoot:    common.HexToHash("0x1234"),
					FromBlock:           1,
					ToBlock:             100,
					Status:              agglayertypes.InError,
					CertType:            types.CertificateTypeFEP,
					L1InfoTreeLeafCount: 11,
				}, &types.AggchainProof{
					SP1StarkProof: &types.SP1StarkProof{
						Proof: []byte("some-proof"),
					},
					AggchainParams: common.HexToHash("0x2"),
					EndBlock:       100,
				}, nil).Once()
				mockOptimisticQuerier.EXPECT().IsOptimisticModeOn().Return(false, nil).Once()
				mockL2BridgeQuerier.EXPECT().GetBridgesAndClaims(ctx, uint64(1), uint64(100)).Return(nil, nil, nil).Once()
			},
			expectedBuildParams: &types.CertificateBuildParams{
				FromBlock:           1,
				ToBlock:             100,
				RetryCount:          1,
				CertificateType:     types.CertificateTypeFEP,
				L1InfoTreeLeafCount: 11,
				LastSentCertificate: &types.CertificateHeader{
					Height:              0,
					NewLocalExitRoot:    common.HexToHash("0x1234"),
					FromBlock:           1,
					ToBlock:             100,
					Status:              agglayertypes.InError,
					CertType:            types.CertificateTypeFEP,
					L1InfoTreeLeafCount: 11,
				},
				AggchainProof: &types.AggchainProof{
					SP1StarkProof: &types.SP1StarkProof{
						Proof: []byte("some-proof"),
					},
					EndBlock:       100,
					AggchainParams: common.HexToHash("0x2"),
				},
			},
		},
		{
			name: "new certificate - no new blocks to prove",
			mockFn: func(
				mockStorage *mocks.AggSenderStorage,
				mockL2BridgeQuerier *mocks.BridgeQuerier,
				mockCertBuilder *mocks.CertificateBuilder,
				mockCertVerifier *mocks.CertificateBuildVerifier,
				mockAggchainProofQuerier *mocks.AggchainProofQuerier,
				mockOptimisticQuerier *mocks.OptimisticModeQuerier) {
				mockStorage.EXPECT().GetLastSentCertificateHeaderWithProofIfInError(ctx).Return(nil, nil, nil).Once()
				mockOptimisticQuerier.EXPECT().IsOptimisticModeOn().Return(false, nil).Once()
				mockCertBuilder.EXPECT().GetCertificateBuildParams(ctx, types.CertificateTypeFEP).Return(nil, certificatebuild.ErrNoNewBlocks).Once()
			},
		},
		{
			name: "new certificate - error building certificate",
			mockFn: func(
				mockStorage *mocks.AggSenderStorage,
				mockL2BridgeQuerier *mocks.BridgeQuerier,
				mockCertBuilder *mocks.CertificateBuilder,
				mockCertVerifier *mocks.CertificateBuildVerifier,
				mockAggchainProofQuerier *mocks.AggchainProofQuerier,
				mockOptimisticQuerier *mocks.OptimisticModeQuerier) {
				mockStorage.EXPECT().GetLastSentCertificateHeaderWithProofIfInError(ctx).Return(nil, nil, nil).Once()
				mockOptimisticQuerier.EXPECT().IsOptimisticModeOn().Return(false, nil).Once()
				mockCertBuilder.EXPECT().GetCertificateBuildParams(ctx, types.CertificateTypeFEP).Return(nil, errors.New("some error")).Once()
			},
			expectedError: "some error",
		},
		{
			name: "error verifying certificate build params",
			mockFn: func(
				mockStorage *mocks.AggSenderStorage,
				mockL2BridgeQuerier *mocks.BridgeQuerier,
				mockCertBuilder *mocks.CertificateBuilder,
				mockCertVerifier *mocks.CertificateBuildVerifier,
				mockAggchainProofQuerier *mocks.AggchainProofQuerier,
				mockOptimisticQuerier *mocks.OptimisticModeQuerier) {
				mockStorage.EXPECT().GetLastSentCertificateHeaderWithProofIfInError(ctx).Return(nil, nil, nil).Once()
				mockOptimisticQuerier.EXPECT().IsOptimisticModeOn().Return(false, nil).Once()
				mockCertBuilder.EXPECT().GetCertificateBuildParams(ctx, types.CertificateTypeFEP).Return(&types.CertificateBuildParams{
					FromBlock: 1,
					ToBlock:   100,
				}, nil).Once()
				mockCertVerifier.EXPECT().VerifyBuildParams(mock.Anything).Return(errors.New("some error")).Once()
			},
			expectedError: "aggchainProverFlow - error verifying build params: some error",
		},
		{
			name:         "error verifying block gap",
			startL2Block: 100,
			mockFn: func(
				mockStorage *mocks.AggSenderStorage,
				mockL2BridgeQuerier *mocks.BridgeQuerier,
				mockCertBuilder *mocks.CertificateBuilder,
				mockCertVerifier *mocks.CertificateBuildVerifier,
				mockAggchainProofQuerier *mocks.AggchainProofQuerier,
				mockOptimisticQuerier *mocks.OptimisticModeQuerier) {
				mockStorage.EXPECT().GetLastSentCertificateHeaderWithProofIfInError(ctx).Return(&types.CertificateHeader{
					FromBlock: 1,
					ToBlock:   50,
					Status:    agglayertypes.Settled,
					CertType:  types.CertificateTypePP,
				}, nil, nil).Once()
				mockOptimisticQuerier.EXPECT().IsOptimisticModeOn().Return(false, nil).Once()
				mockCertBuilder.EXPECT().GetCertificateBuildParams(ctx, types.CertificateTypeFEP).Return(&types.CertificateBuildParams{
					FromBlock: 100,
					ToBlock:   200,
					LastSentCertificate: &types.CertificateHeader{
						FromBlock: 1,
						ToBlock:   50,
						Status:    agglayertypes.Settled,
						CertType:  types.CertificateTypePP,
					},
				}, nil).Once()
				mockCertVerifier.EXPECT().VerifyBuildParams(mock.Anything).Return(nil).Once()
			},
			expectedError: "aggchainProverFlow - error checking for block gaps",
		},
		{
			name: "success - new certificate",
			mockFn: func(
				mockStorage *mocks.AggSenderStorage,
				mockL2BridgeQuerier *mocks.BridgeQuerier,
				mockCertBuilder *mocks.CertificateBuilder,
				mockCertVerifier *mocks.CertificateBuildVerifier,
				mockAggchainProofQuerier *mocks.AggchainProofQuerier,
				mockOptimisticQuerier *mocks.OptimisticModeQuerier) {
				mockStorage.EXPECT().GetLastSentCertificateHeaderWithProofIfInError(ctx).Return(nil, nil, nil).Once()
				mockOptimisticQuerier.EXPECT().IsOptimisticModeOn().Return(false, nil).Once()
				mockCertBuilder.EXPECT().GetCertificateBuildParams(ctx, types.CertificateTypeFEP).Return(&types.CertificateBuildParams{
					FromBlock:       1,
					ToBlock:         200,
					CertificateType: types.CertificateTypeFEP,
				}, nil).Once()
				mockCertVerifier.EXPECT().VerifyBuildParams(mock.Anything).Return(nil).Once()
				mockAggchainProofQuerier.EXPECT().GenerateAggchainProof(ctx, uint64(0), uint64(200), mock.Anything).Return(&types.AggchainProof{
					SP1StarkProof: &types.SP1StarkProof{
						Proof:   []byte("some-proof"),
						Version: "0.1",
						Vkey:    []byte("some-vkey"),
					},
					AggchainParams:  common.HexToHash("0x2"),
					CustomChainData: []byte("some-data"),
					EndBlock:        200,
				}, &treetypes.Root{Hash: common.HexToHash("0x3"), Index: 10}, nil).Once()
			},
			expectedBuildParams: &types.CertificateBuildParams{
				FromBlock:                      1,
				ToBlock:                        200,
				RetryCount:                     0,
				CertificateType:                types.CertificateTypeFEP,
				L1InfoTreeRootFromWhichToProve: common.HexToHash("0x3"),
				L1InfoTreeLeafCount:            11,
				AggchainProof: &types.AggchainProof{
					SP1StarkProof: &types.SP1StarkProof{
						Proof:   []byte("some-proof"),
						Version: "0.1",
						Vkey:    []byte("some-vkey"),
					},
					AggchainParams:  common.HexToHash("0x2"),
					CustomChainData: []byte("some-data"),
					EndBlock:        200,
				},
			},
		},
	}

	for _, tc := range testCases {
		tc := tc
		t.Run(tc.name, func(t *testing.T) {
			t.Parallel()

			logger := log.WithFields("flowManager", "Test_AggchainProverFlow_GetCertificateBuildParams")
			mockStorage := mocks.NewAggSenderStorage(t)
			mockL2BridgeQuerier := mocks.NewBridgeQuerier(t)
			mockCertBuilder := mocks.NewCertificateBuilder(t)
			mockCertVerifier := mocks.NewCertificateBuildVerifier(t)
			mockOptimisticQuerier := mocks.NewOptimisticModeQuerier(t)
			mockAggchainProofQuerier := mocks.NewAggchainProofQuerier(t)

			if tc.mockFn != nil {
				tc.mockFn(mockStorage, mockL2BridgeQuerier, mockCertBuilder, mockCertVerifier, mockAggchainProofQuerier, mockOptimisticQuerier)
			}

			flow := NewAggchainProverFlow(
				logger,
				NewAggchainProverFlowConfig(tc.startL2Block > 0, tc.startL2Block),
				mockStorage,
				mockL2BridgeQuerier,
				nil,                   // mockSigner
				mockOptimisticQuerier, // optimisticModeQuerier
				mockCertBuilder,
				mockCertVerifier,
				mockAggchainProofQuerier,
			)

			buildParams, err := flow.GetCertificateBuildParams(ctx)
			if tc.expectedError != "" {
				require.ErrorContains(t, err, tc.expectedError)
			} else {
				require.NoError(t, err)
				require.Equal(t, tc.expectedBuildParams, buildParams)
			}
		})
	}
}

func Test_AggchainProverFlow_getLastProvenBlock(t *testing.T) {
	t.Parallel()

	testCases := []struct {
		name                string
		fromBlock           uint64
		startL2Block        uint64
		expectedResult      uint64
		lastSentCertificate *types.CertificateHeader
	}{
		{
			name:           "fromBlock is 0, return startL2Block",
			fromBlock:      0,
			startL2Block:   1,
			expectedResult: 1,
		},
		{
			name:           "fromBlock is 0, startL2Block is 0",
			fromBlock:      0,
			startL2Block:   0,
			expectedResult: 0,
		},
		{
			name:           "fromBlock is greater than 0",
			fromBlock:      10,
			startL2Block:   1,
			expectedResult: 9,
		},
		{
			name:         "lastSentCertificate settled on PP",
			fromBlock:    10,
			startL2Block: 50,
			lastSentCertificate: &types.CertificateHeader{
				FromBlock: 10,
				ToBlock:   20,
				Status:    agglayertypes.Settled,
			},
			expectedResult: 50,
		},
		{
			name:         "lastSentCertificate settled on PP on the fence",
			fromBlock:    10,
			startL2Block: 50,
			lastSentCertificate: &types.CertificateHeader{
				FromBlock: 10,
				ToBlock:   50,
				Status:    agglayertypes.Settled,
			},
			expectedResult: 50,
		},
		{
			name:                "lastSentCertificate settled on PP on the fence. Case 2",
			fromBlock:           50,
			startL2Block:        50,
			lastSentCertificate: nil,
			expectedResult:      50,
		},
		{
			name:                "lastSentCertificate settled on PP on the fence. Case 3",
			fromBlock:           51,
			startL2Block:        50,
			lastSentCertificate: nil,
			expectedResult:      50,
		},
		{
			name:                "lastSentCertificate settled on PP on the fence. Case 4",
			fromBlock:           52,
			startL2Block:        50,
			lastSentCertificate: nil,
			expectedResult:      51,
		},
	}

	for _, tc := range testCases {
		tc := tc
		t.Run(tc.name, func(t *testing.T) {
			t.Parallel()
			logger := log.WithFields("flowManager", "Test_AggchainProverFlow_GetCertificateBuildParams")

			flow := NewAggchainProverFlow(
				logger,
				NewAggchainProverFlowConfig(false, tc.startL2Block),
				nil, // mockStorage
				nil, // mockL2BridgeQuerier
				nil, // mockSigner
				nil, // optimisticModeQuerier
				nil, // mockCertificateBuilder
				nil, // mockCertificateBuildVerifier
				nil, // mockAgghcainProofQuerier
			)

			result := flow.getLastProvenBlock(tc.fromBlock, tc.lastSentCertificate)
			require.Equal(t, tc.expectedResult, result)
		})
	}
}

func Test_AggchainProverFlow_BuildCertificate(t *testing.T) {
	t.Parallel()

	ctx := context.Background()
	createdAt := time.Now().UTC()

	testCases := []struct {
		name           string
		mockFn         func(*mocks.CertificateBuilder, *mocks.Signer)
		buildParams    *types.CertificateBuildParams
		expectedError  string
		expectedResult *agglayertypes.Certificate
	}{
		{
			name: "error building certificate",
			mockFn: func(mockCertBuilder *mocks.CertificateBuilder, mockSigner *mocks.Signer) {
				mockCertBuilder.EXPECT().BuildCertificate(ctx, mock.Anything, mock.Anything, true).Return(nil, errors.New("some error"))
			},
			buildParams:   &types.CertificateBuildParams{},
			expectedError: "aggchainProverFlow - error building certificate",
		},
		{
			name: "success building certificate",
			buildParams: &types.CertificateBuildParams{
				AggchainProof: &types.AggchainProof{
					SP1StarkProof: &types.SP1StarkProof{
						Proof:   []byte("some-proof"),
						Version: "0.1",
						Vkey:    []byte("some-vkey"),
					},
					AggchainParams: common.HexToHash("0x2"),
					Context: map[string][]byte{
						"key1": []byte("value1"),
					},
					Signature:       []byte("signature"),
					CustomChainData: []byte("some-data"),
				},
			},
			mockFn: func(mockCertBuilder *mocks.CertificateBuilder, mockSigner *mocks.Signer) {
				mockCertBuilder.EXPECT().BuildCertificate(ctx, mock.Anything, mock.Anything, true).Return(&agglayertypes.Certificate{
					NetworkID:           1,
					Height:              0,
					NewLocalExitRoot:    certificatebuild.EmptyLER,
					Metadata:            types.NewCertificateMetadata(1, 9, uint32(createdAt.Unix()), types.CertificateTypeFEP.ToInt()).ToHash(),
					BridgeExits:         []*agglayertypes.BridgeExit{},
					ImportedBridgeExits: []*agglayertypes.ImportedBridgeExit{},
					PrevLocalExitRoot:   certificatebuild.EmptyLER,
					L1InfoTreeLeafCount: 0,
				}, nil)
				mockSigner.EXPECT().PublicAddress().Return(common.HexToAddress("0x123"))
				mockSigner.EXPECT().SignHash(mock.Anything, mock.Anything).Return([]byte("signature"), nil)
			},
			expectedResult: &agglayertypes.Certificate{
				NetworkID:           1,
				Height:              0,
				NewLocalExitRoot:    certificatebuild.EmptyLER,
				CustomChainData:     []byte("some-data"),
				Metadata:            types.NewCertificateMetadata(1, 9, uint32(createdAt.Unix()), types.CertificateTypeFEP.ToInt()).ToHash(),
				BridgeExits:         []*agglayertypes.BridgeExit{},
				ImportedBridgeExits: []*agglayertypes.ImportedBridgeExit{},
				PrevLocalExitRoot:   certificatebuild.EmptyLER,
				L1InfoTreeLeafCount: 0,
				AggchainData: &agglayertypes.AggchainDataProof{
					Proof:          []byte("some-proof"),
					Version:        "0.1",
					Vkey:           []byte("some-vkey"),
					AggchainParams: common.HexToHash("0x2"),
					Context: map[string][]byte{
						"key1": []byte("value1"),
					},
					Signature: []byte("signature"),
				},
			},
		},
	}

	for _, tc := range testCases {
		tc := tc
		t.Run(tc.name, func(t *testing.T) {
			t.Parallel()
			logger := log.WithFields("flowManager", "Test_AggchainProverFlow_BuildCertificate")
			mockSigner := mocks.NewSigner(t)
			mockCertBuilder := mocks.NewCertificateBuilder(t)
			if tc.mockFn != nil {
				tc.mockFn(mockCertBuilder, mockSigner)
			}

			aggchainFlow := NewAggchainProverFlow(
				logger,
				NewAggchainProverFlowConfigDefault(),
				nil, // mockStorage
				nil, // mockL2BridgeQuerier
				mockSigner,
				nil, // optimisticModeQuerier
				mockCertBuilder,
				nil, // mockCertificateBuildVerifier
				nil, // mockAggchainProofQuerier
			)

			certificate, err := aggchainFlow.BuildCertificate(ctx, tc.buildParams)
			if tc.expectedError != "" {
				require.ErrorContains(t, err, tc.expectedError)
			} else {
				require.NoError(t, err)
				require.NotNil(t, certificate)
				require.Equal(t, tc.expectedResult, certificate)
			}
		})
	}
}

func Test_AggchainProverFlow_CheckInitialStatus(t *testing.T) {
	mockStorage := mocks.NewAggSenderStorage(t)
	logger := log.WithFields("flowManager", "Test_AggchainProverFlow_CheckInitialStatus")
	sut := NewAggchainProverFlow(
		logger,
		NewAggchainProverFlowConfig(false, 1234),
		mockStorage,
		nil, // mockL2BridgeQuerier
		nil, // mockSigner
		nil, // optimisticModeQuerier
		nil, // mockCertificateBuilder
		nil, // mockCertificateBuildVerifier
		nil, // mockAggchainProofQuerier
	)

	exampleError := fmt.Errorf("some error")
	testCases := []struct {
		name                        string
		cert                        *types.CertificateHeader
		requireNoFEPBlockGap        bool
		getLastSentCertificateError error
		expectedError               bool
	}{
		{
			name:                        "error getting last sent certificate",
			cert:                        nil,
			requireNoFEPBlockGap:        true,
			getLastSentCertificateError: exampleError,
			expectedError:               true,
		},
		{
			name:                 "no last sent certificate on storage",
			cert:                 nil,
			requireNoFEPBlockGap: true,
			expectedError:        false,
		},
		{
			name:          "last cert after upgrade L2 block (startL2Block) that is OK",
			cert:          &types.CertificateHeader{ToBlock: 4000},
			expectedError: false,
		},
		{
			name:          "last cert is immediately before upgrade L2 block (startL2Block) that is OK",
			cert:          &types.CertificateHeader{ToBlock: 1233},
			expectedError: false,
		},
		{
			name: "last cert after upgrade L2 block (startL2Block) that is OK",
			cert: &types.CertificateHeader{
				ToBlock: 4000,
			},
			requireNoFEPBlockGap: true,
			expectedError:        false,
		},
		{
			name: "last cert is immediately before upgrade L2 block (startL2Block) that is OK",
			cert: &types.CertificateHeader{
				ToBlock: 1233,
			},
			requireNoFEPBlockGap: true,
			expectedError:        false,
		},
		{
			name: "last cert is 2 block below upgrade L2 block (startL2Block) so it's a gap of block 1233. Error",
			cert: &types.CertificateHeader{
				ToBlock: 1232,
			},
			requireNoFEPBlockGap: true,
			expectedError:        true,
		},
		{
			name: "there are a gap, but bypass error because requireNoFEPBlockGap is false",
			cert: &types.CertificateHeader{
				ToBlock: 1232,
			},
			requireNoFEPBlockGap: false,
			expectedError:        false,
		},
	}

	for _, tc := range testCases {
		t.Run(tc.name, func(t *testing.T) {
			mockStorage.EXPECT().GetLastSentCertificateHeader().Return(tc.cert, tc.getLastSentCertificateError).Once()
<<<<<<< HEAD
			sut.cfg.requireNoFEPBlockGap = tc.requireNoFEPBlockGap
=======
			sut.config.requireNoFEPBlockGap = tc.requireNoFEPBlockGap
>>>>>>> 8e95e8bb
			err := sut.CheckInitialStatus(context.TODO())
			if tc.expectedError {
				require.Error(t, err)
			} else {
				require.NoError(t, err)
			}
			mockStorage.AssertExpectations(t)
		})
	}
}

func getResponseContractCallStartingBlockNumber(returnValue int64) ([]byte, error) {
	expectedBlockNumber := big.NewInt(returnValue)
	parsedABI, err := abi.JSON(strings.NewReader(aggchainfep.AggchainfepABI))
	if err != nil {
		return nil, fmt.Errorf("failed to parse ABI: %w", err)
	}
	method := parsedABI.Methods["startingBlockNumber"]
	encodedReturnValue, err := method.Outputs.Pack(expectedBlockNumber)
	if err != nil {
		return nil, fmt.Errorf("failed to pack method: %w", err)
	}
	return encodedReturnValue, nil
}

func Test_AggchainProverFlow_getL2StartBlock(t *testing.T) {
	t.Parallel()
	sovereignRollupAddr := common.HexToAddress("0x123")

	testCases := []struct {
		name          string
		mockFn        func(mockEthClient *aggkittypesmocks.BaseEthereumClienter)
		expectedBlock uint64
		expectedError string
	}{
		{
			name: "error creating sovereign rollup caller",
			mockFn: func(mockEthClient *aggkittypesmocks.BaseEthereumClienter) {
				mockEthClient.EXPECT().CallContract(mock.Anything, mock.Anything, mock.Anything).Return(nil, errors.New("some error")).Once()
			},
			expectedError: "aggchainProverFlow",
		},
		{
			name: "ok fetching starting block number",
			mockFn: func(mockEthClient *aggkittypesmocks.BaseEthereumClienter) {
				encodedReturnValue, err := getResponseContractCallStartingBlockNumber(12345)
				if err != nil {
					t.Fatalf("failed to pack method: %v", err)
				}
				mockEthClient.EXPECT().CallContract(mock.Anything, mock.Anything, mock.Anything).Return(
					encodedReturnValue, nil)
			},
			expectedBlock: 12345,
			expectedError: "",
		},
	}

	for _, tc := range testCases {
		tc := tc
		t.Run(tc.name, func(t *testing.T) {
			t.Parallel()

			mockEthClient := aggkittypesmocks.NewBaseEthereumClienter(t)

			tc.mockFn(mockEthClient)

			block, err := getL2StartBlock(sovereignRollupAddr, mockEthClient)
			if tc.expectedError != "" {
				require.ErrorContains(t, err, tc.expectedError)
			} else {
				require.NoError(t, err)
				require.Equal(t, tc.expectedBlock, block)
			}

			mockEthClient.AssertExpectations(t)
		})
	}
}

//nolint:duplicate
func Test_AggchainProverFlow_SignCertificate(t *testing.T) {
	t.Parallel()

	ctx := context.Background()

	tests := []struct {
		name          string
		mockSignerFn  func(*mocks.Signer)
		certificate   *agglayertypes.Certificate
		expectedCert  *agglayertypes.Certificate
		expectedError string
	}{
		{
			name: "successfully signs certificate",
			mockSignerFn: func(mockSigner *mocks.Signer) {
				mockSigner.EXPECT().SignHash(ctx, mock.Anything).Return([]byte("mock_cert_signature"), nil)
				mockSigner.EXPECT().PublicAddress().Return(common.HexToAddress("0x1234"))
			},
			certificate: &agglayertypes.Certificate{
				NewLocalExitRoot: common.HexToHash("0x4567"),
				AggchainData: &agglayertypes.AggchainDataProof{
					AggchainParams: common.HexToHash("0x2"),
				},
			},
			expectedCert: &agglayertypes.Certificate{
				NewLocalExitRoot: common.HexToHash("0x4567"),
				AggchainData: &agglayertypes.AggchainDataProof{
					AggchainParams: common.HexToHash("0x2"),
					Signature:      []byte("mock_cert_signature"),
				},
			},
		},
		{
			name: "error signing certificate",
			mockSignerFn: func(mockSigner *mocks.Signer) {
				mockSigner.EXPECT().SignHash(ctx, mock.Anything).Return(nil, errors.New("signing error"))
			},
			certificate: &agglayertypes.Certificate{
				NewLocalExitRoot: common.HexToHash("0x4567"),
				AggchainData: &agglayertypes.AggchainDataProof{
					AggchainParams: common.HexToHash("0x2"),
				},
			},
			expectedError: "signing error",
		},
		{
			name: "error not aggchain proof",
			certificate: &agglayertypes.Certificate{
				NewLocalExitRoot: common.HexToHash("0x4567"),
				AggchainData: &agglayertypes.AggchainDataSignature{
					Signature: []byte("mock_cert_signature"),
				},
			},
			expectedError: "aggchainProverFlow - signCertificate - AggchainData is not of type AggchainDataProof",
		},
	}

	for _, tt := range tests {
		tt := tt

		t.Run(tt.name, func(t *testing.T) {
			t.Parallel()

			mockSigner := mocks.NewSigner(t)
			if tt.mockSignerFn != nil {
				tt.mockSignerFn(mockSigner)
			}
			logger := log.WithFields("test", "Test_AggchainProverFlow_SignCertificate")

			aggchainProverFlow := &AggchainProverFlow{
				log:               logger,
				certificateSigner: mockSigner,
			}

			signedCert, err := aggchainProverFlow.signCertificate(ctx, tt.certificate)

			if tt.expectedError != "" {
				require.ErrorContains(t, err, tt.expectedError)
				require.Nil(t, signedCert)
			} else {
				require.NoError(t, err)
				require.Equal(t, tt.expectedCert, signedCert)
			}
		})
	}
}

func Test_AggchainProverFlow_AdjustBlockRange(t *testing.T) {
	t.Parallel()

	testCases := []struct {
		name                  string
		requestedToBlock      uint64
		aggchainProverToBlock uint64
		buildParams           *types.CertificateBuildParams
		expectedBuildParams   *types.CertificateBuildParams
		expectedError         string
	}{
		{
			name:                  "no adjustment needed",
			requestedToBlock:      100,
			aggchainProverToBlock: 100,
			buildParams: &types.CertificateBuildParams{
				FromBlock: 50,
				ToBlock:   100,
				Bridges:   []bridgesync.Bridge{{BlockNum: 50}},
				Claims:    []bridgesync.Claim{{BlockNum: 100}},
			},
			expectedBuildParams: &types.CertificateBuildParams{
				FromBlock: 50,
				ToBlock:   100,
				Bridges:   []bridgesync.Bridge{{BlockNum: 50}},
				Claims:    []bridgesync.Claim{{BlockNum: 100}},
			},
			expectedError: "",
		},
		{
			name:                  "adjust to aggchain prover block - prover block is higher than requested block",
			requestedToBlock:      100,
			aggchainProverToBlock: 120,
			buildParams: &types.CertificateBuildParams{
				FromBlock: 50,
				ToBlock:   100,
				Bridges:   []bridgesync.Bridge{{BlockNum: 50}},
				Claims:    []bridgesync.Claim{{BlockNum: 120}},
			},
			expectedError: "invalid range",
		},
		{
			name:                  "adjust to aggchain prover block",
			requestedToBlock:      100,
			aggchainProverToBlock: 90,
			buildParams: &types.CertificateBuildParams{
				FromBlock:  50,
				ToBlock:    100,
				Bridges:    []bridgesync.Bridge{{BlockNum: 50}, {BlockNum: 99}},
				Claims:     []bridgesync.Claim{{BlockNum: 90}, {BlockNum: 100}},
				CreatedAt:  12345,
				RetryCount: 1,
				LastSentCertificate: &types.CertificateHeader{
					FromBlock: 20,
					ToBlock:   49,
					Status:    agglayertypes.Settled,
				},
				L1InfoTreeRootFromWhichToProve: common.HexToHash("0xabc"),
				L1InfoTreeLeafCount:            10,
				AggchainProof: &types.AggchainProof{
					SP1StarkProof: &types.SP1StarkProof{
						Proof:   []byte("some-proof"),
						Version: "0.1",
						Vkey:    []byte("some-vkey"),
					},
					AggchainParams: common.HexToHash("0x2"),
					Context: map[string][]byte{
						"key1": []byte("value1"),
					},
					Signature:       []byte("signature"),
					CustomChainData: []byte("some-data"),
				},
				CertificateType: types.CertificateTypeFEP,
				ExtraData:       "some-extra-data",
			},
			expectedBuildParams: &types.CertificateBuildParams{
				FromBlock:  50,
				ToBlock:    90,
				Bridges:    []bridgesync.Bridge{{BlockNum: 50}},
				Claims:     []bridgesync.Claim{{BlockNum: 90}},
				CreatedAt:  12345,
				RetryCount: 1,
				LastSentCertificate: &types.CertificateHeader{
					FromBlock: 20,
					ToBlock:   49,
					Status:    agglayertypes.Settled,
				},
				L1InfoTreeRootFromWhichToProve: common.HexToHash("0xabc"),
				L1InfoTreeLeafCount:            10,
				AggchainProof: &types.AggchainProof{
					SP1StarkProof: &types.SP1StarkProof{
						Proof:   []byte("some-proof"),
						Version: "0.1",
						Vkey:    []byte("some-vkey"),
					},
					AggchainParams: common.HexToHash("0x2"),
					Context: map[string][]byte{
						"key1": []byte("value1"),
					},
					Signature:       []byte("signature"),
					CustomChainData: []byte("some-data"),
				},
				CertificateType: types.CertificateTypeFEP,
				ExtraData:       "some-extra-data",
			},
		},
	}

	for _, tc := range testCases {
		tc := tc
		t.Run(tc.name, func(t *testing.T) {
			t.Parallel()

			certBuildParams, err := adjustBlockRange(tc.buildParams, tc.requestedToBlock, tc.aggchainProverToBlock)
			if tc.expectedError != "" {
				require.ErrorContains(t, err, tc.expectedError)
			} else {
				require.NoError(t, err)
				require.Equal(t, tc.expectedBuildParams, certBuildParams)
			}
		})
	}
}

func Test_AggchainProverFlow_GenerateProof(t *testing.T) {
	t.Parallel()

	ctx := context.Background()

	testCases := []struct {
		name                   string
		mockFn                 func(*mocks.AggchainProofQuerier)
		certificateBuildParams *types.CertificateBuildParams
		lastProvenBlock        uint64
		expectedError          string
		expectedBuildParams    *types.CertificateBuildParams
	}{
		{
			name:            "error getting aggchain proof",
			lastProvenBlock: 100,
			certificateBuildParams: &types.CertificateBuildParams{
				FromBlock: 101,
				ToBlock:   200,
			},
			mockFn: func(mockAggchainProofQuerier *mocks.AggchainProofQuerier) {
				mockAggchainProofQuerier.EXPECT().GenerateAggchainProof(ctx, uint64(100), uint64(200), mock.Anything).Return(nil, nil, errors.New("some error")).Once()
			},
			expectedError: "aggchainProverFlow - error generating aggchain proof: some error",
		},
		{
			name:            "no proof built yet",
			lastProvenBlock: 100,
			certificateBuildParams: &types.CertificateBuildParams{
				FromBlock: 101,
				ToBlock:   200,
			},
			mockFn: func(mockAggchainProofQuerier *mocks.AggchainProofQuerier) {
				mockAggchainProofQuerier.EXPECT().GenerateAggchainProof(ctx, uint64(100), uint64(200), mock.Anything).Return(nil, nil, errNoProofBuiltYet).Once()
			},
		},
		{
			name:            "successfully generates proof for requested range",
			lastProvenBlock: 100,
			certificateBuildParams: &types.CertificateBuildParams{
				FromBlock: 101,
				ToBlock:   200,
			},
			mockFn: func(mockAggchainProofQuerier *mocks.AggchainProofQuerier) {
				mockAggchainProofQuerier.EXPECT().GenerateAggchainProof(ctx, uint64(100), uint64(200), mock.Anything).Return(
					&types.AggchainProof{
						LastProvenBlock: 100,
						EndBlock:        200,
						SP1StarkProof: &types.SP1StarkProof{
							Proof:   []byte("some-proof"),
							Version: "0.1",
							Vkey:    []byte("some-vkey"),
						},
					},
					&treetypes.Root{Hash: common.HexToHash("0x1234"), Index: 10},
					nil).Once()
			},
			expectedBuildParams: &types.CertificateBuildParams{
				FromBlock:                      101,
				ToBlock:                        200,
				L1InfoTreeRootFromWhichToProve: common.HexToHash("0x1234"),
				L1InfoTreeLeafCount:            11, // 10 + 1 because we include the last proven block
				AggchainProof: &types.AggchainProof{
					LastProvenBlock: 100,
					EndBlock:        200,
					SP1StarkProof: &types.SP1StarkProof{
						Proof:   []byte("some-proof"),
						Version: "0.1",
						Vkey:    []byte("some-vkey"),
					},
				},
			},
		},
	}

	for _, tc := range testCases {
		tc := tc
		t.Run(tc.name, func(t *testing.T) {
			t.Parallel()

			mockAggchainProofQuerier := mocks.NewAggchainProofQuerier(t)
			if tc.mockFn != nil {
				tc.mockFn(mockAggchainProofQuerier)
			}

			logger := log.WithFields("test", "Test_AggchainProverFlow_GenerateProof")
			aggchainProverFlow := &AggchainProverFlow{
				log:                  logger,
				aggchainProofQuerier: mockAggchainProofQuerier,
			}

			buildParams, err := aggchainProverFlow.generateProof(ctx, tc.lastProvenBlock, tc.certificateBuildParams)
			if tc.expectedError != "" {
				require.ErrorContains(t, err, tc.expectedError)
			} else {
				require.NoError(t, err)
				require.Equal(t, tc.expectedBuildParams, buildParams)
			}
		})
	}
}<|MERGE_RESOLUTION|>--- conflicted
+++ resolved
@@ -317,7 +317,7 @@
 
 			flow := NewAggchainProverFlow(
 				logger,
-				NewAggchainProverFlowConfig(tc.startL2Block > 0, tc.startL2Block),
+				NewAggchainProverFlowConfig(tc.startL2Block > 0, tc.startL2Block, 0),
 				mockStorage,
 				mockL2BridgeQuerier,
 				nil,                   // mockSigner
@@ -419,7 +419,7 @@
 
 			flow := NewAggchainProverFlow(
 				logger,
-				NewAggchainProverFlowConfig(false, tc.startL2Block),
+				NewAggchainProverFlowConfig(false, tc.startL2Block, 0),
 				nil, // mockStorage
 				nil, // mockL2BridgeQuerier
 				nil, // mockSigner
@@ -551,7 +551,7 @@
 	logger := log.WithFields("flowManager", "Test_AggchainProverFlow_CheckInitialStatus")
 	sut := NewAggchainProverFlow(
 		logger,
-		NewAggchainProverFlowConfig(false, 1234),
+		NewAggchainProverFlowConfig(false, 1234, 0),
 		mockStorage,
 		nil, // mockL2BridgeQuerier
 		nil, // mockSigner
@@ -629,11 +629,7 @@
 	for _, tc := range testCases {
 		t.Run(tc.name, func(t *testing.T) {
 			mockStorage.EXPECT().GetLastSentCertificateHeader().Return(tc.cert, tc.getLastSentCertificateError).Once()
-<<<<<<< HEAD
 			sut.cfg.requireNoFEPBlockGap = tc.requireNoFEPBlockGap
-=======
-			sut.config.requireNoFEPBlockGap = tc.requireNoFEPBlockGap
->>>>>>> 8e95e8bb
 			err := sut.CheckInitialStatus(context.TODO())
 			if tc.expectedError {
 				require.Error(t, err)
