--- conflicted
+++ resolved
@@ -143,15 +143,9 @@
 	maxCertSize := f.cfg.MaxCertSize
 	for {
 		if currentCert.NumberOfBridges() == 0 && !allowEmptyCert {
-<<<<<<< HEAD
-			f.log.Warnf("Minimum certificate size reached. Estimated size: %d > max size: %d",
-				currentCert.EstimatedSize(), maxCertSize)
-			return currentCert, nil
-=======
 			return nil, fmt.Errorf("error on reducing the certificate size. "+
 				"No bridge exits found in range from: %d, to: %d and empty certificate is not allowed",
 				currentCert.FromBlock, currentCert.ToBlock)
->>>>>>> 8b0d38f3
 		}
 
 		if maxCertSize == 0 || currentCert.EstimatedSize() <= maxCertSize {
