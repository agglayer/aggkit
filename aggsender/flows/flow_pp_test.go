package flows

import (
	"context"
	"errors"
	"fmt"
	"math/big"
	"testing"
	"time"

	agglayertypes "github.com/agglayer/aggkit/agglayer/types"
	"github.com/agglayer/aggkit/aggsender/mocks"
	"github.com/agglayer/aggkit/aggsender/types"
	"github.com/agglayer/aggkit/bridgesync"
	"github.com/agglayer/aggkit/l1infotreesync"
	"github.com/agglayer/aggkit/log"
	treetypes "github.com/agglayer/aggkit/tree/types"
	"github.com/ethereum/go-ethereum/common"
	"github.com/ethereum/go-ethereum/crypto"
	"github.com/stretchr/testify/mock"
	"github.com/stretchr/testify/require"
)

func TestConvertClaimToImportedBridgeExit(t *testing.T) {
	t.Parallel()

	tests := []struct {
		name          string
		claim         bridgesync.Claim
		expectedError bool
		expectedExit  *agglayertypes.ImportedBridgeExit
	}{
		{
			name: "Asset claim",
			claim: bridgesync.Claim{
				IsMessage:          false,
				OriginNetwork:      1,
				OriginAddress:      common.HexToAddress("0x123"),
				DestinationNetwork: 2,
				DestinationAddress: common.HexToAddress("0x456"),
				Amount:             big.NewInt(100),
				Metadata:           []byte("metadata"),
				GlobalIndex:        big.NewInt(1),
				MainnetExitRoot:    common.Hash{},
			},
			expectedError: false,
			expectedExit: &agglayertypes.ImportedBridgeExit{
				BridgeExit: &agglayertypes.BridgeExit{
					LeafType: agglayertypes.LeafTypeAsset,
					TokenInfo: &agglayertypes.TokenInfo{
						OriginNetwork:      1,
						OriginTokenAddress: common.HexToAddress("0x123"),
					},
					DestinationNetwork: 2,
					DestinationAddress: common.HexToAddress("0x456"),
					Amount:             big.NewInt(100),
					Metadata:           crypto.Keccak256([]byte("metadata")),
				},
				GlobalIndex: &agglayertypes.GlobalIndex{
					MainnetFlag: false,
					RollupIndex: 0,
					LeafIndex:   1,
				},
			},
		},
		{
			name: "Message claim",
			claim: bridgesync.Claim{
				IsMessage:          true,
				OriginNetwork:      1,
				OriginAddress:      common.HexToAddress("0x123"),
				DestinationNetwork: 2,
				DestinationAddress: common.HexToAddress("0x456"),
				Amount:             big.NewInt(100),
				Metadata:           []byte("metadata"),
				GlobalIndex:        big.NewInt(2),
				MainnetExitRoot:    common.Hash{},
			},
			expectedError: false,
			expectedExit: &agglayertypes.ImportedBridgeExit{
				BridgeExit: &agglayertypes.BridgeExit{
					LeafType: agglayertypes.LeafTypeMessage,
					TokenInfo: &agglayertypes.TokenInfo{
						OriginNetwork:      1,
						OriginTokenAddress: common.HexToAddress("0x123"),
					},
					DestinationNetwork: 2,
					DestinationAddress: common.HexToAddress("0x456"),
					Amount:             big.NewInt(100),
					Metadata:           crypto.Keccak256([]byte("metadata")),
				},
				GlobalIndex: &agglayertypes.GlobalIndex{
					MainnetFlag: false,
					RollupIndex: 0,
					LeafIndex:   2,
				},
			},
		},
<<<<<<< HEAD
		{
			name: "Invalid global index",
			claim: bridgesync.Claim{
				IsMessage:          false,
				OriginNetwork:      1,
				OriginAddress:      common.HexToAddress("0x123"),
				DestinationNetwork: 2,
				DestinationAddress: common.HexToAddress("0x456"),
				Amount:             big.NewInt(100),
				Metadata:           []byte("metadata"),
				GlobalIndex:        new(big.Int).SetBytes([]byte{0, 1, 2, 3, 4, 5, 6, 7, 8, 9, 10, 11}),
				MainnetExitRoot:    common.Hash{},
			},
			expectedError: true,
			expectedExit:  nil,
		},
=======
>>>>>>> c27a853c
	}

	for _, tt := range tests {
		tt := tt

		t.Run(tt.name, func(t *testing.T) {
			t.Parallel()

			flow := &baseFlow{}
			exit, err := flow.ConvertClaimToImportedBridgeExit(tt.claim)

			if tt.expectedError {
				require.Error(t, err)
			} else {
				require.NoError(t, err)
				require.Equal(t, tt.expectedExit, exit)
			}
		})
	}
}

func TestGetBridgeExits(t *testing.T) {
	t.Parallel()

	tests := []struct {
		name          string
		bridges       []bridgesync.Bridge
		expectedExits []*agglayertypes.BridgeExit
	}{
		{
			name: "Single bridge",
			bridges: []bridgesync.Bridge{
				{
					LeafType:           agglayertypes.LeafTypeAsset.Uint8(),
					OriginNetwork:      1,
					OriginAddress:      common.HexToAddress("0x123"),
					DestinationNetwork: 2,
					DestinationAddress: common.HexToAddress("0x456"),
					Amount:             big.NewInt(100),
					Metadata:           []byte("metadata"),
				},
			},
			expectedExits: []*agglayertypes.BridgeExit{
				{
					LeafType: agglayertypes.LeafTypeAsset,
					TokenInfo: &agglayertypes.TokenInfo{
						OriginNetwork:      1,
						OriginTokenAddress: common.HexToAddress("0x123"),
					},
					DestinationNetwork: 2,
					DestinationAddress: common.HexToAddress("0x456"),
					Amount:             big.NewInt(100),
					Metadata:           crypto.Keccak256([]byte("metadata")),
				},
			},
		},
		{
			name: "Multiple bridges",
			bridges: []bridgesync.Bridge{
				{
					LeafType:           agglayertypes.LeafTypeAsset.Uint8(),
					OriginNetwork:      1,
					OriginAddress:      common.HexToAddress("0x123"),
					DestinationNetwork: 2,
					DestinationAddress: common.HexToAddress("0x456"),
					Amount:             big.NewInt(100),
					Metadata:           []byte("metadata"),
				},
				{
					LeafType:           agglayertypes.LeafTypeMessage.Uint8(),
					OriginNetwork:      3,
					OriginAddress:      common.HexToAddress("0x789"),
					DestinationNetwork: 4,
					DestinationAddress: common.HexToAddress("0xabc"),
					Amount:             big.NewInt(200),
					Metadata:           []byte("data"),
				},
			},
			expectedExits: []*agglayertypes.BridgeExit{
				{
					LeafType: agglayertypes.LeafTypeAsset,
					TokenInfo: &agglayertypes.TokenInfo{
						OriginNetwork:      1,
						OriginTokenAddress: common.HexToAddress("0x123"),
					},
					DestinationNetwork: 2,
					DestinationAddress: common.HexToAddress("0x456"),
					Amount:             big.NewInt(100),
					Metadata:           crypto.Keccak256([]byte("metadata")),
				},
				{
					LeafType: agglayertypes.LeafTypeMessage,
					TokenInfo: &agglayertypes.TokenInfo{
						OriginNetwork:      3,
						OriginTokenAddress: common.HexToAddress("0x789"),
					},
					DestinationNetwork: 4,
					DestinationAddress: common.HexToAddress("0xabc"),
					Amount:             big.NewInt(200),
					Metadata:           crypto.Keccak256([]byte("data")),
				},
			},
		},
		{
			name:          "No bridges",
			bridges:       []bridgesync.Bridge{},
			expectedExits: []*agglayertypes.BridgeExit{},
		},
	}

	for _, tt := range tests {
		tt := tt

		t.Run(tt.name, func(t *testing.T) {
			t.Parallel()

			flow := &baseFlow{}
			exits := flow.getBridgeExits(tt.bridges)

			require.Equal(t, tt.expectedExits, exits)
		})
	}
}

//nolint:dupl
func TestGetImportedBridgeExits(t *testing.T) {
	t.Parallel()

	mockProof := generateTestProof(t)

	tests := []struct {
		name          string
		claims        []bridgesync.Claim
		mockFn        func(*mocks.L1InfoTreeDataQuerier)
		expectedError bool
		expectedExits []*agglayertypes.ImportedBridgeExit
	}{
		{
			name: "Single claim",
			claims: []bridgesync.Claim{
				{
					IsMessage:           false,
					OriginNetwork:       1,
					OriginAddress:       common.HexToAddress("0x1234"),
					DestinationNetwork:  2,
					DestinationAddress:  common.HexToAddress("0x4567"),
					Amount:              big.NewInt(111),
					Metadata:            []byte("metadata1"),
					GlobalIndex:         bridgesync.GenerateGlobalIndex(false, 1, 1),
					GlobalExitRoot:      common.HexToHash("0x7891"),
					RollupExitRoot:      common.HexToHash("0xaaab"),
					MainnetExitRoot:     common.HexToHash("0xbbba"),
					ProofLocalExitRoot:  mockProof,
					ProofRollupExitRoot: mockProof,
				},
			},
			mockFn: func(mockL1InfoTreeQuery *mocks.L1InfoTreeDataQuerier) {
				mockL1InfoTreeQuery.EXPECT().GetProofForGER(mock.Anything, mock.Anything, mock.Anything).Return(
					&l1infotreesync.L1InfoTreeLeaf{
						L1InfoTreeIndex:   1,
						Timestamp:         123456789,
						PreviousBlockHash: common.HexToHash("0xabc"),
						GlobalExitRoot:    common.HexToHash("0x7891"),
					}, mockProof, nil)
			},
			expectedError: false,
			expectedExits: []*agglayertypes.ImportedBridgeExit{
				{
					BridgeExit: &agglayertypes.BridgeExit{
						LeafType: agglayertypes.LeafTypeAsset,
						TokenInfo: &agglayertypes.TokenInfo{
							OriginNetwork:      1,
							OriginTokenAddress: common.HexToAddress("0x1234"),
						},
						DestinationNetwork: 2,
						DestinationAddress: common.HexToAddress("0x4567"),
						Amount:             big.NewInt(111),
						Metadata:           crypto.Keccak256([]byte("metadata1")),
					},
					GlobalIndex: &agglayertypes.GlobalIndex{
						MainnetFlag: false,
						RollupIndex: 1,
						LeafIndex:   1,
					},
					ClaimData: &agglayertypes.ClaimFromRollup{
						L1Leaf: &agglayertypes.L1InfoTreeLeaf{
							L1InfoTreeIndex: 1,
							RollupExitRoot:  common.HexToHash("0xaaab"),
							MainnetExitRoot: common.HexToHash("0xbbba"),
							Inner: &agglayertypes.L1InfoTreeLeafInner{
								GlobalExitRoot: common.HexToHash("0x7891"),
								Timestamp:      123456789,
								BlockHash:      common.HexToHash("0xabc"),
							},
						},
						ProofLeafLER: &agglayertypes.MerkleProof{
							Root:  common.HexToHash("0xc52019815b51acf67a715cae6794a20083d63fd9af45783b7adf69123dae92c8"),
							Proof: mockProof,
						},
						ProofLERToRER: &agglayertypes.MerkleProof{
							Root:  common.HexToHash("0xaaab"),
							Proof: mockProof,
						},
						ProofGERToL1Root: &agglayertypes.MerkleProof{
							Root:  common.HexToHash("0x7891"),
							Proof: mockProof,
						},
					},
				},
			},
		},
		{
			name: "Multiple claims",
			claims: []bridgesync.Claim{
				{
					IsMessage:           false,
					OriginNetwork:       1,
					OriginAddress:       common.HexToAddress("0x123"),
					DestinationNetwork:  2,
					DestinationAddress:  common.HexToAddress("0x456"),
					Amount:              big.NewInt(100),
					Metadata:            []byte("metadata"),
					GlobalIndex:         big.NewInt(1),
					GlobalExitRoot:      common.HexToHash("0x7891"),
					RollupExitRoot:      common.HexToHash("0xaaa"),
					MainnetExitRoot:     common.HexToHash("0xbbb"),
					ProofLocalExitRoot:  mockProof,
					ProofRollupExitRoot: mockProof,
				},
				{
					IsMessage:           true,
					OriginNetwork:       3,
					OriginAddress:       common.HexToAddress("0x789"),
					DestinationNetwork:  4,
					DestinationAddress:  common.HexToAddress("0xabc"),
					Amount:              big.NewInt(200),
					Metadata:            []byte("data"),
					GlobalIndex:         bridgesync.GenerateGlobalIndex(true, 0, 2),
					GlobalExitRoot:      common.HexToHash("0x7891"),
					RollupExitRoot:      common.HexToHash("0xbbb"),
					MainnetExitRoot:     common.HexToHash("0xccc"),
					ProofLocalExitRoot:  mockProof,
					ProofRollupExitRoot: mockProof,
				},
			},
			mockFn: func(mockL1InfoTreeQuery *mocks.L1InfoTreeDataQuerier) {
				mockL1InfoTreeQuery.EXPECT().GetProofForGER(mock.Anything, mock.Anything, mock.Anything).Return(
					&l1infotreesync.L1InfoTreeLeaf{
						L1InfoTreeIndex:   1,
						Timestamp:         123456789,
						PreviousBlockHash: common.HexToHash("0xabc"),
						GlobalExitRoot:    common.HexToHash("0x7891"),
					}, mockProof, nil)
			},
			expectedError: false,
			expectedExits: []*agglayertypes.ImportedBridgeExit{
				{
					BridgeExit: &agglayertypes.BridgeExit{
						LeafType: agglayertypes.LeafTypeAsset,
						TokenInfo: &agglayertypes.TokenInfo{
							OriginNetwork:      1,
							OriginTokenAddress: common.HexToAddress("0x123"),
						},
						DestinationNetwork: 2,
						DestinationAddress: common.HexToAddress("0x456"),
						Amount:             big.NewInt(100),
						Metadata:           crypto.Keccak256([]byte("metadata")),
					},
					GlobalIndex: &agglayertypes.GlobalIndex{
						MainnetFlag: false,
						RollupIndex: 0,
						LeafIndex:   1,
					},
					ClaimData: &agglayertypes.ClaimFromRollup{
						L1Leaf: &agglayertypes.L1InfoTreeLeaf{
							L1InfoTreeIndex: 1,
							RollupExitRoot:  common.HexToHash("0xaaa"),
							MainnetExitRoot: common.HexToHash("0xbbb"),
							Inner: &agglayertypes.L1InfoTreeLeafInner{
								GlobalExitRoot: common.HexToHash("0x7891"),
								Timestamp:      123456789,
								BlockHash:      common.HexToHash("0xabc"),
							},
						},
						ProofLeafLER: &agglayertypes.MerkleProof{
							Root:  common.HexToHash("0x105e0f1144e57f6fb63f1dfc5083b1f59be3512be7cf5e63523779ad14a4d987"),
							Proof: mockProof,
						},
						ProofLERToRER: &agglayertypes.MerkleProof{
							Root:  common.HexToHash("0xaaa"),
							Proof: mockProof,
						},
						ProofGERToL1Root: &agglayertypes.MerkleProof{
							Root:  common.HexToHash("0x7891"),
							Proof: mockProof,
						},
					},
				},
				{
					BridgeExit: &agglayertypes.BridgeExit{
						LeafType: agglayertypes.LeafTypeMessage,
						TokenInfo: &agglayertypes.TokenInfo{
							OriginNetwork:      3,
							OriginTokenAddress: common.HexToAddress("0x789"),
						},
						DestinationNetwork: 4,
						DestinationAddress: common.HexToAddress("0xabc"),
						Amount:             big.NewInt(200),
						Metadata:           crypto.Keccak256([]byte("data")),
					},
					GlobalIndex: &agglayertypes.GlobalIndex{
						MainnetFlag: true,
						RollupIndex: 0,
						LeafIndex:   2,
					},
					ClaimData: &agglayertypes.ClaimFromMainnnet{
						L1Leaf: &agglayertypes.L1InfoTreeLeaf{
							L1InfoTreeIndex: 1,
							RollupExitRoot:  common.HexToHash("0xbbb"),
							MainnetExitRoot: common.HexToHash("0xccc"),
							Inner: &agglayertypes.L1InfoTreeLeafInner{
								GlobalExitRoot: common.HexToHash("0x7891"),
								Timestamp:      123456789,
								BlockHash:      common.HexToHash("0xabc"),
							},
						},
						ProofLeafMER: &agglayertypes.MerkleProof{
							Root:  common.HexToHash("0xccc"),
							Proof: mockProof,
						},
						ProofGERToL1Root: &agglayertypes.MerkleProof{
							Root:  common.HexToHash("0x7891"),
							Proof: mockProof,
						},
					},
				},
			},
		},
		{
			name:          "No claims",
			claims:        []bridgesync.Claim{},
			expectedError: false,
			expectedExits: []*agglayertypes.ImportedBridgeExit{},
		},
		{
			name: "error getting proof for GER",
			claims: []bridgesync.Claim{
				{
					IsMessage:           false,
					OriginNetwork:       11,
					OriginAddress:       common.HexToAddress("0x1234"),
					DestinationNetwork:  22,
					DestinationAddress:  common.HexToAddress("0x45678"),
					Amount:              big.NewInt(1010),
					Metadata:            []byte("metadata"),
					GlobalIndex:         big.NewInt(11),
					GlobalExitRoot:      common.HexToHash("0x78912"),
					RollupExitRoot:      common.HexToHash("0xaaaa"),
					MainnetExitRoot:     common.HexToHash("0xbbbb"),
					ProofLocalExitRoot:  mockProof,
					ProofRollupExitRoot: mockProof,
				},
			},
			mockFn: func(mockL1InfoTreeQuery *mocks.L1InfoTreeDataQuerier) {
				mockL1InfoTreeQuery.EXPECT().GetProofForGER(mock.Anything, mock.Anything, mock.Anything).Return(
					nil, treetypes.Proof{}, errors.New("error getting proof for GER"),
				)
			},
			expectedError: true,
		},
	}

	for _, tt := range tests {
		tt := tt

		t.Run(tt.name, func(t *testing.T) {
			t.Parallel()

			mockL1InfoTreeQuery := mocks.NewL1InfoTreeDataQuerier(t)
			if tt.mockFn != nil {
				tt.mockFn(mockL1InfoTreeQuery)
			}

			flow := &baseFlow{
				l1InfoTreeDataQuerier: mockL1InfoTreeQuery,
				log:                   log.WithFields("test", "unittest"),
			}
			exits, err := flow.getImportedBridgeExits(context.Background(), tt.claims, common.HexToHash("0x7891"))

			if tt.expectedError {
				require.Error(t, err)
				require.Nil(t, exits)
			} else {
				require.NoError(t, err)
				require.Equal(t, tt.expectedExits, exits)
			}
		})
	}
}

func TestBuildCertificate(t *testing.T) {
	mockL2BridgeQuerier := mocks.NewBridgeQuerier(t)
	mockL1InfoTreeQuerier := mocks.NewL1InfoTreeDataQuerier(t)
	mockProof := generateTestProof(t)

	tests := []struct {
		name                string
		bridges             []bridgesync.Bridge
		claims              []bridgesync.Claim
		lastSentCertificate types.CertificateHeader
		fromBlock           uint64
		toBlock             uint64
		mockFn              func()
		expectedCert        *agglayertypes.Certificate
		expectedError       bool
	}{
		{
			name: "Valid certificate with bridges and claims",
			bridges: []bridgesync.Bridge{
				{
					LeafType:           agglayertypes.LeafTypeAsset.Uint8(),
					OriginNetwork:      1,
					OriginAddress:      common.HexToAddress("0x123"),
					DestinationNetwork: 2,
					DestinationAddress: common.HexToAddress("0x456"),
					Amount:             big.NewInt(100),
					Metadata:           []byte("metadata"),
					DepositCount:       1,
				},
			},
			claims: []bridgesync.Claim{
				{
					IsMessage:           false,
					OriginNetwork:       1,
					OriginAddress:       common.HexToAddress("0x1234"),
					DestinationNetwork:  2,
					DestinationAddress:  common.HexToAddress("0x4567"),
					Amount:              big.NewInt(111),
					Metadata:            []byte("metadata1"),
					GlobalIndex:         big.NewInt(1),
					GlobalExitRoot:      common.HexToHash("0x7891"),
					RollupExitRoot:      common.HexToHash("0xaaab"),
					MainnetExitRoot:     common.HexToHash("0xbbba"),
					ProofLocalExitRoot:  mockProof,
					ProofRollupExitRoot: mockProof,
				},
			},
			lastSentCertificate: types.CertificateHeader{
				NewLocalExitRoot: common.HexToHash("0x123"),
				Height:           1,
				Status:           agglayertypes.Settled,
			},
			fromBlock: 0,
			toBlock:   10,
			expectedCert: &agglayertypes.Certificate{
				NetworkID:         1,
				PrevLocalExitRoot: common.HexToHash("0x123"),
				NewLocalExitRoot:  common.HexToHash("0x789"),
				Metadata:          types.NewCertificateMetadata(0, 10, 0, types.CertificateTypePP.ToInt()).ToHash(),
				BridgeExits: []*agglayertypes.BridgeExit{
					{
						LeafType: agglayertypes.LeafTypeAsset,
						TokenInfo: &agglayertypes.TokenInfo{
							OriginNetwork:      1,
							OriginTokenAddress: common.HexToAddress("0x123"),
						},
						DestinationNetwork: 2,
						DestinationAddress: common.HexToAddress("0x456"),
						Amount:             big.NewInt(100),
						Metadata:           crypto.Keccak256([]byte("metadata")),
					},
				},
				ImportedBridgeExits: []*agglayertypes.ImportedBridgeExit{
					{
						BridgeExit: &agglayertypes.BridgeExit{
							LeafType: agglayertypes.LeafTypeAsset,
							TokenInfo: &agglayertypes.TokenInfo{
								OriginNetwork:      1,
								OriginTokenAddress: common.HexToAddress("0x1234"),
							},
							DestinationNetwork: 2,
							DestinationAddress: common.HexToAddress("0x4567"),
							Amount:             big.NewInt(111),
							Metadata:           crypto.Keccak256([]byte("metadata1")),
						},
						GlobalIndex: &agglayertypes.GlobalIndex{
							MainnetFlag: false,
							RollupIndex: 0,
							LeafIndex:   1,
						},
						ClaimData: &agglayertypes.ClaimFromRollup{
							L1Leaf: &agglayertypes.L1InfoTreeLeaf{
								L1InfoTreeIndex: 1,
								RollupExitRoot:  common.HexToHash("0xaaab"),
								MainnetExitRoot: common.HexToHash("0xbbba"),
								Inner: &agglayertypes.L1InfoTreeLeafInner{
									GlobalExitRoot: common.HexToHash("0x7891"),
									Timestamp:      123456789,
									BlockHash:      common.HexToHash("0xabc"),
								},
							},
							ProofLeafLER: &agglayertypes.MerkleProof{
								Root:  common.HexToHash("0xc52019815b51acf67a715cae6794a20083d63fd9af45783b7adf69123dae92c8"),
								Proof: mockProof,
							},
							ProofLERToRER: &agglayertypes.MerkleProof{
								Root:  common.HexToHash("0xaaab"),
								Proof: mockProof,
							},
							ProofGERToL1Root: &agglayertypes.MerkleProof{
								Root:  common.HexToHash("0x7891"),
								Proof: mockProof,
							},
						},
					},
				},
				Height: 2,
			},
			mockFn: func() {
				mockL2BridgeQuerier.EXPECT().OriginNetwork().Return(uint32(1))
				mockL2BridgeQuerier.EXPECT().GetExitRootByIndex(mock.Anything, mock.Anything).Return(common.HexToHash("0x789"), nil)
				mockL1InfoTreeQuerier.EXPECT().GetProofForGER(mock.Anything, mock.Anything, mock.Anything).Return(&l1infotreesync.L1InfoTreeLeaf{
					L1InfoTreeIndex:   1,
					Timestamp:         123456789,
					PreviousBlockHash: common.HexToHash("0xabc"),
					GlobalExitRoot:    common.HexToHash("0x7891"),
				}, mockProof, nil)
			},
			expectedError: false,
		},
		{
			name:    "No bridges or claims",
			bridges: []bridgesync.Bridge{},
			claims:  []bridgesync.Claim{},
			lastSentCertificate: types.CertificateHeader{
				NewLocalExitRoot: common.HexToHash("0x123"),
				Height:           1,
			},
			expectedCert:  nil,
			expectedError: true,
		},
		{
			name: "Error getting imported bridge exits",
			bridges: []bridgesync.Bridge{
				{
					LeafType:           agglayertypes.LeafTypeAsset.Uint8(),
					OriginNetwork:      1,
					OriginAddress:      common.HexToAddress("0x123"),
					DestinationNetwork: 2,
					DestinationAddress: common.HexToAddress("0x456"),
					Amount:             big.NewInt(100),
					Metadata:           []byte("metadata"),
					DepositCount:       1,
				},
			},
			claims: []bridgesync.Claim{
				{
					IsMessage:          false,
					OriginNetwork:      1,
					OriginAddress:      common.HexToAddress("0x1234"),
					DestinationNetwork: 2,
					DestinationAddress: common.HexToAddress("0x4567"),
					Amount:             big.NewInt(111),
					Metadata:           []byte("metadata1"),
					GlobalIndex:        new(big.Int).SetBytes([]byte{1, 2, 3, 4, 5, 6, 7, 8, 9, 10}),
					GlobalExitRoot:     common.HexToHash("0x7891"),
					RollupExitRoot:     common.HexToHash("0xaaab"),
					MainnetExitRoot:    common.HexToHash("0xbbba"),
					ProofLocalExitRoot: mockProof,
				},
			},
			lastSentCertificate: types.CertificateHeader{
				NewLocalExitRoot: common.HexToHash("0x123"),
				Height:           1,
			},
			mockFn: func() {
				mockL1InfoTreeQuerier.EXPECT().GetProofForGER(mock.Anything, mock.Anything, mock.Anything).Return(&l1infotreesync.L1InfoTreeLeaf{
					L1InfoTreeIndex:   1,
					Timestamp:         123456789,
					PreviousBlockHash: common.HexToHash("0xabc"),
					GlobalExitRoot:    common.HexToHash("0x7891"),
				}, mockProof, nil)
			},
			expectedCert:  nil,
			expectedError: true,
		},
	}

	for _, tt := range tests {
		tt := tt

		t.Run(tt.name, func(t *testing.T) {
			mockL1InfoTreeQuerier.ExpectedCalls = nil
			mockL2BridgeQuerier.ExpectedCalls = nil

			if tt.mockFn != nil {
				tt.mockFn()
			}

			flow := &baseFlow{
				l2BridgeQuerier:       mockL2BridgeQuerier,
				l1InfoTreeDataQuerier: mockL1InfoTreeQuerier,
				log:                   log.WithFields("test", "unittest"),
			}

			certParam := &types.CertificateBuildParams{
				ToBlock:                        tt.toBlock,
				Bridges:                        tt.bridges,
				Claims:                         tt.claims,
				CertificateType:                types.CertificateTypePP,
				L1InfoTreeRootFromWhichToProve: common.HexToHash("0x7891"),
			}
			cert, err := flow.BuildCertificate(context.Background(), certParam, &tt.lastSentCertificate, false)

			if tt.expectedError {
				require.Error(t, err)
				require.Nil(t, cert)
			} else {
				require.NoError(t, err)
				require.Equal(t, tt.expectedCert, cert)
			}
		})
	}
}

func generateTestProof(t *testing.T) treetypes.Proof {
	t.Helper()

	proof := treetypes.Proof{}

	for i := 0; i < int(treetypes.DefaultHeight) && i < 10; i++ {
		proof[i] = common.HexToHash(fmt.Sprintf("0x%d", i))
	}

	return proof
}

func Test_PPFlow_GetCertificateBuildParams(t *testing.T) {
	t.Parallel()

	ctx := context.Background()

	testCases := []struct {
		name               string
		mockFn             func(*mocks.AggSenderStorage, *mocks.BridgeQuerier, *mocks.L1InfoTreeDataQuerier)
		forceOneBridgeExit bool
		expectedParams     *types.CertificateBuildParams
		expectedError      string
	}{
		{
			name: "error getting last processed block",
			mockFn: func(mockStorage *mocks.AggSenderStorage,
				mockL2BridgeQuerier *mocks.BridgeQuerier,
				mockL1InfoTreeQuerier *mocks.L1InfoTreeDataQuerier) {
				mockL2BridgeQuerier.EXPECT().GetLastProcessedBlock(ctx).Return(uint64(0), errors.New("some error"))
			},
			expectedError: "error getting last processed block from l2: some error",
		},
		{
			name: "error getting last sent certificate",
			mockFn: func(mockStorage *mocks.AggSenderStorage,
				mockL2BridgeQuerier *mocks.BridgeQuerier,
				mockL1InfoTreeQuerier *mocks.L1InfoTreeDataQuerier) {
				mockL2BridgeQuerier.EXPECT().GetLastProcessedBlock(ctx).Return(uint64(10), nil)
				mockStorage.EXPECT().GetLastSentCertificateHeader().Return(nil, errors.New("some error"))
			},
			expectedError: "some error",
		},
		{
			name: "no new blocks to send a certificate",
			mockFn: func(mockStorage *mocks.AggSenderStorage,
				mockL2BridgeQuerier *mocks.BridgeQuerier,
				mockL1InfoTreeQuerier *mocks.L1InfoTreeDataQuerier) {
				mockL2BridgeQuerier.EXPECT().GetLastProcessedBlock(ctx).Return(uint64(10), nil)
				mockStorage.EXPECT().GetLastSentCertificateHeader().Return(&types.CertificateHeader{ToBlock: 10}, nil)
			},
			expectedParams: nil,
		},
		{
			name: "error getting bridges and claims",
			mockFn: func(mockStorage *mocks.AggSenderStorage,
				mockL2BridgeQuerier *mocks.BridgeQuerier,
				mockL1InfoTreeQuerier *mocks.L1InfoTreeDataQuerier) {
				mockL2BridgeQuerier.EXPECT().GetLastProcessedBlock(ctx).Return(uint64(10), nil)
				mockStorage.EXPECT().GetLastSentCertificateHeader().Return(&types.CertificateHeader{ToBlock: 5}, nil)
				mockL2BridgeQuerier.EXPECT().GetBridgesAndClaims(ctx, uint64(6), uint64(10)).Return(nil, nil, errors.New("some error"))
			},
			expectedError: "some error",
		},
		{
			name: "no bridges and claims",
			mockFn: func(mockStorage *mocks.AggSenderStorage,
				mockL2BridgeQuerier *mocks.BridgeQuerier,
				mockL1InfoTreeQuerier *mocks.L1InfoTreeDataQuerier) {
				mockL2BridgeQuerier.EXPECT().GetLastProcessedBlock(ctx).Return(uint64(10), nil)
				mockStorage.EXPECT().GetLastSentCertificateHeader().Return(&types.CertificateHeader{ToBlock: 5}, nil)
				mockL2BridgeQuerier.EXPECT().GetBridgesAndClaims(ctx, uint64(6), uint64(10)).Return([]bridgesync.Bridge{}, []bridgesync.Claim{}, nil)
			},
			expectedParams: nil,
		},
		{
			name:               "no bridges when forceOneBridgeExit is true",
			forceOneBridgeExit: true,
			mockFn: func(mockStorage *mocks.AggSenderStorage,
				mockL2BridgeQuerier *mocks.BridgeQuerier,
				mockL1InfoTreeQuerier *mocks.L1InfoTreeDataQuerier) {
				mockL2BridgeQuerier.EXPECT().GetLastProcessedBlock(ctx).Return(uint64(10), nil)
				mockStorage.EXPECT().GetLastSentCertificateHeader().Return(&types.CertificateHeader{ToBlock: 5}, nil)
				mockL2BridgeQuerier.EXPECT().GetBridgesAndClaims(ctx, uint64(6), uint64(10)).Return([]bridgesync.Bridge{}, []bridgesync.Claim{{}}, nil)
			},
			expectedParams: nil,
		},
		{
			name:               "no bridges when forceOneBridgeExit is false, but has claims",
			forceOneBridgeExit: false,
			mockFn: func(mockStorage *mocks.AggSenderStorage,
				mockL2BridgeQuerier *mocks.BridgeQuerier,
				mockL1InfoTreeQuerier *mocks.L1InfoTreeDataQuerier) {
				mockL2BridgeQuerier.EXPECT().GetLastProcessedBlock(ctx).Return(uint64(10), nil)
				mockStorage.EXPECT().GetLastSentCertificateHeader().Return(&types.CertificateHeader{ToBlock: 5}, nil)
				rer := common.HexToHash("0x1")
				mer := common.HexToHash("0x2")
				ger := calculateGER(mer, rer)
				mockL2BridgeQuerier.EXPECT().GetBridgesAndClaims(ctx, uint64(6), uint64(10)).Return([]bridgesync.Bridge{}, []bridgesync.Claim{
					{
						BlockNum:        1,
						GlobalExitRoot:  ger,
						RollupExitRoot:  rer,
						MainnetExitRoot: mer,
					}}, nil)
				mockL1InfoTreeQuerier.EXPECT().GetLatestFinalizedL1InfoRoot(ctx).Return(
					&treetypes.Root{Hash: common.HexToHash("0x123"), BlockNum: 1}, nil, nil)
			},
			expectedParams: &types.CertificateBuildParams{
				FromBlock:           6,
				ToBlock:             10,
				RetryCount:          0,
				L1InfoTreeLeafCount: 1,
				CertificateType:     types.CertificateTypePP,
				LastSentCertificate: &types.CertificateHeader{ToBlock: 5},
				Bridges:             []bridgesync.Bridge{},
				Claims: []bridgesync.Claim{
					{
						BlockNum:        1,
						RollupExitRoot:  common.HexToHash("0x1"),
						MainnetExitRoot: common.HexToHash("0x2"),
						GlobalExitRoot:  calculateGER(common.HexToHash("0x2"), common.HexToHash("0x1")),
					}},
				CreatedAt:                      uint32(time.Now().UTC().Unix()),
				L1InfoTreeRootFromWhichToProve: common.HexToHash("0x123"),
			},
		},
		{
			name: "error claim GER invalid",
			mockFn: func(mockStorage *mocks.AggSenderStorage,
				mockL2BridgeQuerier *mocks.BridgeQuerier,
				mockL1InfoTreeQuerier *mocks.L1InfoTreeDataQuerier) {
				mockL2BridgeQuerier.EXPECT().GetLastProcessedBlock(ctx).Return(uint64(10), nil)
				mockStorage.EXPECT().GetLastSentCertificateHeader().Return(&types.CertificateHeader{ToBlock: 5}, nil)
				mockL2BridgeQuerier.EXPECT().GetBridgesAndClaims(ctx, uint64(6), uint64(10)).Return(
					[]bridgesync.Bridge{{}}, []bridgesync.Claim{{GlobalExitRoot: common.HexToHash("0x1")}}, nil)
			},
			expectedError: "GER mismatch",
		},
		{
			name: "error GetLatestFinalizedL1InfoRoot",
			mockFn: func(mockStorage *mocks.AggSenderStorage,
				mockL2BridgeQuerier *mocks.BridgeQuerier,
				mockL1InfoTreeQuerier *mocks.L1InfoTreeDataQuerier) {
				rer := common.HexToHash("0x1")
				mer := common.HexToHash("0x2")
				ger := calculateGER(mer, rer)
				mockL2BridgeQuerier.EXPECT().GetLastProcessedBlock(ctx).Return(uint64(10), nil)
				mockStorage.EXPECT().GetLastSentCertificateHeader().Return(&types.CertificateHeader{ToBlock: 5}, nil)
				mockL2BridgeQuerier.EXPECT().GetBridgesAndClaims(ctx, uint64(6), uint64(10)).Return([]bridgesync.Bridge{{}}, []bridgesync.Claim{
					{
						GlobalExitRoot:  ger,
						RollupExitRoot:  rer,
						MainnetExitRoot: mer,
					}}, nil)
				mockL1InfoTreeQuerier.On("GetLatestFinalizedL1InfoRoot", ctx).Return(nil, nil, errors.New("some error"))
			},
			expectedError: "ppFlow - error getting latest finalized L1 info root: some error",
		},
		{
			name: "success",
			mockFn: func(mockStorage *mocks.AggSenderStorage,
				mockL2BridgeQuerier *mocks.BridgeQuerier,
				mockL1InfoTreeQuerier *mocks.L1InfoTreeDataQuerier) {
				rer := common.HexToHash("0x1")
				mer := common.HexToHash("0x2")
				ger := calculateGER(mer, rer)
				mockL2BridgeQuerier.EXPECT().GetLastProcessedBlock(ctx).Return(uint64(10), nil)
				mockStorage.EXPECT().GetLastSentCertificateHeader().Return(&types.CertificateHeader{ToBlock: 5}, nil)
				mockL2BridgeQuerier.EXPECT().GetBridgesAndClaims(ctx, uint64(6), uint64(10)).Return([]bridgesync.Bridge{{}}, []bridgesync.Claim{
					{
						GlobalExitRoot:  ger,
						RollupExitRoot:  rer,
						MainnetExitRoot: mer,
					}}, nil)
				mockL1InfoTreeQuerier.EXPECT().GetLatestFinalizedL1InfoRoot(ctx).Return(
					&treetypes.Root{Hash: common.HexToHash("0x123"), BlockNum: 10}, nil, nil)
			},
			expectedParams: &types.CertificateBuildParams{
				FromBlock:           6,
				ToBlock:             10,
				RetryCount:          0,
				L1InfoTreeLeafCount: 1,
				CertificateType:     types.CertificateTypePP,
				LastSentCertificate: &types.CertificateHeader{ToBlock: 5},
				Bridges:             []bridgesync.Bridge{{}},
				Claims: []bridgesync.Claim{
					{
						RollupExitRoot:  common.HexToHash("0x1"),
						MainnetExitRoot: common.HexToHash("0x2"),
						GlobalExitRoot:  calculateGER(common.HexToHash("0x2"), common.HexToHash("0x1")),
					}},
				CreatedAt:                      uint32(time.Now().UTC().Unix()),
				L1InfoTreeRootFromWhichToProve: common.HexToHash("0x123"),
			},
		},
	}

	for _, tc := range testCases {
		tc := tc
		t.Run(tc.name, func(t *testing.T) {
			t.Parallel()
			mockStorage := mocks.NewAggSenderStorage(t)
			mockL2BridgeQuerier := mocks.NewBridgeQuerier(t)
			mockL1InfoTreeQuerier := mocks.NewL1InfoTreeDataQuerier(t)
			mockLERQuerier := mocks.NewLERQuerier(t)
			logger := log.WithFields("test", "Test_PPFlow_GetCertificateBuildParams")
			ppFlow := NewPPFlow(
				logger,
				NewBaseFlow(logger, mockL2BridgeQuerier,
					mockStorage, mockL1InfoTreeQuerier, mockLERQuerier, NewBaseFlowConfigDefault()),
				mockStorage, mockL1InfoTreeQuerier, mockL2BridgeQuerier, nil, tc.forceOneBridgeExit)

			tc.mockFn(mockStorage, mockL2BridgeQuerier, mockL1InfoTreeQuerier)

			params, err := ppFlow.GetCertificateBuildParams(ctx)
			if tc.expectedError != "" {
				require.ErrorContains(t, err, tc.expectedError)
			} else {
				require.NoError(t, err)
				require.Equal(t, tc.expectedParams, params)
			}
		})
	}
}

func TestGetLastSentBlockAndRetryCount(t *testing.T) {
	t.Parallel()

	tests := []struct {
		name                string
		lastSentCertificate *types.CertificateHeader
		expectedBlock       uint64
		startL2Block        uint64
		expectedRetryCount  int
	}{
		{
			name:                "No last sent certificate, start block is 0",
			lastSentCertificate: nil,
			expectedBlock:       0,
			startL2Block:        0,
			expectedRetryCount:  0,
		},
		{
			name:                "No last sent certificate, start block is 1000",
			lastSentCertificate: nil,
			expectedBlock:       1000,
			startL2Block:        1000,
			expectedRetryCount:  0,
		},
		{
			name: "Last sent certificate with no error",
			lastSentCertificate: &types.CertificateHeader{
				ToBlock: 10,
				Status:  agglayertypes.Settled,
			},
			expectedBlock:      10,
			expectedRetryCount: 0,
		},
		{
			name: "Last sent certificate with error and non-zero FromBlock",
			lastSentCertificate: &types.CertificateHeader{
				FromBlock:  5,
				ToBlock:    10,
				Status:     agglayertypes.InError,
				RetryCount: 1,
			},
			expectedBlock:      4,
			expectedRetryCount: 2,
		},
		{
			name: "Last sent certificate with error and zero FromBlock",
			lastSentCertificate: &types.CertificateHeader{
				FromBlock:  0,
				ToBlock:    10,
				Status:     agglayertypes.InError,
				RetryCount: 1,
			},
			expectedBlock:      10,
			expectedRetryCount: 2,
		},
	}

	for _, tt := range tests {
		tt := tt

		t.Run(tt.name, func(t *testing.T) {
			t.Parallel()

			baseFlow := &baseFlow{cfg: NewBaseFlowConfig(0, tt.startL2Block)}

			block, retryCount := baseFlow.getLastSentBlockAndRetryCount(tt.lastSentCertificate)

			require.Equal(t, tt.expectedBlock, block)
			require.Equal(t, tt.expectedRetryCount, retryCount)
		})
	}
}

func Test_PPFlow_CheckInitialStatus(t *testing.T) {
	sut := &PPFlow{}
	require.Nil(t, sut.CheckInitialStatus(context.TODO()))
}

func Test_PPFlow_SignCertificate(t *testing.T) {
	t.Parallel()

	ctx := context.Background()

	tests := []struct {
		name          string
		mockSignerFn  func(*mocks.Signer)
		certificate   *agglayertypes.Certificate
		expectedCert  *agglayertypes.Certificate
		expectedError string
	}{
		{
			name: "successfully signs certificate",
			mockSignerFn: func(mockSigner *mocks.Signer) {
				mockSigner.EXPECT().SignHash(ctx, mock.Anything).Return([]byte("mock_signature"), nil)
				mockSigner.EXPECT().PublicAddress().Return(common.HexToAddress("0x123"))
			},
			certificate: &agglayertypes.Certificate{
				NewLocalExitRoot: common.HexToHash("0x456"),
			},
			expectedCert: &agglayertypes.Certificate{
				NewLocalExitRoot: common.HexToHash("0x456"),
				AggchainData: &agglayertypes.AggchainDataSignature{
					Signature: []byte("mock_signature"),
				},
			},
		},
		{
			name: "error signing certificate",
			mockSignerFn: func(mockSigner *mocks.Signer) {
				mockSigner.EXPECT().SignHash(ctx, mock.Anything).Return(nil, errors.New("signing error"))
			},
			certificate: &agglayertypes.Certificate{
				NewLocalExitRoot: common.HexToHash("0x456"),
			},
			expectedError: "signing error",
		},
	}

	for _, tt := range tests {
		tt := tt

		t.Run(tt.name, func(t *testing.T) {
			t.Parallel()

			mockSigner := mocks.NewSigner(t)
			if tt.mockSignerFn != nil {
				tt.mockSignerFn(mockSigner)
			}
			logger := log.WithFields("test", "Test_PPFlow_SignCertificate")
			flowBase := NewBaseFlow(
				logger,
				nil, // mockL2BridgeQuerier,
				nil, // mockStorage,
				nil, // mockL1InfoTreeDataQuerier,
				nil, // mockLERQuerier,
				NewBaseFlowConfigDefault())

			ppFlow := NewPPFlow(
				logger,
				flowBase,
				nil, // storage
				nil, // l1InfoTreeDataQuerier
				nil, // l2BridgeQuerier
				mockSigner,
				false, // forceOneBridgeExit
			)

			signedCert, err := ppFlow.signCertificate(ctx, tt.certificate)

			if tt.expectedError != "" {
				require.ErrorContains(t, err, tt.expectedError)
				require.Nil(t, signedCert)
			} else {
				require.NoError(t, err)
				require.Equal(t, tt.expectedCert, signedCert)
			}
		})
	}
}<|MERGE_RESOLUTION|>--- conflicted
+++ resolved
@@ -96,25 +96,6 @@
 				},
 			},
 		},
-<<<<<<< HEAD
-		{
-			name: "Invalid global index",
-			claim: bridgesync.Claim{
-				IsMessage:          false,
-				OriginNetwork:      1,
-				OriginAddress:      common.HexToAddress("0x123"),
-				DestinationNetwork: 2,
-				DestinationAddress: common.HexToAddress("0x456"),
-				Amount:             big.NewInt(100),
-				Metadata:           []byte("metadata"),
-				GlobalIndex:        new(big.Int).SetBytes([]byte{0, 1, 2, 3, 4, 5, 6, 7, 8, 9, 10, 11}),
-				MainnetExitRoot:    common.Hash{},
-			},
-			expectedError: true,
-			expectedExit:  nil,
-		},
-=======
->>>>>>> c27a853c
 	}
 
 	for _, tt := range tests {
