package grpc

import (
	"context"
	"errors"
	"time"

	agglayerInteropTypesV1Proto "buf.build/gen/go/agglayer/interop/protocolbuffers/go/agglayer/interop/types/v1"
	aggkitProverV1Grpc "buf.build/gen/go/agglayer/provers/grpc/go/aggkit/prover/v1/proverv1grpc"
	aggkitProverV1Proto "buf.build/gen/go/agglayer/provers/protocolbuffers/go/aggkit/prover/v1"
	agglayer "github.com/agglayer/aggkit/agglayer/types"
	"github.com/agglayer/aggkit/aggsender/types"
	"github.com/agglayer/aggkit/bridgesync"
	aggkitgrpc "github.com/agglayer/aggkit/grpc"
	"github.com/agglayer/aggkit/l1infotreesync"
	"github.com/agglayer/aggkit/log"
	treetypes "github.com/agglayer/aggkit/tree/types"
	"github.com/ethereum/go-ethereum/common"
)

var errProofNotSP1Stark = errors.New("aggchain proof is not SP1Stark")

// AggchainProofClientInterface defines an interface for aggchain proof client
type AggchainProofClientInterface interface {
	GenerateAggchainProof(
		lastProvenBlock uint64,
		requestedEndBlock uint64,
		l1InfoTreeRootHash common.Hash,
		l1InfoTreeLeaf l1infotreesync.L1InfoTreeLeaf,
		l1InfoTreeMerkleProof agglayer.MerkleProof,
		gerLeavesWithBlockNumber map[common.Hash]*agglayer.ProvenInsertedGERWithBlockNumber,
		importedBridgeExitsWithBlockNumber []*agglayer.ImportedBridgeExitWithBlockNumber,
	) (*types.AggchainProof, error)
}

// AggchainProofClient provides an implementation for the AggchainProofClient interface
type AggchainProofClient struct {
	client aggkitProverV1Grpc.AggchainProofServiceClient

	generateAggchainProofTimeout time.Duration
}

// NewAggchainProofClient initializes a new AggchainProof instance
<<<<<<< HEAD
func NewAggchainProofClient(cfg *aggkitgrpc.Config,
	generateProofTimeout time.Duration) (*AggchainProofClient, error) {
	grpcClient, err := aggkitgrpc.NewClient(cfg)
=======
func NewAggchainProofClient(serverAddr string,
	generateProofTimeout time.Duration, useTLS bool) (*AggchainProofClient, error) {
	addr := strings.TrimPrefix(serverAddr, "http://")
	grpcClient, err := aggkitcommon.NewClient(addr, useTLS)
>>>>>>> cf199307
	if err != nil {
		return nil, err
	}
	return &AggchainProofClient{
		generateAggchainProofTimeout: generateProofTimeout,
		client:                       aggkitProverV1Grpc.NewAggchainProofServiceClient(grpcClient.Conn()),
	}, nil
}

func (c *AggchainProofClient) GenerateAggchainProof(
	lastProvenBlock uint64,
	requestedEndBlock uint64,
	l1InfoTreeRootHash common.Hash,
	l1InfoTreeLeaf l1infotreesync.L1InfoTreeLeaf,
	l1InfoTreeMerkleProof agglayer.MerkleProof,
	gerLeavesWithBlockNumber map[common.Hash]*agglayer.ProvenInsertedGERWithBlockNumber,
	importedBridgeExitsWithBlockNumber []*agglayer.ImportedBridgeExitWithBlockNumber,
) (*types.AggchainProof, error) {
	ctx, cancel := context.WithTimeout(context.Background(), c.generateAggchainProofTimeout)
	defer cancel()

	convertedL1InfoTreeLeaf := &agglayerInteropTypesV1Proto.L1InfoTreeLeafWithContext{
		Inner: &agglayerInteropTypesV1Proto.L1InfoTreeLeaf{
			GlobalExitRoot: &agglayerInteropTypesV1Proto.FixedBytes32{Value: l1InfoTreeLeaf.GlobalExitRoot[:]},
			BlockHash:      &agglayerInteropTypesV1Proto.FixedBytes32{Value: l1InfoTreeLeaf.PreviousBlockHash[:]},
			Timestamp:      l1InfoTreeLeaf.Timestamp,
		},
		Mer:             &agglayerInteropTypesV1Proto.FixedBytes32{Value: l1InfoTreeLeaf.MainnetExitRoot[:]},
		Rer:             &agglayerInteropTypesV1Proto.FixedBytes32{Value: l1InfoTreeLeaf.RollupExitRoot[:]},
		L1InfoTreeIndex: l1InfoTreeLeaf.L1InfoTreeIndex,
	}

	convertedMerkleProofSiblings := make([]*agglayerInteropTypesV1Proto.FixedBytes32, treetypes.DefaultHeight)
	for i := 0; i < int(treetypes.DefaultHeight); i++ {
		convertedMerkleProofSiblings[i] = &agglayerInteropTypesV1Proto.FixedBytes32{Value: l1InfoTreeMerkleProof.Proof[i][:]}
	}
	convertedMerkleProof := &agglayerInteropTypesV1Proto.MerkleProof{
		Root:     &agglayerInteropTypesV1Proto.FixedBytes32{Value: l1InfoTreeMerkleProof.Root[:]},
		Siblings: convertedMerkleProofSiblings,
	}

	convertedGerLeaves := make(map[string]*aggkitProverV1Proto.ProvenInsertedGERWithBlockNumber, 0)
	for k, v := range gerLeavesWithBlockNumber {
		convertedProofGerL1RootSiblings := make([]*agglayerInteropTypesV1Proto.FixedBytes32, treetypes.DefaultHeight)
		for i := 0; i < int(treetypes.DefaultHeight); i++ {
			convertedProofGerL1RootSiblings[i] = &agglayerInteropTypesV1Proto.FixedBytes32{
				Value: v.ProvenInsertedGERLeaf.ProofGERToL1Root.Proof[i][:],
			}
		}
		convertedGerLeaves[k.String()] = &aggkitProverV1Proto.ProvenInsertedGERWithBlockNumber{
			BlockNumber: v.BlockNumber,
			BlockIndex:  uint64(v.BlockIndex),
			ProvenInsertedGer: &aggkitProverV1Proto.ProvenInsertedGER{
				ProofGerL1Root: &agglayerInteropTypesV1Proto.MerkleProof{
					Root:     &agglayerInteropTypesV1Proto.FixedBytes32{Value: v.ProvenInsertedGERLeaf.ProofGERToL1Root.Root[:]},
					Siblings: convertedProofGerL1RootSiblings,
				},
				L1Leaf: &agglayerInteropTypesV1Proto.L1InfoTreeLeafWithContext{
					L1InfoTreeIndex: v.ProvenInsertedGERLeaf.L1Leaf.L1InfoTreeIndex,
					Rer: &agglayerInteropTypesV1Proto.FixedBytes32{
						Value: v.ProvenInsertedGERLeaf.L1Leaf.RollupExitRoot[:],
					},
					Mer: &agglayerInteropTypesV1Proto.FixedBytes32{
						Value: v.ProvenInsertedGERLeaf.L1Leaf.MainnetExitRoot[:],
					},
					Inner: &agglayerInteropTypesV1Proto.L1InfoTreeLeaf{
						GlobalExitRoot: &agglayerInteropTypesV1Proto.FixedBytes32{
							Value: v.ProvenInsertedGERLeaf.L1Leaf.Inner.GlobalExitRoot[:],
						},
						BlockHash: &agglayerInteropTypesV1Proto.FixedBytes32{
							Value: v.ProvenInsertedGERLeaf.L1Leaf.Inner.BlockHash[:],
						},
						Timestamp: v.ProvenInsertedGERLeaf.L1Leaf.Inner.Timestamp,
					},
				},
			},
		}
	}

	convertedImportedBridgeExitsWithBlockNumber := make([]*aggkitProverV1Proto.ImportedBridgeExitWithBlockNumber,
		len(importedBridgeExitsWithBlockNumber))
	for i, importedBridgeExitWithBlockNumber := range importedBridgeExitsWithBlockNumber {
		convertedImportedBridgeExitsWithBlockNumber[i] = &aggkitProverV1Proto.ImportedBridgeExitWithBlockNumber{
			BlockNumber: importedBridgeExitWithBlockNumber.BlockNumber,
			GlobalIndex: &agglayerInteropTypesV1Proto.FixedBytes32{
				Value: common.BigToHash(bridgesync.GenerateGlobalIndex(
					importedBridgeExitWithBlockNumber.ImportedBridgeExit.GlobalIndex.MainnetFlag,
					importedBridgeExitWithBlockNumber.ImportedBridgeExit.GlobalIndex.RollupIndex,
					importedBridgeExitWithBlockNumber.ImportedBridgeExit.GlobalIndex.LeafIndex,
				)).Bytes(),
			},
			BridgeExitHash: &agglayerInteropTypesV1Proto.FixedBytes32{
				Value: importedBridgeExitWithBlockNumber.ImportedBridgeExit.BridgeExit.Hash().Bytes(),
			},
		}
	}

	request := &aggkitProverV1Proto.GenerateAggchainProofRequest{
		LastProvenBlock:       lastProvenBlock,
		RequestedEndBlock:     requestedEndBlock,
		L1InfoTreeRootHash:    &agglayerInteropTypesV1Proto.FixedBytes32{Value: l1InfoTreeRootHash.Bytes()},
		L1InfoTreeLeaf:        convertedL1InfoTreeLeaf,
		L1InfoTreeMerkleProof: convertedMerkleProof,
		GerLeaves:             convertedGerLeaves,
		ImportedBridgeExits:   convertedImportedBridgeExitsWithBlockNumber,
	}

	resp, err := c.client.GenerateAggchainProof(ctx, request)
	if err != nil {
		return nil, aggkitgrpc.RepackGRPCErrorWithDetails(err)
	}

	proof, ok := resp.AggchainProof.Proof.(*agglayerInteropTypesV1Proto.AggchainProof_Sp1Stark)
	if !ok {
		log.Errorf("aggchain proof is not SP1Stark: %+v", resp.AggchainProof.Proof)
		return nil, errProofNotSP1Stark
	}

	return &types.AggchainProof{
		SP1StarkProof: &types.SP1StarkProof{
			Proof:   proof.Sp1Stark.Proof,
			Vkey:    proof.Sp1Stark.Vkey,
			Version: proof.Sp1Stark.Version,
		},
		LastProvenBlock: resp.LastProvenBlock,
		EndBlock:        resp.EndBlock,
		LocalExitRoot:   common.BytesToHash(resp.LocalExitRootHash.Value),
		CustomChainData: resp.CustomChainData,
		AggchainParams:  common.BytesToHash(resp.AggchainProof.AggchainParams.Value),
		Context:         resp.AggchainProof.Context,
	}, nil
}<|MERGE_RESOLUTION|>--- conflicted
+++ resolved
@@ -41,16 +41,9 @@
 }
 
 // NewAggchainProofClient initializes a new AggchainProof instance
-<<<<<<< HEAD
 func NewAggchainProofClient(cfg *aggkitgrpc.Config,
 	generateProofTimeout time.Duration) (*AggchainProofClient, error) {
 	grpcClient, err := aggkitgrpc.NewClient(cfg)
-=======
-func NewAggchainProofClient(serverAddr string,
-	generateProofTimeout time.Duration, useTLS bool) (*AggchainProofClient, error) {
-	addr := strings.TrimPrefix(serverAddr, "http://")
-	grpcClient, err := aggkitcommon.NewClient(addr, useTLS)
->>>>>>> cf199307
 	if err != nil {
 		return nil, err
 	}
