--- conflicted
+++ resolved
@@ -12,11 +12,7 @@
 	"github.com/agglayer/aggkit/aggsender/types"
 	"github.com/agglayer/aggkit/bridgesync"
 	aggkitcommon "github.com/agglayer/aggkit/common"
-<<<<<<< HEAD
-=======
-	"github.com/agglayer/aggkit/l1infotreesync"
 	"github.com/agglayer/aggkit/log"
->>>>>>> 35508ba0
 	treetypes "github.com/agglayer/aggkit/tree/types"
 	"github.com/ethereum/go-ethereum/common"
 )
@@ -191,9 +187,6 @@
 		GerLeaves:             convertedGerLeaves,
 		ImportedBridgeExits:   convertedImportedBridgeExitsWithBlockNumber,
 	}
-<<<<<<< HEAD
-	return request
-=======
 
 	resp, err := c.client.GenerateAggchainProof(ctx, request)
 	if err != nil {
@@ -219,5 +212,4 @@
 		AggchainParams:  common.BytesToHash(resp.AggchainProof.AggchainParams.Value),
 		Context:         resp.AggchainProof.Context,
 	}, nil
->>>>>>> 35508ba0
 }