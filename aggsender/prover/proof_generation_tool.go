package prover

import (
	"context"
	"fmt"

	"github.com/0xPolygon/cdk-rpc/rpc"
	"github.com/agglayer/aggkit/aggoracle/chaingerreader"
	"github.com/agglayer/aggkit/aggsender/aggchainproofclient"
	"github.com/agglayer/aggkit/aggsender/certificatebuild"
	"github.com/agglayer/aggkit/aggsender/query"
	"github.com/agglayer/aggkit/aggsender/types"
	aggkitgrpc "github.com/agglayer/aggkit/grpc"
	"github.com/agglayer/aggkit/log"
	treetypes "github.com/agglayer/aggkit/tree/types"
	aggkittypes "github.com/agglayer/aggkit/types"
	"github.com/ethereum/go-ethereum/common"
)

// ProofGeneration is the interface for generating Aggchain proofs
type AggchainProofGeneration interface {
	GenerateAggchainProof(ctx context.Context, fromBlock, toBlock uint64) (*types.SP1StarkProof, error)
}

// AggchainProofFlow is the interface for the Aggchain proof flow
type AggchainProofFlow interface {
	// GenerateAggchainProof generates an Aggchain proof
	GenerateAggchainProof(
		ctx context.Context,
		lastProvenBlock, toBlock uint64,
		certBuildParams *types.CertificateBuildParams) (*types.AggchainProof, *treetypes.Root, error)
}

// Config is the configuration for the AggchainProofGenerationTool
type Config struct {
	// AggkitProverClient is the AggkitProver client configuration
	AggkitProverClient *aggkitgrpc.ClientConfig `mapstructure:"AggkitProverClient"`

	// GlobalExitRootL2Addr is the address of the GlobalExitRootManager contract on l2 sovereign chain
	// this address is needed for the AggchainProof mode of the AggSender
	GlobalExitRootL2Addr common.Address `mapstructure:"GlobalExitRootL2"`

	// SovereignRollupAddr is the address of the sovereign rollup contract on L1
	SovereignRollupAddr common.Address `mapstructure:"SovereignRollupAddr"`
}

// AggchainProofGenerationTool is a tool to generate Aggchain proofs
type AggchainProofGenerationTool struct {
	cfg Config

	logger   *log.Logger
	l2Syncer types.L2BridgeSyncer

	aggchainProofClient types.AggchainProofClientInterface
	flow                AggchainProofFlow
}

type OptimisticModeQuerierAlwaysOff struct{}

func (o *OptimisticModeQuerierAlwaysOff) IsOptimisticModeOn() (bool, error) {
	return false, nil
}

// NewAggchainProofGenerationTool creates a new AggchainProofGenerationTool
func NewAggchainProofGenerationTool(
	ctx context.Context,
	logger *log.Logger,
	cfg Config,
	l2Syncer types.L2BridgeSyncer,
	l1InfoTreeSyncer types.L1InfoTreeSyncer,
	l1Client aggkittypes.BaseEthereumClienter,
	l2Client aggkittypes.BaseEthereumClienter) (*AggchainProofGenerationTool, error) {
	if err := cfg.AggkitProverClient.Validate(); err != nil {
		return nil, fmt.Errorf("invalid aggkit prover client config: %w", err)
	}

	aggchainProofClient, err := aggchainproofclient.NewAggchainProofClient(cfg.AggkitProverClient)
	if err != nil {
		return nil, fmt.Errorf("failed to create AggchainProofClient: %w", err)
	}

	chainGERReader, err := chaingerreader.NewEVMChainGERReader(cfg.GlobalExitRootL2Addr, l2Client)
	if err != nil {
		return nil, fmt.Errorf("error creating chain GER reader: %w", err)
	}

	l1InfoTreeQuerier := query.NewL1InfoTreeDataQuerier(l1Client, l1InfoTreeSyncer)
	l2BridgeQuerier := query.NewBridgeDataQuerier(l2Syncer)

	certificateBuilder := certificatebuild.NewCertificateBuilder(
		logger,
		nil, // storage is not used in the tool, so we pass nil
		l1InfoTreeQuerier,
<<<<<<< HEAD
		l2BridgeQuerier,
		certificatebuild.NewCertificateBuilderConfigDefault(),
=======
		nil, // lerQuerier
		flows.NewBaseFlowConfig(0, 0),
>>>>>>> b13f4b8d
	)

	aggchainProofQuerier := query.NewAggchainProofQuery(
		logger,
		aggchainProofClient,
		certificateBuilder.GetImportedBridgeExitsConverter(),
		l1InfoTreeQuerier,
		nil, // optimistic signer is not used in the tool, so we pass nil
		certificateBuilder,
		query.NewGERDataQuerier(l1InfoTreeQuerier, chainGERReader),
	)

	return &AggchainProofGenerationTool{
		cfg:                 cfg,
		logger:              logger,
		l2Syncer:            l2Syncer,
		flow:                aggchainProofQuerier,
		aggchainProofClient: aggchainProofClient,
	}, nil
}

// GetRPCServices returns the list of services that the RPC provider exposes
func (a *AggchainProofGenerationTool) GetRPCServices() []rpc.Service {
	return []rpc.Service{
		{
			Name:    "aggkit",
			Service: NewAggchainProofGenerationToolRPC(a),
		},
	}
}

// GenerateAggchainProof generates an Aggchain proof
func (a *AggchainProofGenerationTool) GenerateAggchainProof(
	ctx context.Context,
	lastProvenBlock, maxEndBlock uint64) (*types.SP1StarkProof, error) {
	a.logger.Infof("Generating Aggchain proof. Last proven block: %d. "+
		"Max end block: %d", lastProvenBlock, maxEndBlock)

	// get last L2 block synced
	lastL2BlockSynced, err := a.l2Syncer.GetLastProcessedBlock(ctx)
	if err != nil {
		return nil, fmt.Errorf("error getting last processed block from l2: %w", err)
	}

	a.logger.Debugf("Last L2 block synced: %d", lastL2BlockSynced)

	// check if last L2 block synced is less than last proven block
	if lastL2BlockSynced < lastProvenBlock {
		a.logger.Errorf("last L2 block synced %d is less than last proven block %d",
			lastL2BlockSynced, lastProvenBlock)

		return nil, fmt.Errorf("the last L2 block synced %d is less than the last proven block %d",
			lastL2BlockSynced, lastProvenBlock)
	}

	fromBlock := lastProvenBlock + 1

	// get claims for the block range
	a.logger.Debugf("Getting claims for block range [%d : %d]", fromBlock, maxEndBlock)

	claims, err := a.l2Syncer.GetClaims(ctx, fromBlock, maxEndBlock)
	if err != nil {
		return nil, fmt.Errorf("error getting claims (imported bridge exits): %w", err)
	}

	a.logger.Debugf("Got %d claims for block range [%d : %d]", len(claims), fromBlock, maxEndBlock)

	// call the prover to generate the proof
	a.logger.Debugf("Calling AggchainProofClient to generate proof for block range [%d : %d]",
		fromBlock, maxEndBlock)

	certBuildParams := &types.CertificateBuildParams{
		Claims: claims,
	}
	aggchainProof, _, err := a.flow.GenerateAggchainProof(
		ctx,
		lastProvenBlock,
		maxEndBlock,
		certBuildParams,
	)
	if err != nil {
		return nil, fmt.Errorf("error generating Aggchain proof: %w", err)
	}

	a.logger.Infof("Generated Aggchain proof for block range [%d : %d]", fromBlock, maxEndBlock)

	return aggchainProof.SP1StarkProof, nil
}<|MERGE_RESOLUTION|>--- conflicted
+++ resolved
@@ -91,13 +91,9 @@
 		logger,
 		nil, // storage is not used in the tool, so we pass nil
 		l1InfoTreeQuerier,
-<<<<<<< HEAD
 		l2BridgeQuerier,
+		nil, // rollup manager querier is not used in the tool, so we pass nil
 		certificatebuild.NewCertificateBuilderConfigDefault(),
-=======
-		nil, // lerQuerier
-		flows.NewBaseFlowConfig(0, 0),
->>>>>>> b13f4b8d
 	)
 
 	aggchainProofQuerier := query.NewAggchainProofQuery(
