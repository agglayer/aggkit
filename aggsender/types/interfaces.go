--- conflicted
+++ resolved
@@ -123,7 +123,6 @@
 		aggsenderStatus *AggsenderStatus)
 }
 
-<<<<<<< HEAD
 // CertificateBuilder is an interface defining functions that a CertificateBuilder should implement
 type CertificateBuilder interface {
 	GetCertificateBuildParams(
@@ -174,18 +173,7 @@
 	) (*AggchainProof, *treetypes.Root, error)
 }
 
-// RollupManagerContract is an interface defining functions that a RollupManager contract should implement
-type RollupManagerContract interface {
-	RollupIDToRollupData(opts *bind.CallOpts, rollupID uint32) (
-		polygonrollupmanager.PolygonRollupManagerRollupDataReturn, error)
-=======
 // RollupDataQuerier is an interface that abstracts interaction with the rollup manager contract
 type RollupDataQuerier interface {
 	GetRollupData(blockNumber *big.Int) (polygonrollupmanager.PolygonRollupManagerRollupDataReturn, error)
->>>>>>> 7b3686de
-}
-
-// RollupManagerQuerier is an interface defining functions that a RollupManagerQuerier should implement
-type RollupManagerQuerier interface {
-	GetLastLocalExitRoot() (common.Hash, error)
 }