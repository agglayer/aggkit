package types

import (
	"context"
	"time"

	"github.com/0xPolygon/cdk-contracts-tooling/contracts/pp/l2-sovereign-chain/polygonrollupmanager"
	agglayertypes "github.com/agglayer/aggkit/agglayer/types"
	"github.com/agglayer/aggkit/aggoracle/chaingerreader"
	"github.com/agglayer/aggkit/bridgesync"
	"github.com/agglayer/aggkit/etherman"
	"github.com/agglayer/aggkit/l1infotreesync"
	treetypes "github.com/agglayer/aggkit/tree/types"
	"github.com/ethereum/go-ethereum/accounts/abi/bind"
	"github.com/ethereum/go-ethereum/common"
)

// AggsenderFlow is an interface that defines the methods to manage the flow of the AggSender
// based on the different prover types
type AggsenderFlow interface {
	// CheckInitialStatus checks the initial status for the flow it's ok
	CheckInitialStatus(ctx context.Context) error
	// GetCertificateBuildParams returns the parameters to build a certificate
	GetCertificateBuildParams(ctx context.Context) (*CertificateBuildParams, error)
	// BuildCertificate builds a certificate based on the buildParams
	BuildCertificate(ctx context.Context,
		buildParams *CertificateBuildParams) (*agglayertypes.Certificate, error)
}

<<<<<<< HEAD
=======
type AggsenderFlowBaser interface {
	GetCertificateBuildParamsInternal(
		ctx context.Context, certType CertificateType) (*CertificateBuildParams, error)
	BuildCertificate(ctx context.Context,
		certParams *CertificateBuildParams,
		lastSentCertificate *CertificateHeader,
		allowEmptyCert bool) (*agglayertypes.Certificate, error)
	GetNewLocalExitRoot(ctx context.Context,
		certParams *CertificateBuildParams) (common.Hash, error)
	VerifyBuildParams(fullCert *CertificateBuildParams) error
	ConvertClaimToImportedBridgeExit(claim bridgesync.Claim) (*agglayertypes.ImportedBridgeExit, error)

	StartL2Block() uint64
}

>>>>>>> b13f4b8d
// L1InfoTreeSyncer is an interface defining functions that an L1InfoTreeSyncer should implement
type L1InfoTreeSyncer interface {
	GetInfoByGlobalExitRoot(globalExitRoot common.Hash) (*l1infotreesync.L1InfoTreeLeaf, error)
	GetL1InfoTreeMerkleProofFromIndexToRoot(
		ctx context.Context, index uint32, root common.Hash,
	) (treetypes.Proof, error)
	GetL1InfoTreeRootByIndex(ctx context.Context, index uint32) (treetypes.Root, error)
	GetProcessedBlockUntil(ctx context.Context, blockNumber uint64) (uint64, common.Hash, error)
	GetInfoByIndex(ctx context.Context, index uint32) (*l1infotreesync.L1InfoTreeLeaf, error)
	GetLatestInfoUntilBlock(ctx context.Context, blockNum uint64) (*l1infotreesync.L1InfoTreeLeaf, error)
}

// L2BridgeSyncer is an interface defining functions that an L2BridgeSyncer should implement
type L2BridgeSyncer interface {
	GetBlockByLER(ctx context.Context, ler common.Hash) (uint64, error)
	GetExitRootByIndex(ctx context.Context, index uint32) (treetypes.Root, error)
	GetBridges(ctx context.Context, fromBlock, toBlock uint64) ([]bridgesync.Bridge, error)
	GetClaims(ctx context.Context, fromBlock, toBlock uint64) ([]bridgesync.Claim, error)
	OriginNetwork() uint32
	BlockFinality() etherman.BlockNumberFinality
	GetLastProcessedBlock(ctx context.Context) (uint64, error)
}

// BridgeQuerier is an interface defining functions that an BridgeQuerier should implement
type BridgeQuerier interface {
	GetBridgesAndClaims(
		ctx context.Context,
		fromBlock, toBlock uint64,
	) ([]bridgesync.Bridge, []bridgesync.Claim, error)
	GetExitRootByIndex(ctx context.Context, index uint32) (common.Hash, error)
	GetLastProcessedBlock(ctx context.Context) (uint64, error)
	OriginNetwork() uint32
}

// ChainGERReader is an interface defining functions that an ChainGERReader should implement
type ChainGERReader interface {
	GetInjectedGERsForRange(
		ctx context.Context,
		fromBlock, toBlock uint64) (map[common.Hash]chaingerreader.InjectedGER, error)
}

// L1InfoTreeDataQuerier is an interface defining functions that an L1InfoTreeDataQuerier should implement
// It is used to query data from the L1 Info tree
type L1InfoTreeDataQuerier interface {
	// GetLatestFinalizedL1InfoRoot returns the latest processed l1 info tree root
	// based on the latest finalized l1 block
	GetLatestFinalizedL1InfoRoot(ctx context.Context) (*treetypes.Root, *l1infotreesync.L1InfoTreeLeaf, error)

	// GetFinalizedL1InfoTreeData returns the L1 Info tree data for the last finalized processed block
	// l1InfoTreeData is:
	// - merkle proof of given l1 info tree leaf
	// - the leaf data of the highest index leaf on that block and root
	// - the root of the l1 info tree on that block
	GetFinalizedL1InfoTreeData(ctx context.Context,
	) (treetypes.Proof, *l1infotreesync.L1InfoTreeLeaf, *treetypes.Root, error)

	// GetProofForGER returns the L1 Info tree leaf and the merkle proof for the given GER
	GetProofForGER(ctx context.Context, ger, rootFromWhichToProve common.Hash) (
		*l1infotreesync.L1InfoTreeLeaf, treetypes.Proof, error)

	// CheckIfClaimsArePartOfFinalizedL1InfoTree checks if the claims are part of the finalized L1 Info tree
	CheckIfClaimsArePartOfFinalizedL1InfoTree(
		finalizedL1InfoTreeRoot *treetypes.Root, claims []bridgesync.Claim) error
}

// GERQuerier is an interface defining functions that an GERQuerier should implement
type GERQuerier interface {
	GetInjectedGERsProofs(
		ctx context.Context,
		finalizedL1InfoTreeRoot *treetypes.Root,
		fromBlock, toBlock uint64) (map[common.Hash]*agglayertypes.ProvenInsertedGERWithBlockNumber, error)
}

// Logger is an interface that defines the methods to log messages
type Logger interface {
	Panicf(format string, args ...interface{})
	Fatalf(format string, args ...interface{})
	Info(args ...interface{})
	Infof(format string, args ...interface{})
	Error(args ...interface{})
	Errorf(format string, args ...interface{})
	Warn(args ...interface{})
	Warnf(format string, args ...interface{})
	Debug(args ...interface{})
	Debugf(format string, args ...interface{})
}

// CertificateStatusChecker is an interface defining functions that a CertificateStatusChecker should implement
type CertificateStatusChecker interface {
	CheckPendingCertificatesStatus(ctx context.Context) CertStatus
	CheckInitialStatus(
		ctx context.Context,
		delayBetweenRetries time.Duration,
		aggsenderStatus *AggsenderStatus)
}

<<<<<<< HEAD
// CertificateBuilder is an interface defining functions that a CertificateBuilder should implement
type CertificateBuilder interface {
	GetCertificateBuildParams(
		ctx context.Context,
		allowEmptyCert bool,
		certType CertificateType,
	) (*CertificateBuildParams, error)

	BuildCertificate(ctx context.Context,
		certParams *CertificateBuildParams,
		lastSentCertificate *CertificateHeader,
		allowEmptyCert bool) (*agglayertypes.Certificate, error)

	GetNewLocalExitRoot(ctx context.Context,
		certParams *CertificateBuildParams) (common.Hash, error)
}

// CertificateBuildVerifier is an interface defining functions that a CertificateBuildVerifier should implement
type CertificateBuildVerifier interface {
	VerifyBuildParams(fullCert *CertificateBuildParams) error
}

// LocalExitRootQuery is an interface defining functions that a LocalExitRootQuery should implement
type LocalExitRootQuery interface {
	GetNewLocalExitRoot(ctx context.Context,
		certParams *CertificateBuildParams) (common.Hash, error)
}

// ImportedBridgeExitConverter is an interface defining functions that an ImportedBridgeExitConverter should implement
type ImportedBridgeExitConverter interface {
	ConvertToImportedBridgeExitWithoutClaimData(claim bridgesync.Claim) (*agglayertypes.ImportedBridgeExit, error)
	ConvertToImportedBridgeExit(
		ctx context.Context,
		claim bridgesync.Claim,
		rootFromWhichToProve common.Hash) (*agglayertypes.ImportedBridgeExit, error)
	ConvertToImportedBridgeExits(
		ctx context.Context,
		claims []bridgesync.Claim,
		rootFromWhichToProve common.Hash,
	) ([]*agglayertypes.ImportedBridgeExit, error)
}

// AggchainProofQuerier is an interface defining functions that an AggchainProofQuerier should implement
type AggchainProofQuerier interface {
	GenerateAggchainProof(
		ctx context.Context,
		lastProvenBlock, toBlock uint64,
		certBuildParams *CertificateBuildParams,
	) (*AggchainProof, *treetypes.Root, error)
=======
// RollupManagerContract is an interface defining functions that a RollupManager contract should implement
type RollupManagerContract interface {
	RollupIDToRollupData(opts *bind.CallOpts, rollupID uint32) (
		polygonrollupmanager.PolygonRollupManagerRollupDataReturn, error)
}

// LERQuerier is an interface defining functions that a Local Exit Root querier should implement
type LERQuerier interface {
	GetLastLocalExitRoot() (common.Hash, error)
>>>>>>> b13f4b8d
}<|MERGE_RESOLUTION|>--- conflicted
+++ resolved
@@ -27,24 +27,6 @@
 		buildParams *CertificateBuildParams) (*agglayertypes.Certificate, error)
 }
 
-<<<<<<< HEAD
-=======
-type AggsenderFlowBaser interface {
-	GetCertificateBuildParamsInternal(
-		ctx context.Context, certType CertificateType) (*CertificateBuildParams, error)
-	BuildCertificate(ctx context.Context,
-		certParams *CertificateBuildParams,
-		lastSentCertificate *CertificateHeader,
-		allowEmptyCert bool) (*agglayertypes.Certificate, error)
-	GetNewLocalExitRoot(ctx context.Context,
-		certParams *CertificateBuildParams) (common.Hash, error)
-	VerifyBuildParams(fullCert *CertificateBuildParams) error
-	ConvertClaimToImportedBridgeExit(claim bridgesync.Claim) (*agglayertypes.ImportedBridgeExit, error)
-
-	StartL2Block() uint64
-}
-
->>>>>>> b13f4b8d
 // L1InfoTreeSyncer is an interface defining functions that an L1InfoTreeSyncer should implement
 type L1InfoTreeSyncer interface {
 	GetInfoByGlobalExitRoot(globalExitRoot common.Hash) (*l1infotreesync.L1InfoTreeLeaf, error)
@@ -141,12 +123,10 @@
 		aggsenderStatus *AggsenderStatus)
 }
 
-<<<<<<< HEAD
 // CertificateBuilder is an interface defining functions that a CertificateBuilder should implement
 type CertificateBuilder interface {
 	GetCertificateBuildParams(
 		ctx context.Context,
-		allowEmptyCert bool,
 		certType CertificateType,
 	) (*CertificateBuildParams, error)
 
@@ -191,15 +171,15 @@
 		lastProvenBlock, toBlock uint64,
 		certBuildParams *CertificateBuildParams,
 	) (*AggchainProof, *treetypes.Root, error)
-=======
+}
+
 // RollupManagerContract is an interface defining functions that a RollupManager contract should implement
 type RollupManagerContract interface {
 	RollupIDToRollupData(opts *bind.CallOpts, rollupID uint32) (
 		polygonrollupmanager.PolygonRollupManagerRollupDataReturn, error)
 }
 
-// LERQuerier is an interface defining functions that a Local Exit Root querier should implement
-type LERQuerier interface {
+// RollupManagerQuerier is an interface defining functions that a RollupManagerQuerier should implement
+type RollupManagerQuerier interface {
 	GetLastLocalExitRoot() (common.Hash, error)
->>>>>>> b13f4b8d
 }