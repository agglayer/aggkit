--- conflicted
+++ resolved
@@ -176,13 +176,6 @@
 // RollupDataQuerier is an interface that abstracts interaction with the rollup manager contract
 type RollupDataQuerier interface {
 	GetRollupData(blockNumber *big.Int) (polygonrollupmanager.PolygonRollupManagerRollupDataReturn, error)
-<<<<<<< HEAD
-=======
-}
-
-// LERQuerier is an interface defining functions that a Local Exit Root querier should implement
-type LERQuerier interface {
-	GetLastLocalExitRoot() (common.Hash, error)
 }
 
 // MaxL2BlockNumberLimiterInterface is an interface defining functions that a MaxL2BlockNumberLimiter should implement
@@ -191,5 +184,4 @@
 	//  and return it through a new buildParams
 	AdaptCertificate(
 		buildParams *CertificateBuildParams) (*CertificateBuildParams, error)
->>>>>>> 8e95e8bb
 }