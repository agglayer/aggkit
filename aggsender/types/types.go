--- conflicted
+++ resolved
@@ -87,12 +87,10 @@
 
 // EthClient is an interface defining functions that an EthClient should implement
 type EthClient interface {
-<<<<<<< HEAD
 	bind.ContractBackend
 	ethereum.LogFilterer
 	ethereum.BlockNumberReader
 	ethereum.ChainReader
-	bind.ContractBackend
 }
 
 // Logger is an interface that defines the methods to log messages
@@ -116,11 +114,6 @@
 	LocalExitRoot   common.Hash
 }
 
-=======
-	HeaderByNumber(ctx context.Context, number *big.Int) (*types.Header, error)
-}
-
->>>>>>> 128f58d7
 type CertificateInfo struct {
 	Height        uint64      `meddler:"height"`
 	RetryCount    int         `meddler:"retry_count"`
