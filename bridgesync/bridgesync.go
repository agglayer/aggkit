--- conflicted
+++ resolved
@@ -293,14 +293,6 @@
 	return s.processor.GetBridges(ctx, fromBlock, toBlock)
 }
 
-<<<<<<< HEAD
-func (s *BridgeSync) GetBridgesPublished(ctx context.Context, fromBlock, toBlock uint64) ([]Bridge, error) {
-	if s.processor.isHalted() {
-		return nil, sync.ErrInconsistentState
-	}
-	return s.processor.GetBridgesPublished(ctx, fromBlock, toBlock)
-}
-
 func (s *BridgeSync) GetTokenMappings(ctx context.Context, pageNumber, pageSize uint32) ([]*TokenMapping, int, error) {
 	if s.processor.isHalted() {
 		return nil, 0, sync.ErrInconsistentState
@@ -334,8 +326,6 @@
 	return s.processor.GetLegacyTokenMigrations(ctx, pageNumber, pageSize)
 }
 
-=======
->>>>>>> 2aba00c8
 func (s *BridgeSync) GetProof(ctx context.Context, depositCount uint32, localExitRoot common.Hash) (tree.Proof, error) {
 	if s.processor.isHalted() {
 		return tree.Proof{}, sync.ErrInconsistentState
