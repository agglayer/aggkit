package bridgesync

import (
	"context"
	"errors"
	"fmt"
	"math/big"
	"time"

	"github.com/0xPolygon/cdk-contracts-tooling/contracts/pp/l2-sovereign-chain/polygonzkevmbridgev2"
	"github.com/agglayer/aggkit/etherman"
	"github.com/agglayer/aggkit/log"
	"github.com/agglayer/aggkit/reorgdetector"
	"github.com/agglayer/aggkit/sync"
	tree "github.com/agglayer/aggkit/tree/types"
	aggkittypes "github.com/agglayer/aggkit/types"
	"github.com/ethereum/go-ethereum/common"
)

// BridgeSyncerType represents the type of bridge syncer
type BridgeSyncerType int

const (
	L1BridgeSyncer BridgeSyncerType = iota
	L2BridgeSyncer
)

func (b BridgeSyncerType) String() string {
	return [...]string{"L1BridgeSyncer", "L2BridgeSyncer"}[b]
}

const (
	downloadBufferSize = 1000
)

var (
	// ErrInvalidPageSize indicates that the page size is invalid
	ErrInvalidPageSize = errors.New("page size must be greater than 0")

	// ErrInvalidPageNumber indicates that the page number is invalid
	ErrInvalidPageNumber = errors.New("page number must be greater than 0")
)

type ReorgDetector interface {
	sync.ReorgDetector
	GetLastReorgEvent(ctx context.Context) (reorgdetector.ReorgEvent, error)
}

// BridgeSync manages the state of the exit tree for the bridge contract by processing Ethereum blockchain events.
type BridgeSync struct {
	processor  *processor
	driver     *sync.EVMDriver
	downloader *sync.EVMDownloader

	originNetwork    uint32
	reorgDetector    ReorgDetector
	blockFinality    etherman.BlockNumberFinality
	ethClient        aggkittypes.EthClienter
	bridgeContractV2 *polygonzkevmbridgev2.Polygonzkevmbridgev2
}

// NewL1 creates a bridge syncer that synchronizes the mainnet exit tree
func NewL1(
	ctx context.Context,
	dbPath string,
	bridge common.Address,
	syncBlockChunkSize uint64,
	blockFinalityType etherman.BlockNumberFinality,
	rd ReorgDetector,
	ethClient aggkittypes.EthClienter,
	initialBlock uint64,
	waitForNewBlocksPeriod time.Duration,
	retryAfterErrorPeriod time.Duration,
	maxRetryAttemptsAfterError int,
	originNetwork uint32,
	syncFullClaims bool,
	requireStorageContentCompatibility bool,
) (*BridgeSync, error) {
	return newBridgeSync(
		ctx,
		dbPath,
		bridge,
		syncBlockChunkSize,
		blockFinalityType,
		rd,
		ethClient,
		initialBlock,
		L1BridgeSyncer,
		waitForNewBlocksPeriod,
		retryAfterErrorPeriod,
		maxRetryAttemptsAfterError,
		originNetwork,
		syncFullClaims,
		requireStorageContentCompatibility,
	)
}

// NewL2 creates a bridge syncer that synchronizes the local exit tree
func NewL2(
	ctx context.Context,
	dbPath string,
	bridge common.Address,
	syncBlockChunkSize uint64,
	blockFinalityType etherman.BlockNumberFinality,
	rd ReorgDetector,
	ethClient aggkittypes.EthClienter,
	initialBlock uint64,
	waitForNewBlocksPeriod time.Duration,
	retryAfterErrorPeriod time.Duration,
	maxRetryAttemptsAfterError int,
	originNetwork uint32,
	syncFullClaims bool,
	requireStorageContentCompatibility bool,
) (*BridgeSync, error) {
	return newBridgeSync(
		ctx,
		dbPath,
		bridge,
		syncBlockChunkSize,
		blockFinalityType,
		rd,
		ethClient,
		initialBlock,
		L2BridgeSyncer,
		waitForNewBlocksPeriod,
		retryAfterErrorPeriod,
		maxRetryAttemptsAfterError,
		originNetwork,
		syncFullClaims,
		requireStorageContentCompatibility,
	)
}

func newBridgeSync(
	ctx context.Context,
	dbPath string,
	bridge common.Address,
	syncBlockChunkSize uint64,
	blockFinalityType etherman.BlockNumberFinality,
	rd ReorgDetector,
	ethClient aggkittypes.EthClienter,
	initialBlock uint64,
	syncerID BridgeSyncerType,
	waitForNewBlocksPeriod time.Duration,
	retryAfterErrorPeriod time.Duration,
	maxRetryAttemptsAfterError int,
	originNetwork uint32,
	syncFullClaims bool,
	requireStorageContentCompatibility bool,
) (*BridgeSync, error) {
	logger := log.WithFields("module", syncerID.String())

	bridgeContractV2, err := polygonzkevmbridgev2.NewPolygonzkevmbridgev2(bridge, ethClient)
	if err != nil {
		return nil, err
	}

	err = sanityCheckContract(logger, bridge, bridgeContractV2)
	if err != nil {
		logger.Errorf("sanityCheckContract(bridge:%s) fails sanity check. Err: %w",
			bridge.String(), err)
		return nil, err
	}
	processor, err := newProcessor(dbPath, "bridge_sync_"+syncerID.String(), logger)
	if err != nil {
		return nil, err
	}

	lastProcessedBlock, err := processor.GetLastProcessedBlock(ctx)
	if err != nil {
		return nil, err
	}

	if lastProcessedBlock < initialBlock {
		block, err := ethClient.BlockByNumber(ctx, new(big.Int).SetUint64(initialBlock))
		if err != nil {
			return nil, fmt.Errorf("failed to get initial block %d: %w", initialBlock, err)
		}

		err = processor.ProcessBlock(ctx, sync.Block{
			Num:  initialBlock,
			Hash: block.Hash(),
		})
		if err != nil {
			return nil, err
		}
	}
	rh := &sync.RetryHandler{
		MaxRetryAttemptsAfterError: maxRetryAttemptsAfterError,
		RetryAfterErrorPeriod:      retryAfterErrorPeriod,
	}

	appender, err := buildAppender(ethClient, bridge, syncFullClaims, bridgeContractV2)
	if err != nil {
		return nil, err
	}
	downloader, err := sync.NewEVMDownloader(
		syncerID.String(),
		ethClient,
		syncBlockChunkSize,
		blockFinalityType,
		waitForNewBlocksPeriod,
		appender,
		[]common.Address{bridge},
		rh,
		rd.GetFinalizedBlockType(),
	)
	if err != nil {
		return nil, err
	}

	driver, err := sync.NewEVMDriver(rd, processor, downloader, syncerID.String(),
		downloadBufferSize, rh, requireStorageContentCompatibility)
	if err != nil {
		return nil, err
	}

	logger.Infof(
		"%s created:\n"+
			"  dbPath: %s\n"+
			"  initialBlock: %d\n"+
			"  bridgeAddr: %s\n"+
			"  syncFullClaims: %t\n"+
			"  maxRetryAttemptsAfterError: %d\n"+
			"  retryAfterErrorPeriod: %s\n"+
			"  syncBlockChunkSize: %d\n"+
			"  ReorgDetector: %s\n"+
			"  waitForNewBlocksPeriod: %s",
		syncerID,
		dbPath,
		initialBlock,
		bridge.String(),
		syncFullClaims,
		maxRetryAttemptsAfterError,
		retryAfterErrorPeriod.String(),
		syncBlockChunkSize,
		rd.String(),
		waitForNewBlocksPeriod.String(),
	)

	return &BridgeSync{
		processor:        processor,
		driver:           driver,
		downloader:       downloader,
		originNetwork:    originNetwork,
		reorgDetector:    rd,
		blockFinality:    blockFinalityType,
		ethClient:        ethClient,
		bridgeContractV2: bridgeContractV2,
	}, nil
}

func (s *BridgeSync) GetClaimsPaged(
	ctx context.Context,
	page, pageSize uint32, networkIDs []uint32, fromAddress string) ([]*Claim, int, error) {
	if s.processor.isHalted() {
		s.processor.log.Error("processor is halted, cannot get claims")
		return nil, 0, sync.ErrInconsistentState
	}
	return s.processor.GetClaimsPaged(ctx, page, pageSize, networkIDs, fromAddress)
}

// Start starts the synchronization process
func (s *BridgeSync) Start(ctx context.Context) {
	s.processor.log.Info("starting bridge synchronizer")
	s.driver.Sync(ctx)
}

func (s *BridgeSync) GetBridgesPaged(
	ctx context.Context,
	page, pageSize uint32,
	depositCount *uint64, networkIDs []uint32, fromAddress string) ([]*Bridge, int, error) {
	if s.processor.isHalted() {
		return nil, 0, sync.ErrInconsistentState
	}
	return s.processor.GetBridgesPaged(ctx, page, pageSize, depositCount, networkIDs, fromAddress)
}

func (s *BridgeSync) GetLastProcessedBlock(ctx context.Context) (uint64, error) {
	if s.processor.isHalted() {
		s.processor.log.Error("processor is halted, cannot get last processed block")
		return 0, sync.ErrInconsistentState
	}
	return s.processor.GetLastProcessedBlock(ctx)
}

func (s *BridgeSync) GetBridgeRootByHash(ctx context.Context, root common.Hash) (*tree.Root, error) {
	if s.processor.isHalted() {
		return nil, sync.ErrInconsistentState
	}
	return s.processor.exitTree.GetRootByHash(ctx, root)
}

func (s *BridgeSync) GetClaims(ctx context.Context, fromBlock, toBlock uint64) ([]Claim, error) {
	if s.processor.isHalted() {
		return nil, sync.ErrInconsistentState
	}
	return s.processor.GetClaims(ctx, fromBlock, toBlock)
}

func (s *BridgeSync) GetBridges(ctx context.Context, fromBlock, toBlock uint64) ([]Bridge, error) {
	if s.processor.isHalted() {
		return nil, sync.ErrInconsistentState
	}
	return s.processor.GetBridges(ctx, fromBlock, toBlock)
}

func (s *BridgeSync) GetTokenMappings(ctx context.Context, pageNumber, pageSize uint32) ([]*TokenMapping, int, error) {
	if s.processor.isHalted() {
		return nil, 0, sync.ErrInconsistentState
	}

	if pageNumber == 0 {
		return nil, 0, ErrInvalidPageNumber
	}

	if pageSize == 0 {
		return nil, 0, ErrInvalidPageSize
	}

	return s.processor.GetTokenMappings(ctx, pageNumber, pageSize)
}

func (s *BridgeSync) GetLegacyTokenMigrations(
	ctx context.Context, pageNumber, pageSize uint32) ([]*LegacyTokenMigration, int, error) {
	if s.processor.isHalted() {
		return nil, 0, sync.ErrInconsistentState
	}

	if pageNumber == 0 {
		return nil, 0, ErrInvalidPageNumber
	}

	if pageSize == 0 {
		return nil, 0, ErrInvalidPageSize
	}

	return s.processor.GetLegacyTokenMigrations(ctx, pageNumber, pageSize)
}

func (s *BridgeSync) GetProof(ctx context.Context, depositCount uint32, localExitRoot common.Hash) (tree.Proof, error) {
	if s.processor.isHalted() {
		return tree.Proof{}, sync.ErrInconsistentState
	}
	return s.processor.exitTree.GetProof(ctx, depositCount, localExitRoot)
}

func (s *BridgeSync) GetBlockByLER(ctx context.Context, ler common.Hash) (uint64, error) {
	if s.processor.isHalted() {
		return 0, sync.ErrInconsistentState
	}
	root, err := s.processor.exitTree.GetRootByHash(ctx, ler)
	if err != nil {
		return 0, err
	}
	return root.BlockNum, nil
}

func (s *BridgeSync) GetRootByLER(ctx context.Context, ler common.Hash) (*tree.Root, error) {
	if s.processor.isHalted() {
		return nil, sync.ErrInconsistentState
	}
	root, err := s.processor.exitTree.GetRootByHash(ctx, ler)
	if err != nil {
		return root, err
	}
	return root, nil
}

// GetExitRootByIndex returns the root of the exit tree at the moment the leaf with the given index was added
func (s *BridgeSync) GetExitRootByIndex(ctx context.Context, index uint32) (tree.Root, error) {
	if s.processor.isHalted() {
		return tree.Root{}, sync.ErrInconsistentState
	}
	return s.processor.exitTree.GetRootByIndex(ctx, index)
}

// OriginNetwork returns the network ID of the origin chain
func (s *BridgeSync) OriginNetwork() uint32 {
	return s.originNetwork
}

// BlockFinality returns the block finality type
func (s *BridgeSync) BlockFinality() etherman.BlockNumberFinality {
	return s.blockFinality
}

type LastReorg struct {
	DetectedAt int64  `json:"detected_at"`
	FromBlock  uint64 `json:"from_block"`
	ToBlock    uint64 `json:"to_block"`
}

func (s *BridgeSync) GetLastReorgEvent(ctx context.Context) (*LastReorg, error) {
	rEvent, err := s.reorgDetector.GetLastReorgEvent(ctx)
	if err != nil {
		s.processor.log.Errorf("failed to get last reorg event: %v", err)
		return nil, err
	}

	return &LastReorg{
		DetectedAt: rEvent.DetectedAt,
		FromBlock:  rEvent.FromBlock,
		ToBlock:    rEvent.ToBlock,
	}, nil
}

func sanityCheckContract(logger *log.Logger, bridgeAddr common.Address,
<<<<<<< HEAD
	ethClient aggkittypes.BaseEthereumClienter) error {
	contract, err := polygonzkevmbridgev2.NewPolygonzkevmbridgev2(bridgeAddr, ethClient)
	if err != nil {
		logger.Error("failed to create bridge contract instance", "error", err)
		return fmt.Errorf("sanityCheckContract(bridge:%s) fails creating contract. Err: %w", bridgeAddr.String(), err)
	}
	lastUpdatedDespositCount, err := contract.LastUpdatedDepositCount(nil)
=======
	bridgeContractV2 *polygonzkevmbridgev2.Polygonzkevmbridgev2) error {
	lastUpdatedDespositCount, err := bridgeContractV2.LastUpdatedDepositCount(nil)
>>>>>>> 434d97d5
	if err != nil {
		logger.Error("failed to get last updated deposit count", "error", err)
		return fmt.Errorf("sanityCheckContract(bridge:%s) fails getting lastUpdatedDespositCount. Err: %w",
			bridgeAddr.String(), err)
	}
	logger.Infof("sanityCheckContract(bridge:%s) OK. lastUpdatedDespositCount: %d",
		bridgeAddr.String(), lastUpdatedDespositCount)
	return nil
}

// GetContractDepositCount returns the last deposit count from the bridge contract
func (s *BridgeSync) GetContractDepositCount(ctx context.Context) (uint32, error) {
	if s.processor.isHalted() {
		return 0, sync.ErrInconsistentState
	}

	depositCount, err := s.bridgeContractV2.DepositCount(nil)
	if err != nil {
		return 0, fmt.Errorf("failed to get deposit count: %w", err)
	}

	return uint32(depositCount.Int64()), nil
}<|MERGE_RESOLUTION|>--- conflicted
+++ resolved
@@ -406,18 +406,8 @@
 }
 
 func sanityCheckContract(logger *log.Logger, bridgeAddr common.Address,
-<<<<<<< HEAD
-	ethClient aggkittypes.BaseEthereumClienter) error {
-	contract, err := polygonzkevmbridgev2.NewPolygonzkevmbridgev2(bridgeAddr, ethClient)
-	if err != nil {
-		logger.Error("failed to create bridge contract instance", "error", err)
-		return fmt.Errorf("sanityCheckContract(bridge:%s) fails creating contract. Err: %w", bridgeAddr.String(), err)
-	}
-	lastUpdatedDespositCount, err := contract.LastUpdatedDepositCount(nil)
-=======
 	bridgeContractV2 *polygonzkevmbridgev2.Polygonzkevmbridgev2) error {
 	lastUpdatedDespositCount, err := bridgeContractV2.LastUpdatedDepositCount(nil)
->>>>>>> 434d97d5
 	if err != nil {
 		logger.Error("failed to get last updated deposit count", "error", err)
 		return fmt.Errorf("sanityCheckContract(bridge:%s) fails getting lastUpdatedDespositCount. Err: %w",
