package bridgesync

import (
	"context"
	"fmt"
	"path"
	"testing"
	"time"

	mocksbridgesync "github.com/agglayer/aggkit/bridgesync/mocks"
	"github.com/agglayer/aggkit/db"
	"github.com/agglayer/aggkit/etherman"
	"github.com/agglayer/aggkit/sync"
	"github.com/ethereum/go-ethereum/common"
	"github.com/stretchr/testify/mock"
	"github.com/stretchr/testify/require"
)

func TestNewLx(t *testing.T) {
	const (
		syncBlockChunkSize         = uint64(100)
		initialBlock               = uint64(0)
		waitForNewBlocksPeriod     = time.Second * 10
		retryAfterErrorPeriod      = time.Second * 5
		maxRetryAttemptsAfterError = 3
		originNetwork              = uint32(1)
	)

	var (
		blockFinalityType = etherman.SafeBlock
		ctx               = context.Background()
		dbPath            = path.Join(t.TempDir(), "TestNewLx.sqlite")
		bridge            = common.HexToAddress("0x1234567890abcdef1234567890abcdef12345678")
	)

	mockEthClient := mocksbridgesync.NewEthClienter(t)
	mockEthClient.EXPECT().CallContract(mock.Anything, mock.Anything, mock.Anything).Return(
		common.FromHex("0x000000000000000000000000000000000000000000000000000000000000002a"), nil).Times(2)
	mockReorgDetector := mocksbridgesync.NewReorgDetector(t)

	mockReorgDetector.EXPECT().Subscribe(mock.Anything).Return(nil, nil)
	mockReorgDetector.EXPECT().GetFinalizedBlockType().Return(blockFinalityType)
	mockReorgDetector.EXPECT().String().Return("mockReorgDetector")
	l1BridgeSync, err := NewL1(
		ctx,
		dbPath,
		bridge,
		syncBlockChunkSize,
		blockFinalityType,
		mockReorgDetector,
		mockEthClient,
		initialBlock,
		waitForNewBlocksPeriod,
		retryAfterErrorPeriod,
		maxRetryAttemptsAfterError,
		originNetwork,
		false,
	)

	require.NoError(t, err)
	require.NotNil(t, l1BridgeSync)
	require.Equal(t, originNetwork, l1BridgeSync.OriginNetwork())
	require.Equal(t, blockFinalityType, l1BridgeSync.BlockFinality())

	l2BridgdeSync, err := NewL2(
		ctx,
		dbPath,
		bridge,
		syncBlockChunkSize,
		blockFinalityType,
		mockReorgDetector,
		mockEthClient,
		initialBlock,
		waitForNewBlocksPeriod,
		retryAfterErrorPeriod,
		maxRetryAttemptsAfterError,
		originNetwork,
		false,
	)

	require.NoError(t, err)
	require.NotNil(t, l1BridgeSync)
	require.Equal(t, originNetwork, l2BridgdeSync.OriginNetwork())
	require.Equal(t, blockFinalityType, l2BridgdeSync.BlockFinality())

	// Fails the sanity check of the contract address
	mockEthClient = mocksbridgesync.NewEthClienter(t)
	mockEthClient.EXPECT().CallContract(mock.Anything, mock.Anything, mock.Anything).Return(nil, nil).Once()
	mockEthClient.EXPECT().CodeAt(mock.Anything, mock.Anything, mock.Anything).Return(nil, nil).Once()
	l2BridgdeSyncErr, err := NewL2(
		ctx,
		dbPath,
		bridge,
		syncBlockChunkSize,
		blockFinalityType,
		mockReorgDetector,
		mockEthClient,
		initialBlock,
		waitForNewBlocksPeriod,
		retryAfterErrorPeriod,
		maxRetryAttemptsAfterError,
		originNetwork,
		false,
	)
	t.Log(err)
	require.Error(t, err)
	require.Nil(t, l2BridgdeSyncErr)
}

func TestGetLastProcessedBlock(t *testing.T) {
	s := BridgeSync{processor: &processor{halted: true}}
	_, err := s.GetLastProcessedBlock(context.Background())
	require.ErrorIs(t, err, sync.ErrInconsistentState)
}

func TestGetBridgeRootByHash(t *testing.T) {
	s := BridgeSync{processor: &processor{halted: true}}
	_, err := s.GetBridgeRootByHash(context.Background(), common.Hash{})
	require.ErrorIs(t, err, sync.ErrInconsistentState)
}

func TestGetBridges(t *testing.T) {
	s := BridgeSync{processor: &processor{halted: true}}
	_, err := s.GetBridges(context.Background(), 0, 0)
	require.ErrorIs(t, err, sync.ErrInconsistentState)
}

func TestGetProof(t *testing.T) {
	s := BridgeSync{processor: &processor{halted: true}}
	_, err := s.GetProof(context.Background(), 0, common.Hash{})
	require.ErrorIs(t, err, sync.ErrInconsistentState)
}

func TestGetBlockByLER(t *testing.T) {
	s := BridgeSync{processor: &processor{halted: true}}
	_, err := s.GetBlockByLER(context.Background(), common.Hash{})
	require.ErrorIs(t, err, sync.ErrInconsistentState)
}

func TestGetRootByLER(t *testing.T) {
	s := BridgeSync{processor: &processor{halted: true}}
	_, err := s.GetRootByLER(context.Background(), common.Hash{})
	require.ErrorIs(t, err, sync.ErrInconsistentState)
}

func TestGetExitRootByIndex(t *testing.T) {
	s := BridgeSync{processor: &processor{halted: true}}
	_, err := s.GetExitRootByIndex(context.Background(), 0)
	require.ErrorIs(t, err, sync.ErrInconsistentState)
}

func TestGetClaims(t *testing.T) {
	s := BridgeSync{processor: &processor{halted: true}}
	_, err := s.GetClaims(context.Background(), 0, 0)
	require.ErrorIs(t, err, sync.ErrInconsistentState)
}

func TestGetBridgesPublishedTopLevel(t *testing.T) {
	s := BridgeSync{processor: &processor{halted: true}}
	_, err := s.GetBridgesPublished(context.Background(), 0, 0)
<<<<<<< HEAD
	require.True(t, errors.Is(err, sync.ErrInconsistentState))
}

func TestGetBridgePaged(t *testing.T) {
	s := BridgeSync{processor: &processor{halted: true}}
	_, _, err := s.GetBridgesPaged(context.Background(), 0, 0, 0)
	require.True(t, errors.Is(err, sync.ErrInconsistentState))
=======
	require.ErrorIs(t, err, sync.ErrInconsistentState)
}

func TestGetTokenMappings(t *testing.T) {
	const (
		syncBlockChunkSize         = uint64(100)
		initialBlock               = uint64(0)
		waitForNewBlocksPeriod     = time.Second * 10
		retryAfterErrorPeriod      = time.Second * 5
		maxRetryAttemptsAfterError = 3
		originNetwork              = uint32(1)
		tokenMappingsCount         = 20
		blockNum                   = uint64(1)
	)

	var (
		blockFinalityType = etherman.SafeBlock
		ctx               = context.Background()
		dbPath            = path.Join(t.TempDir(), "TestGetTokenMappings.sqlite")
		bridge            = common.HexToAddress("0x1234567890abcdef1234567890abcdef12345678")
	)

	mockEthClient := mocksbridgesync.NewEthClienter(t)
	mockEthClient.EXPECT().CallContract(mock.Anything, mock.Anything, mock.Anything).Return(
		common.FromHex("0x000000000000000000000000000000000000000000000000000000000000002a"), nil).Once()
	mockReorgDetector := mocksbridgesync.NewReorgDetector(t)

	mockReorgDetector.EXPECT().Subscribe(mock.Anything).Return(nil, nil)
	mockReorgDetector.EXPECT().GetFinalizedBlockType().Return(blockFinalityType)
	mockReorgDetector.EXPECT().String().Return("mockReorgDetector")

	s, err := NewL2(
		ctx,
		dbPath,
		bridge,
		syncBlockChunkSize,
		blockFinalityType,
		mockReorgDetector,
		mockEthClient,
		initialBlock,
		waitForNewBlocksPeriod,
		retryAfterErrorPeriod,
		maxRetryAttemptsAfterError,
		originNetwork,
		false,
	)
	require.NoError(t, err)

	allTokenMappings := make([]*TokenMapping, 0, tokenMappingsCount)
	genericEvts := make([]interface{}, 0, tokenMappingsCount)

	for i := tokenMappingsCount - 1; i >= 0; i-- {
		tokenMappingEvt := &TokenMapping{
			BlockNum:            blockNum,
			BlockPos:            uint64(i),
			OriginNetwork:       uint32(i),
			OriginTokenAddress:  common.HexToAddress(fmt.Sprintf("%d", i)),
			WrappedTokenAddress: common.HexToAddress(fmt.Sprintf("%d", i+1)),
		}

		allTokenMappings = append(allTokenMappings, tokenMappingEvt)
		genericEvts = append(genericEvts, Event{TokenMapping: tokenMappingEvt})
	}

	block := sync.Block{
		Num:    blockNum,
		Events: genericEvts,
	}

	err = s.processor.ProcessBlock(context.Background(), block)
	require.NoError(t, err)

	t.Run("retrieve all mappings", func(t *testing.T) {
		tokenMappings, totalTokenMappings, err := s.GetTokenMappings(context.Background(), 1, tokenMappingsCount)
		require.NoError(t, err)
		require.Equal(t, tokenMappingsCount, totalTokenMappings)
		require.Equal(t, allTokenMappings, tokenMappings)
	})

	t.Run("retrieve paginated mappings", func(t *testing.T) {
		pageSize := uint32(5)

		for page := uint32(1); page <= 4; page++ {
			tokenMappings, totalTokenMappings, err := s.GetTokenMappings(context.Background(), page, pageSize)
			require.NoError(t, err)
			require.Equal(t, tokenMappingsCount, totalTokenMappings)

			startIndex := (page - 1) * pageSize
			endIndex := startIndex + pageSize
			require.Equal(t, allTokenMappings[startIndex:endIndex], tokenMappings)
		}
	})

	t.Run("retrieve non-existent page", func(t *testing.T) {
		pageSize := uint32(5)
		pageNum := uint32(5)

		tokenMappings, totalTokenMappings, err := s.GetTokenMappings(context.Background(), pageNum, pageSize)
		require.ErrorIs(t, err, db.ErrNotFound)
		require.Equal(t, 0, totalTokenMappings)
		require.Nil(t, tokenMappings)
	})

	t.Run("provide invalid page number", func(t *testing.T) {
		pageSize := uint32(0)
		pageNum := uint32(0)

		_, _, err := s.GetTokenMappings(context.Background(), pageNum, pageSize)
		require.ErrorIs(t, err, ErrInvalidPageNumber)
	})

	t.Run("provide invalid page size", func(t *testing.T) {
		pageSize := uint32(0)
		pageNum := uint32(4)

		_, _, err := s.GetTokenMappings(context.Background(), pageNum, pageSize)
		require.ErrorIs(t, err, ErrInvalidPageSize)
	})

	t.Run("inconsistent state", func(t *testing.T) {
		s.processor.halted = true
		_, _, err := s.GetTokenMappings(context.Background(), 0, 0)
		require.ErrorIs(t, err, sync.ErrInconsistentState)
	})
>>>>>>> 9d74f796
}<|MERGE_RESOLUTION|>--- conflicted
+++ resolved
@@ -158,15 +158,6 @@
 func TestGetBridgesPublishedTopLevel(t *testing.T) {
 	s := BridgeSync{processor: &processor{halted: true}}
 	_, err := s.GetBridgesPublished(context.Background(), 0, 0)
-<<<<<<< HEAD
-	require.True(t, errors.Is(err, sync.ErrInconsistentState))
-}
-
-func TestGetBridgePaged(t *testing.T) {
-	s := BridgeSync{processor: &processor{halted: true}}
-	_, _, err := s.GetBridgesPaged(context.Background(), 0, 0, 0)
-	require.True(t, errors.Is(err, sync.ErrInconsistentState))
-=======
 	require.ErrorIs(t, err, sync.ErrInconsistentState)
 }
 
@@ -291,5 +282,10 @@
 		_, _, err := s.GetTokenMappings(context.Background(), 0, 0)
 		require.ErrorIs(t, err, sync.ErrInconsistentState)
 	})
->>>>>>> 9d74f796
+}
+
+func TestGetBridgePaged(t *testing.T) {
+	s := BridgeSync{processor: &processor{halted: true}}
+	_, _, err := s.GetBridgesPaged(context.Background(), 0, 0, 0)
+	require.ErrorIs(t, err, sync.ErrInconsistentState)
 }