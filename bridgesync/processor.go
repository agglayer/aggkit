package bridgesync

import (
	"context"
	"database/sql"
	"encoding/binary"
	"encoding/hex"
	"encoding/json"
	"errors"
	"fmt"
	"math/big"
	"regexp"
	"strings"
	mutex "sync"

	"github.com/agglayer/aggkit/bridgesync/migrations"
	aggkitCommon "github.com/agglayer/aggkit/common"
	"github.com/agglayer/aggkit/db"
	"github.com/agglayer/aggkit/db/compatibility"
	"github.com/agglayer/aggkit/log"
	"github.com/agglayer/aggkit/sync"
	"github.com/agglayer/aggkit/tree"
	"github.com/agglayer/aggkit/tree/types"
	"github.com/ethereum/go-ethereum/common"
	"github.com/ethereum/go-ethereum/crypto"
	"github.com/iden3/go-iden3-crypto/keccak256"
	"github.com/russross/meddler"
	_ "modernc.org/sqlite"
)

const (
	globalIndexPartSize = 4
	globalIndexMaxSize  = 9

	// bridgeTableName is the name of the table that stores bridge events
	bridgeTableName = "bridge"

	// claimTableName is the name of the table that stores claim events
	claimTableName = "claim"

	// tokenMappingTableName is the name of the table that stores token mapping events
	tokenMappingTableName = "token_mapping"

	// legacyTokenMigrationTableName is the name of the table that stores legacy token migration events
	legacyTokenMigrationTableName = "legacy_token_migration"
)

var (
	// errBlockNotProcessedFormat indicates that the given block(s) have not been processed yet.
	errBlockNotProcessedFormat = fmt.Sprintf("block %%d not processed, last processed: %%d")

	// tableNameRegex is the regex pattern to validate table names
	tableNameRegex = regexp.MustCompile(`^[a-zA-Z0-9_]+$`)

	// deleteLegacyTokenSQL is the SQL statement to delete legacy token migration event
	// with specific legacy token address
	deleteLegacyTokenSQL = fmt.Sprintf("DELETE FROM %s WHERE legacy_token_address = $1", legacyTokenMigrationTableName)
)

// Bridge is the representation of a bridge event
type Bridge struct {
	BlockNum           uint64         `meddler:"block_num" json:"block_num"`
	BlockPos           uint64         `meddler:"block_pos" json:"block_pos"`
	FromAddress        common.Address `meddler:"from_address,address" json:"from_address"`
	TxHash             common.Hash    `meddler:"tx_hash,hash" json:"tx_hash"`
	Calldata           []byte         `meddler:"calldata" json:"calldata"`
	BlockTimestamp     uint64         `meddler:"block_timestamp" json:"block_timestamp"`
	LeafType           uint8          `meddler:"leaf_type" json:"leaf_type"`
	OriginNetwork      uint32         `meddler:"origin_network" json:"origin_network"`
	OriginAddress      common.Address `meddler:"origin_address" json:"origin_address"`
	DestinationNetwork uint32         `meddler:"destination_network" json:"destination_network"`
	DestinationAddress common.Address `meddler:"destination_address" json:"destination_address"`
	Amount             *big.Int       `meddler:"amount,bigint" json:"amount"`
	Metadata           []byte         `meddler:"metadata" json:"metadata"`
	DepositCount       uint32         `meddler:"deposit_count" json:"deposit_count"`
	IsNativeToken      bool           `meddler:"is_native_token" json:"is_native_token"`
}

// Hash returns the hash of the bridge event as expected by the exit tree
// Note: can't change the Hash() here after adding BlockTimestamp and TxHash. Might affect previous versions
func (b *Bridge) Hash() common.Hash {
	const (
		uint32ByteSize = 4
		bigIntSize     = 32
	)
	origNet := make([]byte, uint32ByteSize)
	binary.BigEndian.PutUint32(origNet, b.OriginNetwork)
	destNet := make([]byte, uint32ByteSize)
	binary.BigEndian.PutUint32(destNet, b.DestinationNetwork)

	metaHash := keccak256.Hash(b.Metadata)
	var buf [bigIntSize]byte
	if b.Amount == nil {
		b.Amount = common.Big0
	}

	return common.BytesToHash(keccak256.Hash(
		[]byte{b.LeafType},
		origNet,
		b.OriginAddress[:],
		destNet,
		b.DestinationAddress[:],
		b.Amount.FillBytes(buf[:]),
		metaHash,
	))
}

// BridgeResponse is the representation of a bridge event with additional fields
type BridgeResponse struct {
	BridgeHash common.Hash `json:"bridge_hash"`
	Bridge
}

// NewBridgeResponse creates a new BridgeResponse instance out of the provided Bridge instance
func NewBridgeResponse(bridge *Bridge) *BridgeResponse {
	return &BridgeResponse{
		Bridge:     *bridge,
		BridgeHash: bridge.Hash(),
	}
}

// MarshalJSON for hex-encoding Metadata field
func (b *BridgeResponse) MarshalJSON() ([]byte, error) {
	type Alias BridgeResponse // Prevent recursion
	return json.Marshal(&struct {
		Metadata string `json:"metadata"`
		CallData string `json:"calldata"`
		*Alias
	}{
		Metadata: fmt.Sprintf("0x%s", hex.EncodeToString(b.Metadata)),
		CallData: fmt.Sprintf("0x%s", hex.EncodeToString(b.Calldata)),
		Alias:    (*Alias)(b),
	})
}

// Claim representation of a claim event
type Claim struct {
	BlockNum            uint64         `meddler:"block_num"`
	BlockPos            uint64         `meddler:"block_pos"`
	FromAddress         common.Address `meddler:"from_address,address"`
	TxHash              common.Hash    `meddler:"tx_hash,hash"`
	GlobalIndex         *big.Int       `meddler:"global_index,bigint"`
	OriginNetwork       uint32         `meddler:"origin_network"`
	OriginAddress       common.Address `meddler:"origin_address"`
	DestinationAddress  common.Address `meddler:"destination_address"`
	Amount              *big.Int       `meddler:"amount,bigint"`
	ProofLocalExitRoot  types.Proof    `meddler:"proof_local_exit_root,merkleproof"`
	ProofRollupExitRoot types.Proof    `meddler:"proof_rollup_exit_root,merkleproof"`
	MainnetExitRoot     common.Hash    `meddler:"mainnet_exit_root,hash"`
	RollupExitRoot      common.Hash    `meddler:"rollup_exit_root,hash"`
	GlobalExitRoot      common.Hash    `meddler:"global_exit_root,hash"`
	DestinationNetwork  uint32         `meddler:"destination_network"`
	Metadata            []byte         `meddler:"metadata"`
	IsMessage           bool           `meddler:"is_message"`
	BlockTimestamp      uint64         `meddler:"block_timestamp"`
}

// decodeEtrogCalldata decodes claim calldata for Etrog fork
func (c *Claim) decodeEtrogCalldata(senderAddr common.Address, data []any) (bool, error) {
	// Unpack method inputs. Note that both claimAsset and claimMessage have the same interface
	// for the relevant parts
	// claimAsset/claimMessage(
	// 	0: smtProofLocalExitRoot,
	// 	1: smtProofRollupExitRoot,
	// 	2: globalIndex,
	// 	3: mainnetExitRoot,
	// 	4: rollupExitRoot,
	// 	5: originNetwork,
	// 	6: originTokenAddress/originAddress,
	// 	7: destinationNetwork,
	// 	8: destinationAddress,
	// 	9: amount,
	// 	10: metadata,
	// )

	actualGlobalIndex, ok := data[2].(*big.Int)
	if !ok {
		return false, fmt.Errorf("unexpected type for actualGlobalIndex, expected *big.Int got '%T'", data[2])
	}
	if actualGlobalIndex.Cmp(c.GlobalIndex) != 0 {
		// not the claim we're looking for
		return false, nil
	}
	proofLER := [types.DefaultHeight]common.Hash{}
	proofLERBytes, ok := data[0].([types.DefaultHeight][common.HashLength]byte)
	if !ok {
		return false, fmt.Errorf("unexpected type for proofLERBytes, expected [32][32]byte got '%T'", data[0])
	}

	proofRER := [types.DefaultHeight]common.Hash{}
	proofRERBytes, ok := data[1].([types.DefaultHeight][common.HashLength]byte)
	if !ok {
		return false, fmt.Errorf("unexpected type for proofRERBytes, expected [32][32]byte got '%T'", data[1])
	}

	for i := range int(types.DefaultHeight) {
		proofLER[i] = proofLERBytes[i]
		proofRER[i] = proofRERBytes[i]
	}
	c.ProofLocalExitRoot = proofLER
	c.ProofRollupExitRoot = proofRER

	c.MainnetExitRoot, ok = data[3].([common.HashLength]byte)
	if !ok {
		return false, fmt.Errorf("unexpected type for 'MainnetExitRoot'. Expected '[32]byte', got '%T'", data[3])
	}

	c.RollupExitRoot, ok = data[4].([common.HashLength]byte)
	if !ok {
		return false, fmt.Errorf("unexpected type for 'RollupExitRoot'. Expected '[32]byte', got '%T'", data[4])
	}

	c.DestinationNetwork, ok = data[7].(uint32)
	if !ok {
		return false, fmt.Errorf("unexpected type for 'DestinationNetwork'. Expected 'uint32', got '%T'", data[7])
	}

	c.Metadata, ok = data[10].([]byte)
	if !ok {
		return false, fmt.Errorf("unexpected type for 'claim Metadata'. Expected '[]byte', got '%T'", data[10])
	}

	c.GlobalExitRoot = crypto.Keccak256Hash(c.MainnetExitRoot.Bytes(), c.RollupExitRoot.Bytes())
	c.FromAddress = senderAddr

	return true, nil
}

// decodePreEtrogCalldata decodes the claim calldata for pre-Etrog forks
func (c *Claim) decodePreEtrogCalldata(senderAddr common.Address, data []any) (bool, error) {
	// claimMessage/claimAsset(
	// 	0: bytes32[32] smtProof,
	// 	1: uint32 index,
	// 	2: bytes32 mainnetExitRoot,
	// 	3: bytes32 rollupExitRoot,
	// 	4: uint32 originNetwork,
	// 	5: address originTokenAddress,
	// 	6: uint32 destinationNetwork,
	// 	7: address destinationAddress,
	// 	8: uint256 amount,
	// 	9: bytes metadata
	// )
	actualGlobalIndex, ok := data[1].(uint32)
	if !ok {
		return false, fmt.Errorf("unexpected type for actualGlobalIndex, expected uint32 got '%T'", data[1])
	}

	if new(big.Int).SetUint64(uint64(actualGlobalIndex)).Cmp(c.GlobalIndex) != 0 {
		// not the claim we're looking for
		return false, nil
	}

	proof := [types.DefaultHeight]common.Hash{}
	proofBytes, ok := data[0].([types.DefaultHeight][common.HashLength]byte)
	if !ok {
		return false, fmt.Errorf("unexpected type for proofLERBytes, expected [32][32]byte got '%T'", data[0])
	}

	for i := range int(types.DefaultHeight) {
		proof[i] = proofBytes[i]
	}
	c.ProofLocalExitRoot = proof

	c.MainnetExitRoot, ok = data[2].([common.HashLength]byte)
	if !ok {
		return false, fmt.Errorf("unexpected type for 'MainnetExitRoot'. Expected '[32]byte', got '%T'", data[2])
	}

	c.RollupExitRoot, ok = data[3].([common.HashLength]byte)
	if !ok {
		return false, fmt.Errorf("unexpected type for 'RollupExitRoot'. Expected '[32]byte', got '%T'", data[3])
	}

	c.DestinationNetwork, ok = data[6].(uint32)
	if !ok {
		return false, fmt.Errorf("unexpected type for 'DestinationNetwork'. Expected 'uint32', got '%T'", data[6])
	}

	c.Metadata, ok = data[9].([]byte)
	if !ok {
		return false, fmt.Errorf("unexpected type for 'Metadata'. Expected '[]byte', got '%T'", data[9])
	}

	c.GlobalExitRoot = crypto.Keccak256Hash(c.MainnetExitRoot.Bytes(), c.RollupExitRoot.Bytes())
	c.FromAddress = senderAddr

	return true, nil
}

// ClaimResponse is the representation of a claim event with trimmed fields
type ClaimResponse struct {
	BlockNum           uint64         `json:"block_num"`
	BlockTimestamp     uint64         `json:"block_timestamp"`
	TxHash             common.Hash    `json:"tx_hash"`
	GlobalIndex        *big.Int       `json:"global_index"`
	OriginAddress      common.Address `json:"origin_address"`
	OriginNetwork      uint32         `json:"origin_network"`
	DestinationAddress common.Address `json:"destination_address"`
	DestinationNetwork uint32         `json:"destination_network"`
	Amount             *big.Int       `json:"amount"`
	FromAddress        common.Address `json:"from_address"`
}

// NewClaimResponse creates ClaimResponse instance out of the provided Claim
func NewClaimResponse(claim *Claim) *ClaimResponse {
	return &ClaimResponse{
		GlobalIndex:        claim.GlobalIndex,
		DestinationNetwork: claim.DestinationNetwork,
		TxHash:             claim.TxHash,
		Amount:             claim.Amount,
		BlockNum:           claim.BlockNum,
		FromAddress:        claim.FromAddress,
		DestinationAddress: claim.DestinationAddress,
		OriginAddress:      claim.OriginAddress,
		OriginNetwork:      claim.OriginNetwork,
		BlockTimestamp:     claim.BlockTimestamp,
	}
}

type TokenMappingType uint8

const (
	WrappedToken = iota
	SovereignToken
)

func (l TokenMappingType) String() string {
	return [...]string{"WrappedToken", "SovereignToken"}[l]
}

// TokenMapping representation of a NewWrappedToken event, that is emitted by the bridge contract
type TokenMapping struct {
	BlockNum            uint64           `meddler:"block_num" json:"block_num"`
	BlockPos            uint64           `meddler:"block_pos" json:"block_pos"`
	BlockTimestamp      uint64           `meddler:"block_timestamp" json:"block_timestamp"`
	TxHash              common.Hash      `meddler:"tx_hash,hash" json:"tx_hash"`
	OriginNetwork       uint32           `meddler:"origin_network" json:"origin_network"`
	OriginTokenAddress  common.Address   `meddler:"origin_token_address,address" json:"origin_token_address"`
	WrappedTokenAddress common.Address   `meddler:"wrapped_token_address,address" json:"wrapped_token_address"`
	Metadata            []byte           `meddler:"metadata" json:"metadata"`
	IsNotMintable       bool             `meddler:"is_not_mintable" json:"is_not_mintable"`
	Calldata            []byte           `meddler:"calldata" json:"calldata"`
	Type                TokenMappingType `meddler:"token_type" json:"token_type"`
}

// MarshalJSON for hex-encoding Metadata and Calldata fields
func (t *TokenMapping) MarshalJSON() ([]byte, error) {
	type Alias TokenMapping // Prevent recursion
	return json.Marshal(&struct {
		Metadata string `json:"metadata"`
		Calldata string `json:"calldata"`
		*Alias
	}{
		Metadata: fmt.Sprintf("0x%s", hex.EncodeToString(t.Metadata)),
		Calldata: fmt.Sprintf("0x%s", hex.EncodeToString(t.Calldata)),
		Alias:    (*Alias)(t),
	})
}

// LegacyTokenMigration representation of a MigrateLegacyToken event,
// that is emitted by the sovereign chain bridge contract.
type LegacyTokenMigration struct {
	BlockNum            uint64         `meddler:"block_num" json:"block_num"`
	BlockPos            uint64         `meddler:"block_pos" json:"block_pos"`
	BlockTimestamp      uint64         `meddler:"block_timestamp" json:"block_timestamp"`
	TxHash              common.Hash    `meddler:"tx_hash,hash" json:"tx_hash"`
	Sender              common.Address `meddler:"sender,address" json:"sender"`
	LegacyTokenAddress  common.Address `meddler:"legacy_token_address,address" json:"legacy_token_address"`
	UpdatedTokenAddress common.Address `meddler:"updated_token_address,address" json:"updated_token_address"`
	Amount              *big.Int       `meddler:"amount,bigint" json:"amount"`
	Calldata            []byte         `meddler:"calldata" json:"calldata"`
}

// RemoveLegacyToken representation of a RemoveLegacySovereignTokenAddress event,
// that is emitted by the sovereign chain bridge contract.
type RemoveLegacyToken struct {
	BlockNum           uint64         `meddler:"block_num" json:"block_num"`
	BlockPos           uint64         `meddler:"block_pos" json:"block_pos"`
	BlockTimestamp     uint64         `meddler:"block_timestamp" json:"block_timestamp"`
	TxHash             common.Hash    `meddler:"tx_hash,hash" json:"tx_hash"`
	LegacyTokenAddress common.Address `meddler:"legacy_token_address,address" json:"legacy_token_address"`
}

// Event combination of bridge, claim, token mapping and legacy token migration events
type Event struct {
	Pos                  uint64
	Bridge               *Bridge
	Claim                *Claim
	TokenMapping         *TokenMapping
	LegacyTokenMigration *LegacyTokenMigration
	RemoveLegacyToken    *RemoveLegacyToken
}

type processor struct {
	db           *sql.DB
	exitTree     *tree.AppendOnlyTree
	log          *log.Logger
	mu           mutex.RWMutex
	halted       bool
	haltedReason string
	compatibility.CompatibilityDataStorager[sync.RuntimeData]
}

func newProcessor(dbPath string, name string, logger *log.Logger) (*processor, error) {
	err := migrations.RunMigrations(dbPath)
	if err != nil {
		return nil, err
	}
	database, err := db.NewSQLiteDB(dbPath)
	if err != nil {
		return nil, err
	}

	exitTree := tree.NewAppendOnlyTree(database, "")
	return &processor{
		db:       database,
		exitTree: exitTree,
		log:      logger,
		CompatibilityDataStorager: compatibility.NewKeyValueToCompatibilityStorage[sync.RuntimeData](
			db.NewKeyValueStorage(database),
			name,
		),
	}, nil
}

func (p *processor) GetBridgesPublished(
	ctx context.Context, fromBlock, toBlock uint64,
) ([]Bridge, error) {
	return p.GetBridges(ctx, fromBlock, toBlock)
}

//nolint:dupl
func (p *processor) GetBridges(
	ctx context.Context, fromBlock, toBlock uint64,
) ([]Bridge, error) {
	tx, err := p.db.BeginTx(ctx, &sql.TxOptions{ReadOnly: true})
	if err != nil {
		return nil, err
	}
	defer func() {
		if err := tx.Rollback(); err != nil && !errors.Is(err, sql.ErrTxDone) {
			log.Warnf("error rolling back tx: %v", err)
		}
	}()
	rows, err := p.queryBlockRange(tx, fromBlock, toBlock, bridgeTableName)
	if err != nil {
		if errors.Is(err, db.ErrNotFound) {
			p.log.Debugf("no bridges were found for block range [%d..%d]", fromBlock, toBlock)
			return []Bridge{}, nil
		}
		return nil, err
	}
	bridgePtrs := []*Bridge{}
	if err = meddler.ScanAll(rows, &bridgePtrs); err != nil {
		return nil, err
	}
	bridgesIface := db.SlicePtrsToSlice(bridgePtrs)
	bridges, ok := bridgesIface.([]Bridge)
	if !ok {
		return nil, errors.New("failed to convert from []*Bridge to []Bridge")
	}
	return bridges, nil
}

//nolint:dupl
func (p *processor) GetClaims(
	ctx context.Context, fromBlock, toBlock uint64,
) ([]Claim, error) {
	tx, err := p.db.BeginTx(ctx, &sql.TxOptions{ReadOnly: true})
	if err != nil {
		return nil, err
	}
	defer func() {
		if err := tx.Rollback(); err != nil && !errors.Is(err, sql.ErrTxDone) {
			log.Warnf("error rolling back tx: %v", err)
		}
	}()
	rows, err := p.queryBlockRange(tx, fromBlock, toBlock, claimTableName)
	if err != nil {
		if errors.Is(err, db.ErrNotFound) {
			p.log.Debugf("no claims were found for block range [%d..%d]", fromBlock, toBlock)
			return []Claim{}, nil
		}
		return nil, err
	}
	claimPtrs := []*Claim{}
	if err = meddler.ScanAll(rows, &claimPtrs); err != nil {
		return nil, err
	}
	claimsIface := db.SlicePtrsToSlice(claimPtrs)
	claims, ok := claimsIface.([]Claim)
	if !ok {
		return nil, errors.New("failed to convert from []*Claim to []Claim")
	}
	return claims, nil
}

func (p *processor) GetBridgesPaged(
	ctx context.Context, pageNumber, pageSize uint32, depositCount *uint64, networkIDs []uint32,
) ([]*BridgeResponse, int, error) {
	tx, err := p.db.BeginTx(ctx, &sql.TxOptions{ReadOnly: true})
	if err != nil {
		return nil, 0, err
	}
	defer func() {
		if err := tx.Rollback(); err != nil {
			log.Warnf("error rolling back tx: %v", err)
		}
	}()
	orderByClause := "deposit_count DESC"
	whereClause := ""
	bridgesCount, err := p.GetTotalNumberOfRecords(bridgeTableName)
	if err != nil {
		return nil, 0, err
	}
	if depositCount != nil {
		whereClause = fmt.Sprintf("WHERE deposit_count = %d", *depositCount)
		pageNumber = 1
		pageSize = 1
	}

	if len(networkIDs) > 0 {
		networkIDsFilter := buildNetworkIDsFilter(networkIDs, "destination_network")
		if len(whereClause) > 0 {
			whereClause += " AND " + networkIDsFilter
		} else {
			whereClause = "WHERE " + networkIDsFilter
		}
	}

	offset := (pageNumber - 1) * pageSize
	if offset >= uint32(bridgesCount) {
		p.log.Debugf("provided page number is invalid for given page size and total number of bridges"+
			" (page number=%d, page size=%d, total bridges=%d)", pageNumber, pageSize, bridgesCount)
		return nil, 0, fmt.Errorf("provided page number is invalid for given page size and total number of bridges"+
			" (page number=%d, page size=%d, total bridges=%d)", pageNumber, pageSize, bridgesCount)
	}
	rows, err := p.queryPaged(tx, offset, pageSize, bridgeTableName, orderByClause, whereClause)
	if err != nil {
		if errors.Is(err, db.ErrNotFound) {
			p.log.Debugf("no bridges were found for provided parameters (pageNumber=%d, pageSize=%d, where clause=%s)",
				pageNumber, pageSize, whereClause)
			return nil, bridgesCount, nil
		}
		return nil, 0, err
	}
	defer func() {
		if err := rows.Close(); err != nil {
			p.log.Warnf("error closing rows: %v", err)
		}
	}()
	bridgePtrs := []*Bridge{}
	if err = meddler.ScanAll(rows, &bridgePtrs); err != nil {
		return nil, 0, err
	}
	bridgeResponsePtrs := make([]*BridgeResponse, len(bridgePtrs))
	for i, bridgePtr := range bridgePtrs {
		bridgeResponsePtrs[i] = NewBridgeResponse(bridgePtr)
	}
	if depositCount != nil {
		bridgesCount = len(bridgePtrs)
	}
	return bridgeResponsePtrs, bridgesCount, nil
}

func (p *processor) GetClaimsPaged(
	ctx context.Context, pageNumber, pageSize uint32, networkIDs []uint32,
) ([]*ClaimResponse, int, error) {
	tx, err := p.db.BeginTx(ctx, &sql.TxOptions{ReadOnly: true})
	if err != nil {
		return nil, 0, err
	}
	defer func() {
		if err := tx.Rollback(); err != nil {
			log.Warnf("error rolling back tx: %v", err)
		}
	}()
	claimsCount, err := p.GetTotalNumberOfRecords(claimTableName)
	if err != nil {
		return nil, 0, err
	}

	offset := (pageNumber - 1) * pageSize
	if offset >= uint32(claimsCount) {
		p.log.Debugf("provided page number is invalid for given page size and total number of claims"+
			" (page number=%d, page size=%d, total claims=%d)", pageNumber, pageSize, claimsCount)
		return nil, 0, fmt.Errorf("provided page number is invalid for given page size and total number of claims"+
			" (page number=%d, page size=%d, total claims=%d)", pageNumber, pageSize, claimsCount)
	}

	orderByClause := "block_num DESC, block_pos DESC"
	whereClause := ""

	if len(networkIDs) > 0 {
		networkIDsFilter := buildNetworkIDsFilter(networkIDs, "origin_network")
		if len(whereClause) > 0 {
			whereClause += " AND " + networkIDsFilter
		} else {
			whereClause = "WHERE " + networkIDsFilter
		}
	}

	rows, err := p.queryPaged(tx, offset, pageSize, claimTableName, orderByClause, whereClause)
	if err != nil {
		if errors.Is(err, db.ErrNotFound) {
			p.log.Debugf("no claims were found for provided parameters (pageNumber=%d, pageSize=%d)",
				pageNumber, pageSize)
			return nil, claimsCount, nil
		}
		return nil, 0, err
	}
	defer func() {
		if err := rows.Close(); err != nil {
			p.log.Warnf("error closing rows: %v", err)
		}
	}()
	claimPtrs := []*Claim{}
	if err = meddler.ScanAll(rows, &claimPtrs); err != nil {
		return nil, 0, err
	}

	claimResponsePtrs := make([]*ClaimResponse, len(claimPtrs))
	for i, claimPtr := range claimPtrs {
<<<<<<< HEAD
		claimResponsePtrs[i] = NewClaimResponse(claimPtr)
=======
		claimResponsePtrs[i] = &ClaimResponse{
			GlobalIndex:        claimPtr.GlobalIndex,
			DestinationNetwork: claimPtr.DestinationNetwork,
			TxHash:             claimPtr.TxHash,
			Amount:             claimPtr.Amount,
			BlockNum:           claimPtr.BlockNum,
			FromAddress:        claimPtr.FromAddress,
			DestinationAddress: claimPtr.DestinationAddress,
			OriginAddress:      claimPtr.OriginAddress,
			OriginNetwork:      claimPtr.OriginNetwork,
			BlockTimestamp:     claimPtr.BlockTimestamp,
		}
>>>>>>> 05f75e60
	}

	return claimResponsePtrs, claimsCount, nil
}

// GetLegacyTokenMigrations returns the paged legacy token migrations from the database
func (p *processor) GetLegacyTokenMigrations(
	ctx context.Context, pageNumber, pageSize uint32) ([]*LegacyTokenMigration, int, error) {
	legacyTokenMigrationsCount, err := p.GetTotalNumberOfRecords(legacyTokenMigrationTableName)
	if err != nil {
		return nil, 0, fmt.Errorf("failed to fetch the total number of %s entries: %w", legacyTokenMigrationTableName, err)
	}

	if legacyTokenMigrationsCount == 0 {
		return nil, 0, nil
	}

	offset := (pageNumber - 1) * pageSize
	if offset >= uint32(legacyTokenMigrationsCount) {
		p.log.Debugf("provided page number is invalid for given page size and total number of legacy token migrations"+
			" (page number=%d, page size=%d, total count=%d)", pageNumber, pageSize, legacyTokenMigrationsCount)
		return nil, 0,
			fmt.Errorf("provided page number is invalid for given page size and total number of legacy token migrations"+
				" (page number=%d, page size=%d, total token migrations=%d)",
				pageNumber, pageSize, legacyTokenMigrationsCount)
	}

	orderByClause := "block_num, block_pos DESC"
	whereClause := ""
	rows, err := p.queryPaged(p.db, offset, pageSize, legacyTokenMigrationTableName, orderByClause, whereClause)
	if err != nil {
		if errors.Is(err, db.ErrNotFound) {
			p.log.Debugf("no legacy token migrations were found for provided parameters (pageNumber=%d, pageSize=%d)",
				pageNumber, pageSize)
			return nil, legacyTokenMigrationsCount, nil
		}
		return nil, 0, err
	}
	defer func() {
		if err := rows.Close(); err != nil {
			p.log.Warnf("error closing rows: %v", err)
		}
	}()
	tokenMigrations := []*LegacyTokenMigration{}
	if err = meddler.ScanAll(rows, &tokenMigrations); err != nil {
		return nil, 0, err
	}

	return tokenMigrations, legacyTokenMigrationsCount, nil
}

func (p *processor) queryBlockRange(tx db.Querier, fromBlock, toBlock uint64, table string) (*sql.Rows, error) {
	if err := p.isBlockProcessed(tx, toBlock); err != nil {
		return nil, err
	}
	rows, err := tx.Query(fmt.Sprintf(`
		SELECT * FROM %s
		WHERE block_num >= $1 AND block_num <= $2;
	`, table), fromBlock, toBlock)
	if err != nil {
		if errors.Is(err, sql.ErrNoRows) {
			return nil, db.ErrNotFound
		}
		return nil, err
	}
	return rows, nil
}

// queryPaged returns a paged result from the given table
func (p *processor) queryPaged(tx db.Querier,
	offset, pageSize uint32,
	table, orderByClause, whereClause string,
) (*sql.Rows, error) {
	rows, err := tx.Query(fmt.Sprintf(`
		SELECT *
		FROM %s
		%s
		ORDER BY %s
		LIMIT $1 OFFSET $2;
	`, table, whereClause, orderByClause), pageSize, offset)
	if err != nil {
		if errors.Is(err, sql.ErrNoRows) {
			return nil, db.ErrNotFound
		}
		return nil, err
	}
	return rows, nil
}

func (p *processor) isBlockProcessed(tx db.Querier, blockNum uint64) error {
	lpb, err := p.getLastProcessedBlockWithTx(tx)
	if err != nil {
		return err
	}
	if lpb < blockNum {
		return fmt.Errorf(errBlockNotProcessedFormat, blockNum, lpb)
	}
	return nil
}

// GetLastProcessedBlock returns the last processed block by the processor, including blocks
// that don't have events
func (p *processor) GetLastProcessedBlock(ctx context.Context) (uint64, error) {
	return p.getLastProcessedBlockWithTx(p.db)
}

func (p *processor) getLastProcessedBlockWithTx(tx db.Querier) (uint64, error) {
	var lastProcessedBlockNum uint64

	row := tx.QueryRow("SELECT num FROM block ORDER BY num DESC LIMIT 1;")
	err := row.Scan(&lastProcessedBlockNum)
	if errors.Is(err, sql.ErrNoRows) {
		return 0, nil
	}
	return lastProcessedBlockNum, err
}

// Reorg triggers a purge and reset process on the processor to leaf it on a state
// as if the last block processed was firstReorgedBlock-1
func (p *processor) Reorg(ctx context.Context, firstReorgedBlock uint64) error {
	tx, err := db.NewTx(ctx, p.db)
	if err != nil {
		return err
	}
	defer func() {
		if err != nil {
			if errRllbck := tx.Rollback(); errRllbck != nil && !errors.Is(errRllbck, sql.ErrTxDone) {
				log.Errorf("error while rolling back tx %v", errRllbck)
			}
		}
	}()

	res, err := tx.Exec(`DELETE FROM block WHERE num >= $1;`, firstReorgedBlock)
	if err != nil {
		return err
	}
	rowsAffected, err := res.RowsAffected()
	if err != nil {
		return err
	}

	if err = p.exitTree.Reorg(tx, firstReorgedBlock); err != nil {
		return err
	}
	if err := tx.Commit(); err != nil {
		return err
	}
	sync.UnhaltIfAffectedRows(&p.halted, &p.haltedReason, &p.mu, rowsAffected)
	return nil
}

// ProcessBlock process the events of the block to build the exit tree
// and updates the last processed block (can be called without events for that purpose)
func (p *processor) ProcessBlock(ctx context.Context, block sync.Block) error {
	if p.isHalted() {
		log.Errorf("processor is halted due to: %s", p.haltedReason)
		return sync.ErrInconsistentState
	}
	tx, err := db.NewTx(ctx, p.db)
	if err != nil {
		return err
	}
	shouldRollback := true
	defer func() {
		if shouldRollback {
			if errRllbck := tx.Rollback(); errRllbck != nil && !errors.Is(errRllbck, sql.ErrTxDone) {
				log.Errorf("error while rolling back tx %v", errRllbck)
			}
		}
	}()

	if _, err := tx.Exec(`INSERT INTO block (num, hash) VALUES ($1, $2)`, block.Num, block.Hash.String()); err != nil {
		return err
	}
	for _, e := range block.Events {
		event, ok := e.(Event)
		if !ok {
			return errors.New("failed to convert sync.Block.Event to Event")
		}

		if event.Bridge != nil {
			if err = p.exitTree.AddLeaf(tx, block.Num, event.Pos, types.Leaf{
				Index: event.Bridge.DepositCount,
				Hash:  event.Bridge.Hash(),
			}); err != nil {
				if errors.Is(err, tree.ErrInvalidIndex) {
					p.mu.Lock()
					p.halted = true
					p.haltedReason = fmt.Sprintf("error adding leaf to the exit tree: %v", err)
					p.mu.Unlock()
				}
				return sync.ErrInconsistentState
			}
			if err = meddler.Insert(tx, bridgeTableName, event.Bridge); err != nil {
				return err
			}
		}

		if event.Claim != nil {
			if err = meddler.Insert(tx, claimTableName, event.Claim); err != nil {
				return err
			}
		}

		if event.TokenMapping != nil {
			if err = meddler.Insert(tx, tokenMappingTableName, event.TokenMapping); err != nil {
				return err
			}
		}

		if event.LegacyTokenMigration != nil {
			if err = meddler.Insert(tx, legacyTokenMigrationTableName, event.LegacyTokenMigration); err != nil {
				return err
			}
		}

		if event.RemoveLegacyToken != nil {
			_, err := tx.Exec(deleteLegacyTokenSQL, event.RemoveLegacyToken.LegacyTokenAddress.Hex())
			if err != nil {
				return err
			}
		}
	}

	if err := tx.Commit(); err != nil {
		return err
	}
	shouldRollback = false

	p.log.Debugf("processed %d events until block %d", len(block.Events), block.Num)
	return nil
}

// GetTotalNumberOfRecords returns the total number of records in the given table
func (p *processor) GetTotalNumberOfRecords(tableName string) (int, error) {
	if !tableNameRegex.MatchString(tableName) {
		return 0, fmt.Errorf("invalid table name '%s' provided", tableName)
	}

	count := 0
	err := p.db.QueryRow(fmt.Sprintf(`SELECT COUNT(*) AS count FROM %s;`, tableName)).Scan(&count)
	if err != nil {
		return 0, err
	}

	return count, nil
}

// GetTokenMappings returns the paged token mappings from the database
func (p *processor) GetTokenMappings(ctx context.Context, pageNumber, pageSize uint32) ([]*TokenMapping, int, error) {
	totalTokenMappings, err := p.GetTotalNumberOfRecords(tokenMappingTableName)
	if err != nil {
		return nil, 0, fmt.Errorf("failed to fetch the total number of %s entries: %w", tokenMappingTableName, err)
	}

	if totalTokenMappings == 0 {
		return []*TokenMapping{}, 0, nil
	}

	offset := (pageNumber - 1) * pageSize
	if offset >= uint32(totalTokenMappings) {
		p.log.Debugf("provided page number is invalid for given page size and total number of token mappings"+
			" (page number=%d, page size=%d, total token mappings=%d)", pageNumber, pageSize, totalTokenMappings)
		return nil, 0, fmt.Errorf("provided page number is invalid for given page size and total number of token mappings"+
			" (page number=%d, page size=%d, total token mappings=%d)", pageNumber, pageSize, totalTokenMappings)
	}

	tokenMappings, err := p.fetchTokenMappings(ctx, pageSize, offset)
	if err != nil {
		return nil, 0, err
	}

	return tokenMappings, totalTokenMappings, nil
}

// fetchTokenMappings fetches token mappings from the database, based on the provided pagination parameters
func (p *processor) fetchTokenMappings(ctx context.Context, pageSize uint32, offset uint32) ([]*TokenMapping, error) {
	tx, err := p.db.BeginTx(ctx, &sql.TxOptions{ReadOnly: true})
	if err != nil {
		p.log.Errorf("failed to create the db transaction: %v", err)
		return nil, err
	}
	defer func() {
		if err := tx.Rollback(); err != nil && !errors.Is(err, sql.ErrTxDone) {
			p.log.Warnf("error rolling back tx: %v", err)
		}
	}()

	orderByClause := "block_num DESC"
	rows, err := p.queryPaged(tx, offset, pageSize, tokenMappingTableName, orderByClause, "")
	if err != nil {
		if errors.Is(err, db.ErrNotFound) {
			pageNumber := (offset / pageSize) + 1
			p.log.Debugf("no token mappings were found for provided parameters (pageNumber=%d, pageSize=%d)",
				pageNumber, pageSize)
			return nil, nil
		}

		p.log.Errorf("failed to fetch token mappings: %v", err)
		return nil, err
	}

	defer func() {
		if err := rows.Close(); err != nil {
			p.log.Warnf("error closing rows: %v", err)
		}
	}()

	tokenMappings := []*TokenMapping{}
	if err = meddler.ScanAll(rows, &tokenMappings); err != nil {
		p.log.Errorf("failed to convert token mappings to the object model: %v", err)
		return nil, err
	}

	return tokenMappings, nil
}

// buildNetworkIDsFilter builds SQL filter for the given network IDs
func buildNetworkIDsFilter(networkIDs []uint32, networkIDColumn string) string {
	placeholders := make([]string, len(networkIDs))
	for i, id := range networkIDs {
		placeholders[i] = fmt.Sprintf("%d", id)
	}
	return fmt.Sprintf("%s IN (%s)", networkIDColumn, strings.Join(placeholders, ", "))
}

func GenerateGlobalIndex(mainnetFlag bool, rollupIndex uint32, localExitRootIndex uint32) *big.Int {
	var (
		globalIndexBytes []byte
		buf              [globalIndexPartSize]byte
	)
	if mainnetFlag {
		globalIndexBytes = append(globalIndexBytes, big.NewInt(1).Bytes()...)
		ri := big.NewInt(0).FillBytes(buf[:])
		globalIndexBytes = append(globalIndexBytes, ri...)
	} else {
		ri := big.NewInt(0).SetUint64(uint64(rollupIndex)).FillBytes(buf[:])
		globalIndexBytes = append(globalIndexBytes, ri...)
	}
	leri := big.NewInt(0).SetUint64(uint64(localExitRootIndex)).FillBytes(buf[:])
	globalIndexBytes = append(globalIndexBytes, leri...)

	result := big.NewInt(0).SetBytes(globalIndexBytes)

	return result
}

// Decodes global index to its three parts:
// 1. mainnetFlag - first byte
// 2. rollupIndex - next 4 bytes
// 3. localExitRootIndex - last 4 bytes
// NOTE - mainnet flag is not in the global index bytes if it is false
// NOTE - rollup index is 0 if mainnet flag is true
// NOTE - rollup index is not in the global index bytes if mainnet flag is false and rollup index is 0
func DecodeGlobalIndex(globalIndex *big.Int) (mainnetFlag bool,
	rollupIndex uint32, localExitRootIndex uint32, err error) {
	globalIndexBytes := globalIndex.Bytes()
	l := len(globalIndexBytes)
	if l > globalIndexMaxSize {
		return false, 0, 0, errors.New("invalid global index length")
	}

	if l == 0 {
		// false, 0, 0
		return
	}

	if l == globalIndexMaxSize {
		// true, rollupIndex, localExitRootIndex
		mainnetFlag = true
	}

	localExitRootFromIdx := l - globalIndexPartSize
	if localExitRootFromIdx < 0 {
		localExitRootFromIdx = 0
	}

	rollupIndexFromIdx := localExitRootFromIdx - globalIndexPartSize
	if rollupIndexFromIdx < 0 {
		rollupIndexFromIdx = 0
	}

	rollupIndex = aggkitCommon.BytesToUint32(globalIndexBytes[rollupIndexFromIdx:localExitRootFromIdx])
	localExitRootIndex = aggkitCommon.BytesToUint32(globalIndexBytes[localExitRootFromIdx:])

	return
}

func (p *processor) isHalted() bool {
	p.mu.RLock()
	defer p.mu.RUnlock()
	return p.halted
}<|MERGE_RESOLUTION|>--- conflicted
+++ resolved
@@ -621,22 +621,7 @@
 
 	claimResponsePtrs := make([]*ClaimResponse, len(claimPtrs))
 	for i, claimPtr := range claimPtrs {
-<<<<<<< HEAD
 		claimResponsePtrs[i] = NewClaimResponse(claimPtr)
-=======
-		claimResponsePtrs[i] = &ClaimResponse{
-			GlobalIndex:        claimPtr.GlobalIndex,
-			DestinationNetwork: claimPtr.DestinationNetwork,
-			TxHash:             claimPtr.TxHash,
-			Amount:             claimPtr.Amount,
-			BlockNum:           claimPtr.BlockNum,
-			FromAddress:        claimPtr.FromAddress,
-			DestinationAddress: claimPtr.DestinationAddress,
-			OriginAddress:      claimPtr.OriginAddress,
-			OriginNetwork:      claimPtr.OriginNetwork,
-			BlockTimestamp:     claimPtr.BlockTimestamp,
-		}
->>>>>>> 05f75e60
 	}
 
 	return claimResponsePtrs, claimsCount, nil
