--- conflicted
+++ resolved
@@ -311,21 +311,12 @@
 
 // Event combination of bridge, claim, token mapping and legacy token migration events
 type Event struct {
-<<<<<<< HEAD
-	Pos                                uint64
 	Bridge                             *Bridge
 	Claim                              *Claim
 	TokenMapping                       *TokenMapping
 	LegacyTokenMigration               *LegacyTokenMigration
 	RemoveLegacyToken                  *RemoveLegacyToken
 	UpdatedClaimedGlobalIndexHashChain *UpdatedClaimedGlobalIndexHashChain
-=======
-	Bridge               *Bridge
-	Claim                *Claim
-	TokenMapping         *TokenMapping
-	LegacyTokenMigration *LegacyTokenMigration
-	RemoveLegacyToken    *RemoveLegacyToken
->>>>>>> dd8c08df
 }
 
 type processor struct {
