package bridgesync

import (
	"context"
	"database/sql"
	"encoding/binary"
	"encoding/hex"
	"encoding/json"
	"errors"
	"fmt"
	"math/big"
	"regexp"
	"strings"
	mutex "sync"

	"github.com/agglayer/aggkit/bridgesync/migrations"
	aggkitCommon "github.com/agglayer/aggkit/common"
	"github.com/agglayer/aggkit/db"
	"github.com/agglayer/aggkit/db/compatibility"
	"github.com/agglayer/aggkit/log"
	"github.com/agglayer/aggkit/sync"
	"github.com/agglayer/aggkit/tree"
	"github.com/agglayer/aggkit/tree/types"
	"github.com/ethereum/go-ethereum/common"
	"github.com/ethereum/go-ethereum/crypto"
	"github.com/iden3/go-iden3-crypto/keccak256"
	"github.com/russross/meddler"
	_ "modernc.org/sqlite"
)

const (
	globalIndexPartSize = 4
	globalIndexMaxSize  = 9

	// bridgeTableName is the name of the table that stores bridge events
	bridgeTableName = "bridge"

	// claimTableName is the name of the table that stores claim events
	claimTableName = "claim"

	// tokenMappingTableName is the name of the table that stores token mapping events
	tokenMappingTableName = "token_mapping"

	// legacyTokenMigrationTableName is the name of the table that stores legacy token migration events
	legacyTokenMigrationTableName = "legacy_token_migration"
)

var (
	// errBlockNotProcessedFormat indicates that the given block(s) have not been processed yet.
	errBlockNotProcessedFormat = fmt.Sprintf("block %%d not processed, last processed: %%d")

	// tableNameRegex is the regex pattern to validate table names
	tableNameRegex = regexp.MustCompile(`^[a-zA-Z0-9_]+$`)

	// deleteLegacyTokenSQL is the SQL statement to delete legacy token migration event
	// with specific legacy token address
	deleteLegacyTokenSQL = fmt.Sprintf("DELETE FROM %s WHERE legacy_token_address = $1", legacyTokenMigrationTableName)
)

// Bridge is the representation of a bridge event
type Bridge struct {
	BlockNum           uint64         `meddler:"block_num" json:"block_num"`
	BlockPos           uint64         `meddler:"block_pos" json:"block_pos"`
	FromAddress        common.Address `meddler:"from_address,address" json:"from_address"`
	TxHash             common.Hash    `meddler:"tx_hash,hash" json:"tx_hash"`
	Calldata           []byte         `meddler:"calldata" json:"calldata"`
	BlockTimestamp     uint64         `meddler:"block_timestamp" json:"block_timestamp"`
	LeafType           uint8          `meddler:"leaf_type" json:"leaf_type"`
	OriginNetwork      uint32         `meddler:"origin_network" json:"origin_network"`
	OriginAddress      common.Address `meddler:"origin_address" json:"origin_address"`
	DestinationNetwork uint32         `meddler:"destination_network" json:"destination_network"`
	DestinationAddress common.Address `meddler:"destination_address" json:"destination_address"`
	Amount             *big.Int       `meddler:"amount,bigint" json:"amount"`
	Metadata           []byte         `meddler:"metadata" json:"metadata"`
	DepositCount       uint32         `meddler:"deposit_count" json:"deposit_count"`
	IsNativeToken      bool           `meddler:"is_native_token" json:"is_native_token"`
}

// Hash returns the hash of the bridge event as expected by the exit tree
// Note: can't change the Hash() here after adding BlockTimestamp and TxHash. Might affect previous versions
func (b *Bridge) Hash() common.Hash {
	const (
		uint32ByteSize = 4
		bigIntSize     = 32
	)
	origNet := make([]byte, uint32ByteSize)
	binary.BigEndian.PutUint32(origNet, b.OriginNetwork)
	destNet := make([]byte, uint32ByteSize)
	binary.BigEndian.PutUint32(destNet, b.DestinationNetwork)

	metaHash := keccak256.Hash(b.Metadata)
	var buf [bigIntSize]byte
	if b.Amount == nil {
		b.Amount = common.Big0
	}

	return common.BytesToHash(keccak256.Hash(
		[]byte{b.LeafType},
		origNet,
		b.OriginAddress[:],
		destNet,
		b.DestinationAddress[:],
		b.Amount.FillBytes(buf[:]),
		metaHash,
	))
}

// BridgeResponse is the representation of a bridge event with additional fields
type BridgeResponse struct {
	BridgeHash common.Hash `json:"bridge_hash"`
	Bridge
}

// NewBridgeResponse creates a new BridgeResponse instance out of the provided Bridge instance
func NewBridgeResponse(bridge *Bridge) *BridgeResponse {
	return &BridgeResponse{
		Bridge:     *bridge,
		BridgeHash: bridge.Hash(),
	}
}

// MarshalJSON for hex-encoded fields
func (b *BridgeResponse) MarshalJSON() ([]byte, error) {
	type Alias BridgeResponse // Prevent recursion
	return json.Marshal(&struct {
		Metadata string `json:"metadata"`
		CallData string `json:"calldata"`
		*Alias
	}{
		Metadata: fmt.Sprintf("0x%s", hex.EncodeToString(b.Metadata)),
		CallData: fmt.Sprintf("0x%s", hex.EncodeToString(b.Calldata)),
		Alias:    (*Alias)(b),
	})
}

// UnmarshalJSON for hex-decoding fields
func (b *BridgeResponse) UnmarshalJSON(data []byte) error {
	type Alias BridgeResponse
	tmp := &struct {
		Metadata string `json:"metadata"`
		CallData string `json:"calldata"`
		*Alias
	}{
		Alias: (*Alias)(b),
	}

	if err := json.Unmarshal(data, &tmp); err != nil {
		return err
	}

	if tmp.Metadata != "" {
		decodedMetadata, err := hex.DecodeString(strings.TrimPrefix(tmp.Metadata, "0x"))
		if err != nil {
			return fmt.Errorf("failed to decode metadata: %w", err)
		}
		b.Metadata = decodedMetadata
	}

	if tmp.CallData != "" {
		decodedCalldata, err := hex.DecodeString(strings.TrimPrefix(tmp.CallData, "0x"))
		if err != nil {
			return fmt.Errorf("failed to decode calldata: %w", err)
		}
		b.Calldata = decodedCalldata
	}

	return nil
}

// Claim representation of a claim event
type Claim struct {
	BlockNum            uint64         `meddler:"block_num"`
	BlockPos            uint64         `meddler:"block_pos"`
	FromAddress         common.Address `meddler:"from_address,address"`
	TxHash              common.Hash    `meddler:"tx_hash,hash"`
	GlobalIndex         *big.Int       `meddler:"global_index,bigint"`
	OriginNetwork       uint32         `meddler:"origin_network"`
	OriginAddress       common.Address `meddler:"origin_address"`
	DestinationAddress  common.Address `meddler:"destination_address"`
	Amount              *big.Int       `meddler:"amount,bigint"`
	ProofLocalExitRoot  types.Proof    `meddler:"proof_local_exit_root,merkleproof"`
	ProofRollupExitRoot types.Proof    `meddler:"proof_rollup_exit_root,merkleproof"`
	MainnetExitRoot     common.Hash    `meddler:"mainnet_exit_root,hash"`
	RollupExitRoot      common.Hash    `meddler:"rollup_exit_root,hash"`
	GlobalExitRoot      common.Hash    `meddler:"global_exit_root,hash"`
	DestinationNetwork  uint32         `meddler:"destination_network"`
	Metadata            []byte         `meddler:"metadata"`
	IsMessage           bool           `meddler:"is_message"`
	BlockTimestamp      uint64         `meddler:"block_timestamp"`
}

// decodeEtrogCalldata decodes claim calldata for Etrog fork
func (c *Claim) decodeEtrogCalldata(senderAddr common.Address, data []any) (bool, error) {
	// Unpack method inputs. Note that both claimAsset and claimMessage have the same interface
	// for the relevant parts
	// claimAsset/claimMessage(
	// 	0: smtProofLocalExitRoot,
	// 	1: smtProofRollupExitRoot,
	// 	2: globalIndex,
	// 	3: mainnetExitRoot,
	// 	4: rollupExitRoot,
	// 	5: originNetwork,
	// 	6: originTokenAddress/originAddress,
	// 	7: destinationNetwork,
	// 	8: destinationAddress,
	// 	9: amount,
	// 	10: metadata,
	// )

	actualGlobalIndex, ok := data[2].(*big.Int)
	if !ok {
		return false, fmt.Errorf("unexpected type for actualGlobalIndex, expected *big.Int got '%T'", data[2])
	}
	if actualGlobalIndex.Cmp(c.GlobalIndex) != 0 {
		// not the claim we're looking for
		return false, nil
	}
	proofLER := [types.DefaultHeight]common.Hash{}
	proofLERBytes, ok := data[0].([types.DefaultHeight][common.HashLength]byte)
	if !ok {
		return false, fmt.Errorf("unexpected type for proofLERBytes, expected [32][32]byte got '%T'", data[0])
	}

	proofRER := [types.DefaultHeight]common.Hash{}
	proofRERBytes, ok := data[1].([types.DefaultHeight][common.HashLength]byte)
	if !ok {
		return false, fmt.Errorf("unexpected type for proofRERBytes, expected [32][32]byte got '%T'", data[1])
	}

	for i := range int(types.DefaultHeight) {
		proofLER[i] = proofLERBytes[i]
		proofRER[i] = proofRERBytes[i]
	}
	c.ProofLocalExitRoot = proofLER
	c.ProofRollupExitRoot = proofRER

	c.MainnetExitRoot, ok = data[3].([common.HashLength]byte)
	if !ok {
		return false, fmt.Errorf("unexpected type for 'MainnetExitRoot'. Expected '[32]byte', got '%T'", data[3])
	}

	c.RollupExitRoot, ok = data[4].([common.HashLength]byte)
	if !ok {
		return false, fmt.Errorf("unexpected type for 'RollupExitRoot'. Expected '[32]byte', got '%T'", data[4])
	}

	c.DestinationNetwork, ok = data[7].(uint32)
	if !ok {
		return false, fmt.Errorf("unexpected type for 'DestinationNetwork'. Expected 'uint32', got '%T'", data[7])
	}

	c.Metadata, ok = data[10].([]byte)
	if !ok {
		return false, fmt.Errorf("unexpected type for 'claim Metadata'. Expected '[]byte', got '%T'", data[10])
	}

	c.GlobalExitRoot = crypto.Keccak256Hash(c.MainnetExitRoot.Bytes(), c.RollupExitRoot.Bytes())
	c.FromAddress = senderAddr

	return true, nil
}

// decodePreEtrogCalldata decodes the claim calldata for pre-Etrog forks
func (c *Claim) decodePreEtrogCalldata(senderAddr common.Address, data []any) (bool, error) {
	// claimMessage/claimAsset(
	// 	0: bytes32[32] smtProof,
	// 	1: uint32 index,
	// 	2: bytes32 mainnetExitRoot,
	// 	3: bytes32 rollupExitRoot,
	// 	4: uint32 originNetwork,
	// 	5: address originTokenAddress,
	// 	6: uint32 destinationNetwork,
	// 	7: address destinationAddress,
	// 	8: uint256 amount,
	// 	9: bytes metadata
	// )
	actualGlobalIndex, ok := data[1].(uint32)
	if !ok {
		return false, fmt.Errorf("unexpected type for actualGlobalIndex, expected uint32 got '%T'", data[1])
	}

	if new(big.Int).SetUint64(uint64(actualGlobalIndex)).Cmp(c.GlobalIndex) != 0 {
		// not the claim we're looking for
		return false, nil
	}

	proof := [types.DefaultHeight]common.Hash{}
	proofBytes, ok := data[0].([types.DefaultHeight][common.HashLength]byte)
	if !ok {
		return false, fmt.Errorf("unexpected type for proofLERBytes, expected [32][32]byte got '%T'", data[0])
	}

	for i := range int(types.DefaultHeight) {
		proof[i] = proofBytes[i]
	}
	c.ProofLocalExitRoot = proof

	c.MainnetExitRoot, ok = data[2].([common.HashLength]byte)
	if !ok {
		return false, fmt.Errorf("unexpected type for 'MainnetExitRoot'. Expected '[32]byte', got '%T'", data[2])
	}

	c.RollupExitRoot, ok = data[3].([common.HashLength]byte)
	if !ok {
		return false, fmt.Errorf("unexpected type for 'RollupExitRoot'. Expected '[32]byte', got '%T'", data[3])
	}

	c.DestinationNetwork, ok = data[6].(uint32)
	if !ok {
		return false, fmt.Errorf("unexpected type for 'DestinationNetwork'. Expected 'uint32', got '%T'", data[6])
	}

	c.Metadata, ok = data[9].([]byte)
	if !ok {
		return false, fmt.Errorf("unexpected type for 'Metadata'. Expected '[]byte', got '%T'", data[9])
	}

	c.GlobalExitRoot = crypto.Keccak256Hash(c.MainnetExitRoot.Bytes(), c.RollupExitRoot.Bytes())
	c.FromAddress = senderAddr

	return true, nil
}

// ClaimResponse is the representation of a claim event with trimmed fields
type ClaimResponse struct {
	BlockNum           uint64         `json:"block_num"`
	BlockTimestamp     uint64         `json:"block_timestamp"`
	TxHash             common.Hash    `json:"tx_hash"`
	GlobalIndex        *big.Int       `json:"global_index"`
	OriginAddress      common.Address `json:"origin_address"`
	OriginNetwork      uint32         `json:"origin_network"`
	DestinationAddress common.Address `json:"destination_address"`
	DestinationNetwork uint32         `json:"destination_network"`
	Amount             *big.Int       `json:"amount"`
	FromAddress        common.Address `json:"from_address"`
}

// NewClaimResponse creates ClaimResponse instance out of the provided Claim
func NewClaimResponse(claim *Claim) *ClaimResponse {
	return &ClaimResponse{
		GlobalIndex:        claim.GlobalIndex,
		DestinationNetwork: claim.DestinationNetwork,
		TxHash:             claim.TxHash,
		Amount:             claim.Amount,
		BlockNum:           claim.BlockNum,
		FromAddress:        claim.FromAddress,
		DestinationAddress: claim.DestinationAddress,
		OriginAddress:      claim.OriginAddress,
		OriginNetwork:      claim.OriginNetwork,
		BlockTimestamp:     claim.BlockTimestamp,
	}
}

type TokenMappingType uint8

const (
	WrappedToken = iota
	SovereignToken
)

func (l TokenMappingType) String() string {
	return [...]string{"WrappedToken", "SovereignToken"}[l]
}

// TokenMapping representation of a NewWrappedToken event, that is emitted by the bridge contract
type TokenMapping struct {
	BlockNum            uint64           `meddler:"block_num" json:"block_num"`
	BlockPos            uint64           `meddler:"block_pos" json:"block_pos"`
	BlockTimestamp      uint64           `meddler:"block_timestamp" json:"block_timestamp"`
	TxHash              common.Hash      `meddler:"tx_hash,hash" json:"tx_hash"`
	OriginNetwork       uint32           `meddler:"origin_network" json:"origin_network"`
	OriginTokenAddress  common.Address   `meddler:"origin_token_address,address" json:"origin_token_address"`
	WrappedTokenAddress common.Address   `meddler:"wrapped_token_address,address" json:"wrapped_token_address"`
	Metadata            []byte           `meddler:"metadata" json:"metadata"`
	IsNotMintable       bool             `meddler:"is_not_mintable" json:"is_not_mintable"`
	Calldata            []byte           `meddler:"calldata" json:"calldata"`
	Type                TokenMappingType `meddler:"token_type" json:"token_type"`
}

// MarshalJSON for hex-encoding Metadata and Calldata fields
func (t *TokenMapping) MarshalJSON() ([]byte, error) {
	type Alias TokenMapping // Prevent recursion
	return json.Marshal(&struct {
		Metadata string `json:"metadata"`
		Calldata string `json:"calldata"`
		*Alias
	}{
		Metadata: fmt.Sprintf("0x%s", hex.EncodeToString(t.Metadata)),
		Calldata: fmt.Sprintf("0x%s", hex.EncodeToString(t.Calldata)),
		Alias:    (*Alias)(t),
	})
}

// UnmarshalJSON for hex-decoding fields
func (t *TokenMapping) UnmarshalJSON(data []byte) error {
	type Alias TokenMapping
	tmp := &struct {
		Metadata string `json:"metadata"`
		CallData string `json:"calldata"`
		*Alias
	}{
		Alias: (*Alias)(t),
	}

	if err := json.Unmarshal(data, &tmp); err != nil {
		return err
	}

	if tmp.Metadata != "" {
		decodedMetadata, err := hex.DecodeString(strings.TrimPrefix(tmp.Metadata, "0x"))
		if err != nil {
			return fmt.Errorf("failed to decode metadata: %w", err)
		}
		t.Metadata = decodedMetadata
	}

	if tmp.CallData != "" {
		decodedCalldata, err := hex.DecodeString(strings.TrimPrefix(tmp.CallData, "0x"))
		if err != nil {
			return fmt.Errorf("failed to decode calldata: %w", err)
		}
		t.Calldata = decodedCalldata
	}

	return nil
}

// LegacyTokenMigration representation of a MigrateLegacyToken event,
// that is emitted by the sovereign chain bridge contract.
type LegacyTokenMigration struct {
	BlockNum            uint64         `meddler:"block_num" json:"block_num"`
	BlockPos            uint64         `meddler:"block_pos" json:"block_pos"`
	BlockTimestamp      uint64         `meddler:"block_timestamp" json:"block_timestamp"`
	TxHash              common.Hash    `meddler:"tx_hash,hash" json:"tx_hash"`
	Sender              common.Address `meddler:"sender,address" json:"sender"`
	LegacyTokenAddress  common.Address `meddler:"legacy_token_address,address" json:"legacy_token_address"`
	UpdatedTokenAddress common.Address `meddler:"updated_token_address,address" json:"updated_token_address"`
	Amount              *big.Int       `meddler:"amount,bigint" json:"amount"`
	Calldata            []byte         `meddler:"calldata" json:"calldata"`
}

// RemoveLegacyToken representation of a RemoveLegacySovereignTokenAddress event,
// that is emitted by the sovereign chain bridge contract.
type RemoveLegacyToken struct {
	BlockNum           uint64         `meddler:"block_num" json:"block_num"`
	BlockPos           uint64         `meddler:"block_pos" json:"block_pos"`
	BlockTimestamp     uint64         `meddler:"block_timestamp" json:"block_timestamp"`
	TxHash             common.Hash    `meddler:"tx_hash,hash" json:"tx_hash"`
	LegacyTokenAddress common.Address `meddler:"legacy_token_address,address" json:"legacy_token_address"`
}

// Event combination of bridge, claim, token mapping and legacy token migration events
type Event struct {
	Pos                  uint64
	Bridge               *Bridge
	Claim                *Claim
	TokenMapping         *TokenMapping
	LegacyTokenMigration *LegacyTokenMigration
	RemoveLegacyToken    *RemoveLegacyToken
}

type processor struct {
	db           *sql.DB
	exitTree     *tree.AppendOnlyTree
	log          *log.Logger
	mu           mutex.RWMutex
	halted       bool
	haltedReason string
	compatibility.CompatibilityDataStorager[sync.RuntimeData]
}

func newProcessor(dbPath string, name string, logger *log.Logger) (*processor, error) {
	err := migrations.RunMigrations(dbPath)
	if err != nil {
		return nil, err
	}
	database, err := db.NewSQLiteDB(dbPath)
	if err != nil {
		return nil, err
	}

	exitTree := tree.NewAppendOnlyTree(database, "")
	return &processor{
		db:       database,
		exitTree: exitTree,
		log:      logger,
		CompatibilityDataStorager: compatibility.NewKeyValueToCompatibilityStorage[sync.RuntimeData](
			db.NewKeyValueStorage(database),
			name,
		),
	}, nil
}

func (p *processor) GetBridges(
	ctx context.Context, fromBlock, toBlock uint64,
) ([]Bridge, error) {
	tx, err := p.startTransaction(ctx, true)
	if err != nil {
		return nil, err
	}
	defer p.rollbackTransaction(tx)

	rows, err := p.queryBlockRange(tx, fromBlock, toBlock, bridgeTableName)
	if err != nil {
		if errors.Is(err, db.ErrNotFound) {
			p.log.Debugf("no bridges were found for block range [%d..%d]", fromBlock, toBlock)
			return []Bridge{}, nil
		}
		return nil, err
	}
	bridgePtrs := []*Bridge{}
	if err = meddler.ScanAll(rows, &bridgePtrs); err != nil {
		return nil, err
	}
	bridgesIface := db.SlicePtrsToSlice(bridgePtrs)
	bridges, ok := bridgesIface.([]Bridge)
	if !ok {
		return nil, errors.New("failed to convert from []*Bridge to []Bridge")
	}
	return bridges, nil
}

func (p *processor) GetClaims(ctx context.Context, fromBlock, toBlock uint64) ([]Claim, error) {
	tx, err := p.startTransaction(ctx, true)
	if err != nil {
		return nil, err
	}
	defer p.rollbackTransaction(tx)

	rows, err := p.queryBlockRange(tx, fromBlock, toBlock, claimTableName)
	if err != nil {
		if errors.Is(err, db.ErrNotFound) {
			p.log.Debugf("no claims were found for block range [%d..%d]", fromBlock, toBlock)
			return []Claim{}, nil
		}
		return nil, err
	}
	claimPtrs := []*Claim{}
	if err = meddler.ScanAll(rows, &claimPtrs); err != nil {
		return nil, err
	}
	claimsIface := db.SlicePtrsToSlice(claimPtrs)
	claims, ok := claimsIface.([]Claim)
	if !ok {
		return nil, errors.New("failed to convert from []*Claim to []Claim")
	}
	return claims, nil
}

func (p *processor) GetBridgesPaged(
	ctx context.Context, pageNumber, pageSize uint32, depositCount *uint64, networkIDs []uint32, fromAdress string,
) ([]*BridgeResponse, int, error) {
	tx, err := p.startTransaction(ctx, true)
	if err != nil {
		return nil, 0, err
	}
	defer p.rollbackTransaction(tx)

	whereClause := p.buildBridgesFilterClause(depositCount, networkIDs, fromAdress)
	orderByClause := "deposit_count DESC"
	bridgesCount, err := p.GetTotalNumberOfRecords(bridgeTableName, whereClause)
	if err != nil {
		return []*BridgeResponse{}, 0, err
	}

	if bridgesCount == 0 {
		return []*BridgeResponse{}, 0, nil
	}

	offset, err := p.calculateOffset(pageNumber, pageSize, bridgesCount, "bridges")
	if err != nil {
		return nil, 0, err
	}

	rows, err := p.queryPaged(tx, offset, pageSize, bridgeTableName, orderByClause, whereClause)
	if err != nil {
		if errors.Is(err, db.ErrNotFound) {
			p.log.Debugf("no bridges were found for provided parameters (pageNumber=%d, pageSize=%d, where clause=%s)",
				pageNumber, pageSize, whereClause)
			return nil, bridgesCount, nil
		}
		return nil, 0, err
	}
	defer func() {
		if err := rows.Close(); err != nil {
			p.log.Warnf("error closing rows: %v", err)
		}
	}()
	bridgePtrs := []*Bridge{}
	if err = meddler.ScanAll(rows, &bridgePtrs); err != nil {
		return nil, 0, err
	}
	bridgeResponsePtrs := make([]*BridgeResponse, len(bridgePtrs))
	for i, bridgePtr := range bridgePtrs {
		bridgeResponsePtrs[i] = NewBridgeResponse(bridgePtr)
	}
	return bridgeResponsePtrs, bridgesCount, nil
}

// buildBridgesFilterClause builds the WHERE clause for the bridges table
// based on the provided depositCount and networkIDs
func (p *processor) buildBridgesFilterClause(depositCount *uint64, networkIDs []uint32, fromAddress string) string {
	const clauseCapacity = 3
	clauses := make([]string, 0, clauseCapacity)
	if depositCount != nil {
		clauses = append(clauses, fmt.Sprintf("deposit_count = %d", *depositCount))
	}

	if len(networkIDs) > 0 {
		clauses = append(clauses, buildNetworkIDsFilter(networkIDs, "destination_network"))
	}

	if fromAddress != "" {
		clauses = append(clauses, fmt.Sprintf("UPPER(from_address) LIKE '%s'", fromAddress))
	}

	if len(clauses) > 0 {
		return "WHERE " + strings.Join(clauses, " AND ")
	}
	return ""
}

func (p *processor) GetClaimsPaged(
	ctx context.Context, pageNumber, pageSize uint32, networkIDs []uint32, fromAddress string,
) ([]*ClaimResponse, int, error) {
	tx, err := p.startTransaction(ctx, true)
	if err != nil {
		return nil, 0, err
	}
	defer p.rollbackTransaction(tx)

	whereClause := p.buildClaimsFilterClause(networkIDs, fromAddress)
	claimsCount, err := p.GetTotalNumberOfRecords(claimTableName, whereClause)
	if err != nil {
		return nil, 0, err
	}

	if claimsCount == 0 {
		return []*ClaimResponse{}, 0, nil
	}

	offset, err := p.calculateOffset(pageNumber, pageSize, claimsCount, "claims")
	if err != nil {
		return nil, 0, err
	}

	orderByClause := "block_num DESC, block_pos DESC"

	rows, err := p.queryPaged(tx, offset, pageSize, claimTableName, orderByClause, whereClause)
	if err != nil {
		if errors.Is(err, db.ErrNotFound) {
			p.log.Debugf("no claims were found for provided parameters (pageNumber=%d, pageSize=%d)",
				pageNumber, pageSize)
			return nil, claimsCount, nil
		}
		return nil, 0, err
	}
	defer func() {
		if err := rows.Close(); err != nil {
			p.log.Warnf("error closing rows: %v", err)
		}
	}()
	claimPtrs := []*Claim{}
	if err = meddler.ScanAll(rows, &claimPtrs); err != nil {
		return nil, 0, err
	}

	claimResponsePtrs := make([]*ClaimResponse, len(claimPtrs))
	for i, claimPtr := range claimPtrs {
		claimResponsePtrs[i] = NewClaimResponse(claimPtr)
	}

	return claimResponsePtrs, claimsCount, nil
}

// buildClaimsFilterClause builds the WHERE clause for the claims table
// based on the provided networkIDs and fromAddress
func (p *processor) buildClaimsFilterClause(networkIDs []uint32, fromAddress string) string {
	const clauseCapacity = 2
	clauses := make([]string, 0, clauseCapacity)
	if len(networkIDs) > 0 {
		clauses = append(clauses, buildNetworkIDsFilter(networkIDs, "origin_network"))
	}

	if fromAddress != "" {
		clauses = append(clauses, fmt.Sprintf("UPPER(from_address) LIKE '%s'", fromAddress))
	}

	if len(clauses) > 0 {
		return "WHERE " + strings.Join(clauses, " AND ")
	}
	return ""
}

// GetLegacyTokenMigrations returns the paged legacy token migrations from the database
func (p *processor) GetLegacyTokenMigrations(
	ctx context.Context, pageNumber, pageSize uint32) ([]*LegacyTokenMigration, int, error) {
	whereClause := ""
	legacyTokenMigrationsCount, err := p.GetTotalNumberOfRecords(legacyTokenMigrationTableName, whereClause)
	if err != nil {
		return nil, 0, fmt.Errorf("failed to fetch the total number of %s entries: %w", legacyTokenMigrationTableName, err)
	}

	if legacyTokenMigrationsCount == 0 {
		return []*LegacyTokenMigration{}, 0, nil
	}

	offset, err := p.calculateOffset(pageNumber, pageSize, legacyTokenMigrationsCount, "legacy token migrations")
	if err != nil {
		return nil, 0, err
	}

<<<<<<< HEAD
	orderByClause := "block_num, block_pos DESC"
=======
	orderByClause := "block_num DESC, block_pos DESC"
	whereClause := ""
>>>>>>> 6529f6b4
	rows, err := p.queryPaged(p.db, offset, pageSize, legacyTokenMigrationTableName, orderByClause, whereClause)
	if err != nil {
		if errors.Is(err, db.ErrNotFound) {
			p.log.Debugf("no legacy token migrations were found for provided parameters (pageNumber=%d, pageSize=%d)",
				pageNumber, pageSize)
			return nil, legacyTokenMigrationsCount, nil
		}
		return nil, 0, err
	}
	defer func() {
		if err := rows.Close(); err != nil {
			p.log.Warnf("error closing rows: %v", err)
		}
	}()
	tokenMigrations := []*LegacyTokenMigration{}
	if err = meddler.ScanAll(rows, &tokenMigrations); err != nil {
		return nil, 0, err
	}

	return tokenMigrations, legacyTokenMigrationsCount, nil
}

func (p *processor) queryBlockRange(tx db.Querier, fromBlock, toBlock uint64, table string) (*sql.Rows, error) {
	if err := p.isBlockProcessed(tx, toBlock); err != nil {
		return nil, err
	}
	rows, err := tx.Query(fmt.Sprintf(`
		SELECT * FROM %s
		WHERE block_num >= $1 AND block_num <= $2;
	`, table), fromBlock, toBlock)
	if err != nil {
		if errors.Is(err, sql.ErrNoRows) {
			return nil, db.ErrNotFound
		}
		return nil, err
	}
	return rows, nil
}

// queryPaged returns a paged result from the given table
func (p *processor) queryPaged(tx db.Querier,
	offset, pageSize uint32,
	table, orderByClause, whereClause string,
) (*sql.Rows, error) {
	rows, err := tx.Query(fmt.Sprintf(`
		SELECT *
		FROM %s
		%s
		ORDER BY %s
		LIMIT $1 OFFSET $2;
	`, table, whereClause, orderByClause), pageSize, offset)
	if err != nil {
		if errors.Is(err, sql.ErrNoRows) {
			return nil, db.ErrNotFound
		}
		return nil, err
	}
	return rows, nil
}

func (p *processor) isBlockProcessed(tx db.Querier, blockNum uint64) error {
	lpb, err := p.getLastProcessedBlockWithTx(tx)
	if err != nil {
		return err
	}
	if lpb < blockNum {
		return fmt.Errorf(errBlockNotProcessedFormat, blockNum, lpb)
	}
	return nil
}

// GetLastProcessedBlock returns the last processed block by the processor, including blocks
// that don't have events
func (p *processor) GetLastProcessedBlock(ctx context.Context) (uint64, error) {
	return p.getLastProcessedBlockWithTx(p.db)
}

func (p *processor) getLastProcessedBlockWithTx(tx db.Querier) (uint64, error) {
	var lastProcessedBlockNum uint64

	row := tx.QueryRow("SELECT num FROM block ORDER BY num DESC LIMIT 1;")
	err := row.Scan(&lastProcessedBlockNum)
	if errors.Is(err, sql.ErrNoRows) {
		return 0, nil
	}
	return lastProcessedBlockNum, err
}

// Reorg triggers a purge and reset process on the processor to leaf it on a state
// as if the last block processed was firstReorgedBlock-1
func (p *processor) Reorg(ctx context.Context, firstReorgedBlock uint64) error {
	tx, err := db.NewTx(ctx, p.db)
	if err != nil {
		return err
	}
	defer func() {
		if err != nil {
			if errRllbck := tx.Rollback(); errRllbck != nil && !errors.Is(errRllbck, sql.ErrTxDone) {
				log.Errorf("error while rolling back tx %v", errRllbck)
			}
		}
	}()

	res, err := tx.Exec(`DELETE FROM block WHERE num >= $1;`, firstReorgedBlock)
	if err != nil {
		return err
	}
	rowsAffected, err := res.RowsAffected()
	if err != nil {
		return err
	}

	if err = p.exitTree.Reorg(tx, firstReorgedBlock); err != nil {
		return err
	}
	if err := tx.Commit(); err != nil {
		return err
	}
	sync.UnhaltIfAffectedRows(&p.halted, &p.haltedReason, &p.mu, rowsAffected)
	return nil
}

// ProcessBlock process the events of the block to build the exit tree
// and updates the last processed block (can be called without events for that purpose)
func (p *processor) ProcessBlock(ctx context.Context, block sync.Block) error {
	if p.isHalted() {
		log.Errorf("processor is halted due to: %s", p.haltedReason)
		return sync.ErrInconsistentState
	}
	tx, err := db.NewTx(ctx, p.db)
	if err != nil {
		return err
	}
	shouldRollback := true
	defer func() {
		if shouldRollback {
			if errRllbck := tx.Rollback(); errRllbck != nil && !errors.Is(errRllbck, sql.ErrTxDone) {
				log.Errorf("error while rolling back tx %v", errRllbck)
			}
		}
	}()

	if _, err := tx.Exec(`INSERT INTO block (num, hash) VALUES ($1, $2)`, block.Num, block.Hash.String()); err != nil {
		return err
	}
	for _, e := range block.Events {
		event, ok := e.(Event)
		if !ok {
			return errors.New("failed to convert sync.Block.Event to Event")
		}

		if event.Bridge != nil {
			if err = p.exitTree.AddLeaf(tx, block.Num, event.Pos, types.Leaf{
				Index: event.Bridge.DepositCount,
				Hash:  event.Bridge.Hash(),
			}); err != nil {
				if errors.Is(err, tree.ErrInvalidIndex) {
					p.mu.Lock()
					p.halted = true
					p.haltedReason = fmt.Sprintf("error adding leaf to the exit tree: %v", err)
					p.mu.Unlock()
				}
				return sync.ErrInconsistentState
			}
			if err = meddler.Insert(tx, bridgeTableName, event.Bridge); err != nil {
				return err
			}
		}

		if event.Claim != nil {
			if err = meddler.Insert(tx, claimTableName, event.Claim); err != nil {
				return err
			}
		}

		if event.TokenMapping != nil {
			if err = meddler.Insert(tx, tokenMappingTableName, event.TokenMapping); err != nil {
				return err
			}
		}

		if event.LegacyTokenMigration != nil {
			if err = meddler.Insert(tx, legacyTokenMigrationTableName, event.LegacyTokenMigration); err != nil {
				return err
			}
		}

		if event.RemoveLegacyToken != nil {
			_, err := tx.Exec(deleteLegacyTokenSQL, event.RemoveLegacyToken.LegacyTokenAddress.Hex())
			if err != nil {
				return err
			}
		}
	}

	if err := tx.Commit(); err != nil {
		return err
	}
	shouldRollback = false

	p.log.Debugf("processed %d events until block %d", len(block.Events), block.Num)
	return nil
}

// GetTotalNumberOfRecords returns the total number of records in the given table
func (p *processor) GetTotalNumberOfRecords(tableName, whereClause string) (int, error) {
	if !tableNameRegex.MatchString(tableName) {
		return 0, fmt.Errorf("invalid table name '%s' provided", tableName)
	}

	count := 0
	err := p.db.QueryRow(fmt.Sprintf(`SELECT COUNT(*) AS count FROM %s %s;`, tableName, whereClause)).Scan(&count)
	if err != nil {
		return 0, err
	}

	return count, nil
}

// GetTokenMappings returns the paged token mappings from the database
func (p *processor) GetTokenMappings(ctx context.Context, pageNumber, pageSize uint32) ([]*TokenMapping, int, error) {
	totalTokenMappings, err := p.GetTotalNumberOfRecords(tokenMappingTableName, "")
	if err != nil {
		return nil, 0, fmt.Errorf("failed to fetch the total number of %s entries: %w", tokenMappingTableName, err)
	}

	if totalTokenMappings == 0 {
		return []*TokenMapping{}, 0, nil
	}

	offset, err := p.calculateOffset(pageNumber, pageSize, totalTokenMappings, "token mappings")
	if err != nil {
		return nil, 0, err
	}

	tokenMappings, err := p.fetchTokenMappings(ctx, pageSize, offset)
	if err != nil {
		return nil, 0, err
	}

	return tokenMappings, totalTokenMappings, nil
}

// fetchTokenMappings fetches token mappings from the database, based on the provided pagination parameters
func (p *processor) fetchTokenMappings(ctx context.Context, pageSize uint32, offset uint32) ([]*TokenMapping, error) {
	tx, err := p.startTransaction(ctx, true)
	if err != nil {
		return nil, err
	}
	defer p.rollbackTransaction(tx)

	orderByClause := "block_num DESC"
	rows, err := p.queryPaged(tx, offset, pageSize, tokenMappingTableName, orderByClause, "")
	if err != nil {
		if errors.Is(err, db.ErrNotFound) {
			pageNumber := (offset / pageSize) + 1
			p.log.Debugf("no token mappings were found for provided parameters (pageNumber=%d, pageSize=%d)",
				pageNumber, pageSize)
			return nil, nil
		}

		p.log.Errorf("failed to fetch token mappings: %v", err)
		return nil, err
	}

	defer func() {
		if err := rows.Close(); err != nil {
			p.log.Warnf("error closing rows: %v", err)
		}
	}()

	tokenMappings := []*TokenMapping{}
	if err = meddler.ScanAll(rows, &tokenMappings); err != nil {
		p.log.Errorf("failed to convert token mappings to the object model: %v", err)
		return nil, err
	}

	return tokenMappings, nil
}

// buildNetworkIDsFilter builds SQL filter for the given network IDs
func buildNetworkIDsFilter(networkIDs []uint32, networkIDColumn string) string {
	placeholders := make([]string, len(networkIDs))
	for i, id := range networkIDs {
		placeholders[i] = fmt.Sprintf("%d", id)
	}
	return fmt.Sprintf("%s IN (%s)", networkIDColumn, strings.Join(placeholders, ", "))
}

func GenerateGlobalIndex(mainnetFlag bool, rollupIndex uint32, localExitRootIndex uint32) *big.Int {
	var (
		globalIndexBytes []byte
		buf              [globalIndexPartSize]byte
	)
	if mainnetFlag {
		globalIndexBytes = append(globalIndexBytes, big.NewInt(1).Bytes()...)
		ri := new(big.Int).FillBytes(buf[:])
		globalIndexBytes = append(globalIndexBytes, ri...)
	} else {
		ri := new(big.Int).SetUint64(uint64(rollupIndex)).FillBytes(buf[:])
		globalIndexBytes = append(globalIndexBytes, ri...)
	}
	leri := new(big.Int).SetUint64(uint64(localExitRootIndex)).FillBytes(buf[:])
	globalIndexBytes = append(globalIndexBytes, leri...)

	result := new(big.Int).SetBytes(globalIndexBytes)

	return result
}

// Decodes global index to its three parts:
// 1. mainnetFlag - first byte
// 2. rollupIndex - next 4 bytes
// 3. localExitRootIndex - last 4 bytes
// NOTE - mainnet flag is not in the global index bytes if it is false
// NOTE - rollup index is 0 if mainnet flag is true
// NOTE - rollup index is not in the global index bytes if mainnet flag is false and rollup index is 0
func DecodeGlobalIndex(globalIndex *big.Int) (mainnetFlag bool,
	rollupIndex uint32, localExitRootIndex uint32, err error) {
	globalIndexBytes := globalIndex.Bytes()
	l := len(globalIndexBytes)
	if l > globalIndexMaxSize {
		return false, 0, 0, errors.New("invalid global index length")
	}

	if l == 0 {
		// false, 0, 0
		return
	}

	if l == globalIndexMaxSize {
		// true, rollupIndex, localExitRootIndex
		mainnetFlag = true
	}

	localExitRootFromIdx := max(l-globalIndexPartSize, 0)
	rollupIndexFromIdx := max(localExitRootFromIdx-globalIndexPartSize, 0)

	rollupIndex = aggkitCommon.BytesToUint32(globalIndexBytes[rollupIndexFromIdx:localExitRootFromIdx])
	localExitRootIndex = aggkitCommon.BytesToUint32(globalIndexBytes[localExitRootFromIdx:])

	return
}

//nolint:unparam
func (p *processor) startTransaction(ctx context.Context, isReadOnly bool) (*sql.Tx, error) {
	tx, err := p.db.BeginTx(ctx, &sql.TxOptions{ReadOnly: isReadOnly})
	if err != nil {
		return nil, err
	}
	return tx, nil
}

func (p *processor) rollbackTransaction(tx *sql.Tx) {
	if err := tx.Rollback(); err != nil && !errors.Is(err, sql.ErrTxDone) {
		log.Warnf("error rolling back tx: %v", err)
	}
}

func (p *processor) calculateOffset(pageNumber, pageSize uint32,
	recordsCount int, tableName string) (uint32, error) {
	offset := (pageNumber - 1) * pageSize
	if offset >= uint32(recordsCount) {
		msg := fmt.Sprintf("invalid page number for given page size and total number of %s (page=%d, size=%d, total=%d)",
			tableName, pageNumber, pageSize, recordsCount)
		p.log.Debugf(msg)
		return 0, errors.New(msg)
	}
	return offset, nil
}

func (p *processor) isHalted() bool {
	p.mu.RLock()
	defer p.mu.RUnlock()
	return p.halted
}<|MERGE_RESOLUTION|>--- conflicted
+++ resolved
@@ -710,12 +710,7 @@
 		return nil, 0, err
 	}
 
-<<<<<<< HEAD
-	orderByClause := "block_num, block_pos DESC"
-=======
 	orderByClause := "block_num DESC, block_pos DESC"
-	whereClause := ""
->>>>>>> 6529f6b4
 	rows, err := p.queryPaged(p.db, offset, pageSize, legacyTokenMigrationTableName, orderByClause, whereClause)
 	if err != nil {
 		if errors.Is(err, db.ErrNotFound) {
