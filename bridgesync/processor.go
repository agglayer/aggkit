package bridgesync

import (
	"context"
	"database/sql"
	"encoding/binary"
	"encoding/hex"
	"encoding/json"
	"errors"
	"fmt"
	"math/big"
	"regexp"
	"strings"
	mutex "sync"

	"github.com/agglayer/aggkit/bridgesync/migrations"
	aggkitCommon "github.com/agglayer/aggkit/common"
	"github.com/agglayer/aggkit/db"
	"github.com/agglayer/aggkit/db/compatibility"
	"github.com/agglayer/aggkit/log"
	"github.com/agglayer/aggkit/sync"
	"github.com/agglayer/aggkit/tree"
	"github.com/agglayer/aggkit/tree/types"
	"github.com/ethereum/go-ethereum/common"
	"github.com/ethereum/go-ethereum/crypto"
	"github.com/iden3/go-iden3-crypto/keccak256"
	"github.com/russross/meddler"
	_ "modernc.org/sqlite"
)

const (
	globalIndexPartSize = 4
	globalIndexMaxSize  = 9

	// bridgeTableName is the name of the table that stores bridge events
	bridgeTableName = "bridge"

	// claimTableName is the name of the table that stores claim events
	claimTableName = "claim"

	// tokenMappingTableName is the name of the table that stores token mapping events
	tokenMappingTableName = "token_mapping"

	// legacyTokenMigrationTableName is the name of the table that stores legacy token migration events
	legacyTokenMigrationTableName = "legacy_token_migration"
)

var (
	// errBlockNotProcessedFormat indicates that the given block(s) have not been processed yet.
	errBlockNotProcessedFormat = fmt.Sprintf("block %%d not processed, last processed: %%d")

	// tableNameRegex is the regex pattern to validate table names
	tableNameRegex = regexp.MustCompile(`^[a-zA-Z0-9_]+$`)

	// deleteLegacyTokenSQL is the SQL statement to delete legacy token migration event
	// with specific legacy token address
	deleteLegacyTokenSQL = fmt.Sprintf("DELETE FROM %s WHERE legacy_token_address = $1", legacyTokenMigrationTableName)
)

// Bridge is the representation of a bridge event
type Bridge struct {
	BlockNum           uint64         `meddler:"block_num" json:"block_num"`
	BlockPos           uint64         `meddler:"block_pos" json:"block_pos"`
	FromAddress        common.Address `meddler:"from_address,address" json:"from_address"`
	TxHash             common.Hash    `meddler:"tx_hash,hash" json:"tx_hash"`
	Calldata           []byte         `meddler:"calldata" json:"calldata"`
	BlockTimestamp     uint64         `meddler:"block_timestamp" json:"block_timestamp"`
	LeafType           uint8          `meddler:"leaf_type" json:"leaf_type"`
	OriginNetwork      uint32         `meddler:"origin_network" json:"origin_network"`
	OriginAddress      common.Address `meddler:"origin_address" json:"origin_address"`
	DestinationNetwork uint32         `meddler:"destination_network" json:"destination_network"`
	DestinationAddress common.Address `meddler:"destination_address" json:"destination_address"`
	Amount             *big.Int       `meddler:"amount,bigint" json:"amount"`
	Metadata           []byte         `meddler:"metadata" json:"metadata"`
	DepositCount       uint32         `meddler:"deposit_count" json:"deposit_count"`
	IsNativeToken      bool           `meddler:"is_native_token" json:"is_native_token"`
}

// Hash returns the hash of the bridge event as expected by the exit tree
// Note: can't change the Hash() here after adding BlockTimestamp and TxHash. Might affect previous versions
func (b *Bridge) Hash() common.Hash {
	const (
		uint32ByteSize = 4
		bigIntSize     = 32
	)
	origNet := make([]byte, uint32ByteSize)
	binary.BigEndian.PutUint32(origNet, b.OriginNetwork)
	destNet := make([]byte, uint32ByteSize)
	binary.BigEndian.PutUint32(destNet, b.DestinationNetwork)

	metaHash := keccak256.Hash(b.Metadata)
	var buf [bigIntSize]byte
	if b.Amount == nil {
		b.Amount = common.Big0
	}

	return common.BytesToHash(keccak256.Hash(
		[]byte{b.LeafType},
		origNet,
		b.OriginAddress[:],
		destNet,
		b.DestinationAddress[:],
		b.Amount.FillBytes(buf[:]),
		metaHash,
	))
}

// BridgeResponse is the representation of a bridge event with additional fields
type BridgeResponse struct {
	BridgeHash common.Hash `json:"bridge_hash"`
	Bridge
}

// NewBridgeResponse creates a new BridgeResponse instance out of the provided Bridge instance
func NewBridgeResponse(bridge *Bridge) *BridgeResponse {
	return &BridgeResponse{
		Bridge:     *bridge,
		BridgeHash: bridge.Hash(),
	}
}

// MarshalJSON for hex-encoding Metadata field
func (b *BridgeResponse) MarshalJSON() ([]byte, error) {
	type Alias BridgeResponse // Prevent recursion
	return json.Marshal(&struct {
		Metadata string `json:"metadata"`
		CallData string `json:"calldata"`
		*Alias
	}{
		Metadata: fmt.Sprintf("0x%s", hex.EncodeToString(b.Metadata)),
		CallData: fmt.Sprintf("0x%s", hex.EncodeToString(b.Calldata)),
		Alias:    (*Alias)(b),
	})
}

// Claim representation of a claim event
type Claim struct {
	BlockNum            uint64         `meddler:"block_num"`
	BlockPos            uint64         `meddler:"block_pos"`
	FromAddress         common.Address `meddler:"from_address,address"`
	TxHash              common.Hash    `meddler:"tx_hash,hash"`
	GlobalIndex         *big.Int       `meddler:"global_index,bigint"`
	OriginNetwork       uint32         `meddler:"origin_network"`
	OriginAddress       common.Address `meddler:"origin_address"`
	DestinationAddress  common.Address `meddler:"destination_address"`
	Amount              *big.Int       `meddler:"amount,bigint"`
	ProofLocalExitRoot  types.Proof    `meddler:"proof_local_exit_root,merkleproof"`
	ProofRollupExitRoot types.Proof    `meddler:"proof_rollup_exit_root,merkleproof"`
	MainnetExitRoot     common.Hash    `meddler:"mainnet_exit_root,hash"`
	RollupExitRoot      common.Hash    `meddler:"rollup_exit_root,hash"`
	GlobalExitRoot      common.Hash    `meddler:"global_exit_root,hash"`
	DestinationNetwork  uint32         `meddler:"destination_network"`
	Metadata            []byte         `meddler:"metadata"`
	IsMessage           bool           `meddler:"is_message"`
	BlockTimestamp      uint64         `meddler:"block_timestamp"`
}

// decodeEtrogCalldata decodes claim calldata for Etrog fork
func (c *Claim) decodeEtrogCalldata(senderAddr common.Address, data []any) (bool, error) {
	// Unpack method inputs. Note that both claimAsset and claimMessage have the same interface
	// for the relevant parts
	// claimAsset/claimMessage(
	// 	0: smtProofLocalExitRoot,
	// 	1: smtProofRollupExitRoot,
	// 	2: globalIndex,
	// 	3: mainnetExitRoot,
	// 	4: rollupExitRoot,
	// 	5: originNetwork,
	// 	6: originTokenAddress/originAddress,
	// 	7: destinationNetwork,
	// 	8: destinationAddress,
	// 	9: amount,
	// 	10: metadata,
	// )

	actualGlobalIndex, ok := data[2].(*big.Int)
	if !ok {
		return false, fmt.Errorf("unexpected type for actualGlobalIndex, expected *big.Int got '%T'", data[2])
	}
	if actualGlobalIndex.Cmp(c.GlobalIndex) != 0 {
		// not the claim we're looking for
		return false, nil
	}
	proofLER := [types.DefaultHeight]common.Hash{}
	proofLERBytes, ok := data[0].([types.DefaultHeight][common.HashLength]byte)
	if !ok {
		return false, fmt.Errorf("unexpected type for proofLERBytes, expected [32][32]byte got '%T'", data[0])
	}

	proofRER := [types.DefaultHeight]common.Hash{}
	proofRERBytes, ok := data[1].([types.DefaultHeight][common.HashLength]byte)
	if !ok {
		return false, fmt.Errorf("unexpected type for proofRERBytes, expected [32][32]byte got '%T'", data[1])
	}

	for i := range int(types.DefaultHeight) {
		proofLER[i] = proofLERBytes[i]
		proofRER[i] = proofRERBytes[i]
	}
	c.ProofLocalExitRoot = proofLER
	c.ProofRollupExitRoot = proofRER

	c.MainnetExitRoot, ok = data[3].([common.HashLength]byte)
	if !ok {
		return false, fmt.Errorf("unexpected type for 'MainnetExitRoot'. Expected '[32]byte', got '%T'", data[3])
	}

	c.RollupExitRoot, ok = data[4].([common.HashLength]byte)
	if !ok {
		return false, fmt.Errorf("unexpected type for 'RollupExitRoot'. Expected '[32]byte', got '%T'", data[4])
	}

	c.DestinationNetwork, ok = data[7].(uint32)
	if !ok {
		return false, fmt.Errorf("unexpected type for 'DestinationNetwork'. Expected 'uint32', got '%T'", data[7])
	}

	c.Metadata, ok = data[10].([]byte)
	if !ok {
		return false, fmt.Errorf("unexpected type for 'claim Metadata'. Expected '[]byte', got '%T'", data[10])
	}

	c.GlobalExitRoot = crypto.Keccak256Hash(c.MainnetExitRoot.Bytes(), c.RollupExitRoot.Bytes())
	c.FromAddress = senderAddr

	return true, nil
}

// decodePreEtrogCalldata decodes the claim calldata for pre-Etrog forks
func (c *Claim) decodePreEtrogCalldata(senderAddr common.Address, data []any) (bool, error) {
	// claimMessage/claimAsset(
	// 	0: bytes32[32] smtProof,
	// 	1: uint32 index,
	// 	2: bytes32 mainnetExitRoot,
	// 	3: bytes32 rollupExitRoot,
	// 	4: uint32 originNetwork,
	// 	5: address originTokenAddress,
	// 	6: uint32 destinationNetwork,
	// 	7: address destinationAddress,
	// 	8: uint256 amount,
	// 	9: bytes metadata
	// )
	actualGlobalIndex, ok := data[1].(uint32)
	if !ok {
		return false, fmt.Errorf("unexpected type for actualGlobalIndex, expected uint32 got '%T'", data[1])
	}

	if new(big.Int).SetUint64(uint64(actualGlobalIndex)).Cmp(c.GlobalIndex) != 0 {
		// not the claim we're looking for
		return false, nil
	}

	proof := [types.DefaultHeight]common.Hash{}
	proofBytes, ok := data[0].([types.DefaultHeight][common.HashLength]byte)
	if !ok {
		return false, fmt.Errorf("unexpected type for proofLERBytes, expected [32][32]byte got '%T'", data[0])
	}

	for i := range int(types.DefaultHeight) {
		proof[i] = proofBytes[i]
	}
	c.ProofLocalExitRoot = proof

	c.MainnetExitRoot, ok = data[2].([common.HashLength]byte)
	if !ok {
		return false, fmt.Errorf("unexpected type for 'MainnetExitRoot'. Expected '[32]byte', got '%T'", data[2])
	}

	c.RollupExitRoot, ok = data[3].([common.HashLength]byte)
	if !ok {
		return false, fmt.Errorf("unexpected type for 'RollupExitRoot'. Expected '[32]byte', got '%T'", data[3])
	}

	c.DestinationNetwork, ok = data[6].(uint32)
	if !ok {
		return false, fmt.Errorf("unexpected type for 'DestinationNetwork'. Expected 'uint32', got '%T'", data[6])
	}

	c.Metadata, ok = data[9].([]byte)
	if !ok {
		return false, fmt.Errorf("unexpected type for 'Metadata'. Expected '[]byte', got '%T'", data[9])
	}

	c.GlobalExitRoot = crypto.Keccak256Hash(c.MainnetExitRoot.Bytes(), c.RollupExitRoot.Bytes())
	c.FromAddress = senderAddr

	return true, nil
}

// ClaimResponse is the representation of a claim event with trimmed fields
type ClaimResponse struct {
	BlockNum           uint64         `json:"block_num"`
	BlockTimestamp     uint64         `json:"block_timestamp"`
	TxHash             common.Hash    `json:"tx_hash"`
	GlobalIndex        *big.Int       `json:"global_index"`
	OriginAddress      common.Address `json:"origin_address"`
	OriginNetwork      uint32         `json:"origin_network"`
	DestinationAddress common.Address `json:"destination_address"`
	DestinationNetwork uint32         `json:"destination_network"`
	Amount             *big.Int       `json:"amount"`
	FromAddress        common.Address `json:"from_address"`
}

// NewClaimResponse creates ClaimResponse instance out of the provided Claim
func NewClaimResponse(claim *Claim) *ClaimResponse {
	return &ClaimResponse{
		GlobalIndex:        claim.GlobalIndex,
		DestinationNetwork: claim.DestinationNetwork,
		TxHash:             claim.TxHash,
		Amount:             claim.Amount,
		BlockNum:           claim.BlockNum,
		FromAddress:        claim.FromAddress,
		DestinationAddress: claim.DestinationAddress,
		OriginAddress:      claim.OriginAddress,
		OriginNetwork:      claim.OriginNetwork,
		BlockTimestamp:     claim.BlockTimestamp,
	}
}

type TokenMappingType uint8

const (
	WrappedToken = iota
	SovereignToken
)

func (l TokenMappingType) String() string {
	return [...]string{"WrappedToken", "SovereignToken"}[l]
}

// TokenMapping representation of a NewWrappedToken event, that is emitted by the bridge contract
type TokenMapping struct {
	BlockNum            uint64           `meddler:"block_num" json:"block_num"`
	BlockPos            uint64           `meddler:"block_pos" json:"block_pos"`
	BlockTimestamp      uint64           `meddler:"block_timestamp" json:"block_timestamp"`
	TxHash              common.Hash      `meddler:"tx_hash,hash" json:"tx_hash"`
	OriginNetwork       uint32           `meddler:"origin_network" json:"origin_network"`
	OriginTokenAddress  common.Address   `meddler:"origin_token_address,address" json:"origin_token_address"`
	WrappedTokenAddress common.Address   `meddler:"wrapped_token_address,address" json:"wrapped_token_address"`
	Metadata            []byte           `meddler:"metadata" json:"metadata"`
	IsNotMintable       bool             `meddler:"is_not_mintable" json:"is_not_mintable"`
	Calldata            []byte           `meddler:"calldata" json:"calldata"`
	Type                TokenMappingType `meddler:"token_type" json:"token_type"`
}

// MarshalJSON for hex-encoding Metadata and Calldata fields
func (t *TokenMapping) MarshalJSON() ([]byte, error) {
	type Alias TokenMapping // Prevent recursion
	return json.Marshal(&struct {
		Metadata string `json:"metadata"`
		Calldata string `json:"calldata"`
		*Alias
	}{
		Metadata: fmt.Sprintf("0x%s", hex.EncodeToString(t.Metadata)),
		Calldata: fmt.Sprintf("0x%s", hex.EncodeToString(t.Calldata)),
		Alias:    (*Alias)(t),
	})
}

// LegacyTokenMigration representation of a MigrateLegacyToken event,
// that is emitted by the sovereign chain bridge contract.
type LegacyTokenMigration struct {
	BlockNum            uint64         `meddler:"block_num" json:"block_num"`
	BlockPos            uint64         `meddler:"block_pos" json:"block_pos"`
	BlockTimestamp      uint64         `meddler:"block_timestamp" json:"block_timestamp"`
	TxHash              common.Hash    `meddler:"tx_hash,hash" json:"tx_hash"`
	Sender              common.Address `meddler:"sender,address" json:"sender"`
	LegacyTokenAddress  common.Address `meddler:"legacy_token_address,address" json:"legacy_token_address"`
	UpdatedTokenAddress common.Address `meddler:"updated_token_address,address" json:"updated_token_address"`
	Amount              *big.Int       `meddler:"amount,bigint" json:"amount"`
	Calldata            []byte         `meddler:"calldata" json:"calldata"`
}

// RemoveLegacyToken representation of a RemoveLegacySovereignTokenAddress event,
// that is emitted by the sovereign chain bridge contract.
type RemoveLegacyToken struct {
	BlockNum           uint64         `meddler:"block_num" json:"block_num"`
	BlockPos           uint64         `meddler:"block_pos" json:"block_pos"`
	BlockTimestamp     uint64         `meddler:"block_timestamp" json:"block_timestamp"`
	TxHash             common.Hash    `meddler:"tx_hash,hash" json:"tx_hash"`
	LegacyTokenAddress common.Address `meddler:"legacy_token_address,address" json:"legacy_token_address"`
}

// Event combination of bridge, claim, token mapping and legacy token migration events
type Event struct {
	Pos                  uint64
	Bridge               *Bridge
	Claim                *Claim
	TokenMapping         *TokenMapping
	LegacyTokenMigration *LegacyTokenMigration
	RemoveLegacyToken    *RemoveLegacyToken
}

type processor struct {
	db           *sql.DB
	exitTree     *tree.AppendOnlyTree
	log          *log.Logger
	mu           mutex.RWMutex
	halted       bool
	haltedReason string
	compatibility.CompatibilityDataStorager[sync.RuntimeData]
}

func newProcessor(dbPath string, name string, logger *log.Logger) (*processor, error) {
	err := migrations.RunMigrations(dbPath)
	if err != nil {
		return nil, err
	}
	database, err := db.NewSQLiteDB(dbPath)
	if err != nil {
		return nil, err
	}

	exitTree := tree.NewAppendOnlyTree(database, "")
	return &processor{
		db:       database,
		exitTree: exitTree,
		log:      logger,
		CompatibilityDataStorager: compatibility.NewKeyValueToCompatibilityStorage[sync.RuntimeData](
			db.NewKeyValueStorage(database),
			name,
		),
	}, nil
}
<<<<<<< HEAD

func (p *processor) GetBridgesPublished(
	ctx context.Context, fromBlock, toBlock uint64,
) ([]Bridge, error) {
	return p.GetBridges(ctx, fromBlock, toBlock)
}
=======
>>>>>>> 2aba00c8

//nolint:dupl
func (p *processor) GetBridges(
	ctx context.Context, fromBlock, toBlock uint64,
) ([]Bridge, error) {
	tx, err := p.db.BeginTx(ctx, &sql.TxOptions{ReadOnly: true})
	if err != nil {
		return nil, err
	}
	defer func() {
		if err := tx.Rollback(); err != nil && !errors.Is(err, sql.ErrTxDone) {
			log.Warnf("error rolling back tx: %v", err)
		}
	}()
	rows, err := p.queryBlockRange(tx, fromBlock, toBlock, bridgeTableName)
	if err != nil {
		if errors.Is(err, db.ErrNotFound) {
			p.log.Debugf("no bridges were found for block range [%d..%d]", fromBlock, toBlock)
			return []Bridge{}, nil
		}
		return nil, err
	}
	bridgePtrs := []*Bridge{}
	if err = meddler.ScanAll(rows, &bridgePtrs); err != nil {
		return nil, err
	}
	bridgesIface := db.SlicePtrsToSlice(bridgePtrs)
	bridges, ok := bridgesIface.([]Bridge)
	if !ok {
		return nil, errors.New("failed to convert from []*Bridge to []Bridge")
	}
	return bridges, nil
}

//nolint:dupl
func (p *processor) GetClaims(
	ctx context.Context, fromBlock, toBlock uint64,
) ([]Claim, error) {
	tx, err := p.db.BeginTx(ctx, &sql.TxOptions{ReadOnly: true})
	if err != nil {
		return nil, err
	}
	defer func() {
		if err := tx.Rollback(); err != nil && !errors.Is(err, sql.ErrTxDone) {
			log.Warnf("error rolling back tx: %v", err)
		}
	}()
	rows, err := p.queryBlockRange(tx, fromBlock, toBlock, claimTableName)
	if err != nil {
		if errors.Is(err, db.ErrNotFound) {
			p.log.Debugf("no claims were found for block range [%d..%d]", fromBlock, toBlock)
			return []Claim{}, nil
		}
		return nil, err
	}
	claimPtrs := []*Claim{}
	if err = meddler.ScanAll(rows, &claimPtrs); err != nil {
		return nil, err
	}
	claimsIface := db.SlicePtrsToSlice(claimPtrs)
	claims, ok := claimsIface.([]Claim)
	if !ok {
		return nil, errors.New("failed to convert from []*Claim to []Claim")
	}
	return claims, nil
}

func (p *processor) GetBridgesPaged(
	ctx context.Context, pageNumber, pageSize uint32, depositCount *uint64, networkIDs []uint32,
) ([]*BridgeResponse, int, error) {
	tx, err := p.db.BeginTx(ctx, &sql.TxOptions{ReadOnly: true})
	if err != nil {
		return nil, 0, err
	}
	defer func() {
		if err := tx.Rollback(); err != nil {
			log.Warnf("error rolling back tx: %v", err)
		}
	}()
	orderByClause := "deposit_count DESC"
	bridgesCount, err := p.GetTotalNumberOfRecords(bridgeTableName)
	if err != nil {
		return nil, 0, err
	}

	whereClause := p.buildBridgesFilterClause(depositCount, networkIDs)
	if depositCount != nil {
		pageNumber = 1
		pageSize = 1
	}

	offset := (pageNumber - 1) * pageSize
	if offset >= uint32(bridgesCount) {
		p.log.Debugf("provided page number is invalid for given page size and total number of bridges"+
			" (page number=%d, page size=%d, total bridges=%d)", pageNumber, pageSize, bridgesCount)
		return nil, 0, fmt.Errorf("provided page number is invalid for given page size and total number of bridges"+
			" (page number=%d, page size=%d, total bridges=%d)", pageNumber, pageSize, bridgesCount)
	}
	rows, err := p.queryPaged(tx, offset, pageSize, bridgeTableName, orderByClause, whereClause)
	if err != nil {
		if errors.Is(err, db.ErrNotFound) {
			p.log.Debugf("no bridges were found for provided parameters (pageNumber=%d, pageSize=%d, where clause=%s)",
				pageNumber, pageSize, whereClause)
			return nil, bridgesCount, nil
		}
		return nil, 0, err
	}
	defer func() {
		if err := rows.Close(); err != nil {
			p.log.Warnf("error closing rows: %v", err)
		}
	}()
	bridgePtrs := []*Bridge{}
	if err = meddler.ScanAll(rows, &bridgePtrs); err != nil {
		return nil, 0, err
	}
	bridgeResponsePtrs := make([]*BridgeResponse, len(bridgePtrs))
	for i, bridgePtr := range bridgePtrs {
		bridgeResponsePtrs[i] = NewBridgeResponse(bridgePtr)
	}
	if depositCount != nil {
		bridgesCount = len(bridgePtrs)
	}
	return bridgeResponsePtrs, bridgesCount, nil
}

// buildBridgesFilterClause builds the WHERE clause for the bridges table
// based on the provided depositCount and networkIDs
func (p *processor) buildBridgesFilterClause(depositCount *uint64, networkIDs []uint32) string {
	const clauseCapacity = 2
	clauses := make([]string, 0, clauseCapacity)
	if depositCount != nil {
		clauses = append(clauses, fmt.Sprintf("deposit_count = %d", *depositCount))
	}

	if len(networkIDs) > 0 {
		clauses = append(clauses, buildNetworkIDsFilter(networkIDs, "destination_network"))
	}

	if len(clauses) > 0 {
		return "WHERE " + strings.Join(clauses, " AND ")
	}
	return ""
}

func (p *processor) GetClaimsPaged(
	ctx context.Context, pageNumber, pageSize uint32, networkIDs []uint32,
) ([]*ClaimResponse, int, error) {
	tx, err := p.db.BeginTx(ctx, &sql.TxOptions{ReadOnly: true})
	if err != nil {
		return nil, 0, err
	}
	defer func() {
		if err := tx.Rollback(); err != nil {
			log.Warnf("error rolling back tx: %v", err)
		}
	}()
	claimsCount, err := p.GetTotalNumberOfRecords(claimTableName)
	if err != nil {
		return nil, 0, err
	}

	offset := (pageNumber - 1) * pageSize
	if offset >= uint32(claimsCount) {
		p.log.Debugf("provided page number is invalid for given page size and total number of claims"+
			" (page number=%d, page size=%d, total claims=%d)", pageNumber, pageSize, claimsCount)
		return nil, 0, fmt.Errorf("provided page number is invalid for given page size and total number of claims"+
			" (page number=%d, page size=%d, total claims=%d)", pageNumber, pageSize, claimsCount)
	}

	orderByClause := "block_num DESC, block_pos DESC"
	whereClause := ""

	if len(networkIDs) > 0 {
		networkIDsFilter := buildNetworkIDsFilter(networkIDs, "origin_network")
		if len(whereClause) > 0 {
			whereClause += " AND " + networkIDsFilter
		} else {
			whereClause = "WHERE " + networkIDsFilter
		}
	}

	rows, err := p.queryPaged(tx, offset, pageSize, claimTableName, orderByClause, whereClause)
	if err != nil {
		if errors.Is(err, db.ErrNotFound) {
			p.log.Debugf("no claims were found for provided parameters (pageNumber=%d, pageSize=%d)",
				pageNumber, pageSize)
			return nil, claimsCount, nil
		}
		return nil, 0, err
	}
	defer func() {
		if err := rows.Close(); err != nil {
			p.log.Warnf("error closing rows: %v", err)
		}
	}()
	claimPtrs := []*Claim{}
	if err = meddler.ScanAll(rows, &claimPtrs); err != nil {
		return nil, 0, err
	}

	claimResponsePtrs := make([]*ClaimResponse, len(claimPtrs))
	for i, claimPtr := range claimPtrs {
		claimResponsePtrs[i] = NewClaimResponse(claimPtr)
	}

	return claimResponsePtrs, claimsCount, nil
}

// GetLegacyTokenMigrations returns the paged legacy token migrations from the database
func (p *processor) GetLegacyTokenMigrations(
	ctx context.Context, pageNumber, pageSize uint32) ([]*LegacyTokenMigration, int, error) {
	legacyTokenMigrationsCount, err := p.GetTotalNumberOfRecords(legacyTokenMigrationTableName)
	if err != nil {
		return nil, 0, fmt.Errorf("failed to fetch the total number of %s entries: %w", legacyTokenMigrationTableName, err)
	}

	if legacyTokenMigrationsCount == 0 {
		return nil, 0, nil
	}

	offset := (pageNumber - 1) * pageSize
	if offset >= uint32(legacyTokenMigrationsCount) {
		p.log.Debugf("provided page number is invalid for given page size and total number of legacy token migrations"+
			" (page number=%d, page size=%d, total count=%d)", pageNumber, pageSize, legacyTokenMigrationsCount)
		return nil, 0,
			fmt.Errorf("provided page number is invalid for given page size and total number of legacy token migrations"+
				" (page number=%d, page size=%d, total token migrations=%d)",
				pageNumber, pageSize, legacyTokenMigrationsCount)
	}

	orderByClause := "block_num, block_pos DESC"
	whereClause := ""
	rows, err := p.queryPaged(p.db, offset, pageSize, legacyTokenMigrationTableName, orderByClause, whereClause)
	if err != nil {
		if errors.Is(err, db.ErrNotFound) {
			p.log.Debugf("no legacy token migrations were found for provided parameters (pageNumber=%d, pageSize=%d)",
				pageNumber, pageSize)
			return nil, legacyTokenMigrationsCount, nil
		}
		return nil, 0, err
	}
	defer func() {
		if err := rows.Close(); err != nil {
			p.log.Warnf("error closing rows: %v", err)
		}
	}()
	tokenMigrations := []*LegacyTokenMigration{}
	if err = meddler.ScanAll(rows, &tokenMigrations); err != nil {
		return nil, 0, err
	}

	return tokenMigrations, legacyTokenMigrationsCount, nil
}

func (p *processor) queryBlockRange(tx db.Querier, fromBlock, toBlock uint64, table string) (*sql.Rows, error) {
	if err := p.isBlockProcessed(tx, toBlock); err != nil {
		return nil, err
	}
	rows, err := tx.Query(fmt.Sprintf(`
		SELECT * FROM %s
		WHERE block_num >= $1 AND block_num <= $2;
	`, table), fromBlock, toBlock)
	if err != nil {
		if errors.Is(err, sql.ErrNoRows) {
			return nil, db.ErrNotFound
		}
		return nil, err
	}
	return rows, nil
}

// queryPaged returns a paged result from the given table
func (p *processor) queryPaged(tx db.Querier,
	offset, pageSize uint32,
	table, orderByClause, whereClause string,
) (*sql.Rows, error) {
	rows, err := tx.Query(fmt.Sprintf(`
		SELECT *
		FROM %s
		%s
		ORDER BY %s
		LIMIT $1 OFFSET $2;
	`, table, whereClause, orderByClause), pageSize, offset)
	if err != nil {
		if errors.Is(err, sql.ErrNoRows) {
			return nil, db.ErrNotFound
		}
		return nil, err
	}
	return rows, nil
}

func (p *processor) isBlockProcessed(tx db.Querier, blockNum uint64) error {
	lpb, err := p.getLastProcessedBlockWithTx(tx)
	if err != nil {
		return err
	}
	if lpb < blockNum {
		return fmt.Errorf(errBlockNotProcessedFormat, blockNum, lpb)
	}
	return nil
}

// GetLastProcessedBlock returns the last processed block by the processor, including blocks
// that don't have events
func (p *processor) GetLastProcessedBlock(ctx context.Context) (uint64, error) {
	return p.getLastProcessedBlockWithTx(p.db)
}

func (p *processor) getLastProcessedBlockWithTx(tx db.Querier) (uint64, error) {
	var lastProcessedBlockNum uint64

	row := tx.QueryRow("SELECT num FROM block ORDER BY num DESC LIMIT 1;")
	err := row.Scan(&lastProcessedBlockNum)
	if errors.Is(err, sql.ErrNoRows) {
		return 0, nil
	}
	return lastProcessedBlockNum, err
}

// Reorg triggers a purge and reset process on the processor to leaf it on a state
// as if the last block processed was firstReorgedBlock-1
func (p *processor) Reorg(ctx context.Context, firstReorgedBlock uint64) error {
	tx, err := db.NewTx(ctx, p.db)
	if err != nil {
		return err
	}
	defer func() {
		if err != nil {
			if errRllbck := tx.Rollback(); errRllbck != nil && !errors.Is(errRllbck, sql.ErrTxDone) {
				log.Errorf("error while rolling back tx %v", errRllbck)
			}
		}
	}()

	res, err := tx.Exec(`DELETE FROM block WHERE num >= $1;`, firstReorgedBlock)
	if err != nil {
		return err
	}
	rowsAffected, err := res.RowsAffected()
	if err != nil {
		return err
	}

	if err = p.exitTree.Reorg(tx, firstReorgedBlock); err != nil {
		return err
	}
	if err := tx.Commit(); err != nil {
		return err
	}
	sync.UnhaltIfAffectedRows(&p.halted, &p.haltedReason, &p.mu, rowsAffected)
	return nil
}

// ProcessBlock process the events of the block to build the exit tree
// and updates the last processed block (can be called without events for that purpose)
func (p *processor) ProcessBlock(ctx context.Context, block sync.Block) error {
	if p.isHalted() {
		log.Errorf("processor is halted due to: %s", p.haltedReason)
		return sync.ErrInconsistentState
	}
	tx, err := db.NewTx(ctx, p.db)
	if err != nil {
		return err
	}
	shouldRollback := true
	defer func() {
		if shouldRollback {
			if errRllbck := tx.Rollback(); errRllbck != nil && !errors.Is(errRllbck, sql.ErrTxDone) {
				log.Errorf("error while rolling back tx %v", errRllbck)
			}
		}
	}()

	if _, err := tx.Exec(`INSERT INTO block (num, hash) VALUES ($1, $2)`, block.Num, block.Hash.String()); err != nil {
		return err
	}
	for _, e := range block.Events {
		event, ok := e.(Event)
		if !ok {
			return errors.New("failed to convert sync.Block.Event to Event")
		}

		if event.Bridge != nil {
			if err = p.exitTree.AddLeaf(tx, block.Num, event.Pos, types.Leaf{
				Index: event.Bridge.DepositCount,
				Hash:  event.Bridge.Hash(),
			}); err != nil {
				if errors.Is(err, tree.ErrInvalidIndex) {
					p.mu.Lock()
					p.halted = true
					p.haltedReason = fmt.Sprintf("error adding leaf to the exit tree: %v", err)
					p.mu.Unlock()
				}
				return sync.ErrInconsistentState
			}
			if err = meddler.Insert(tx, bridgeTableName, event.Bridge); err != nil {
				return err
			}
		}

		if event.Claim != nil {
			if err = meddler.Insert(tx, claimTableName, event.Claim); err != nil {
				return err
			}
		}

		if event.TokenMapping != nil {
			if err = meddler.Insert(tx, tokenMappingTableName, event.TokenMapping); err != nil {
				return err
			}
		}

		if event.LegacyTokenMigration != nil {
			if err = meddler.Insert(tx, legacyTokenMigrationTableName, event.LegacyTokenMigration); err != nil {
				return err
			}
		}

		if event.RemoveLegacyToken != nil {
			_, err := tx.Exec(deleteLegacyTokenSQL, event.RemoveLegacyToken.LegacyTokenAddress.Hex())
			if err != nil {
				return err
			}
		}
	}

	if err := tx.Commit(); err != nil {
		return err
	}
	shouldRollback = false

	p.log.Debugf("processed %d events until block %d", len(block.Events), block.Num)
	return nil
}

// GetTotalNumberOfRecords returns the total number of records in the given table
func (p *processor) GetTotalNumberOfRecords(tableName string) (int, error) {
	if !tableNameRegex.MatchString(tableName) {
		return 0, fmt.Errorf("invalid table name '%s' provided", tableName)
	}

	count := 0
	err := p.db.QueryRow(fmt.Sprintf(`SELECT COUNT(*) AS count FROM %s;`, tableName)).Scan(&count)
	if err != nil {
		return 0, err
	}

	return count, nil
}

// GetTokenMappings returns the paged token mappings from the database
func (p *processor) GetTokenMappings(ctx context.Context, pageNumber, pageSize uint32) ([]*TokenMapping, int, error) {
	totalTokenMappings, err := p.GetTotalNumberOfRecords(tokenMappingTableName)
	if err != nil {
		return nil, 0, fmt.Errorf("failed to fetch the total number of %s entries: %w", tokenMappingTableName, err)
	}

	if totalTokenMappings == 0 {
		return []*TokenMapping{}, 0, nil
	}

	offset := (pageNumber - 1) * pageSize
	if offset >= uint32(totalTokenMappings) {
		p.log.Debugf("provided page number is invalid for given page size and total number of token mappings"+
			" (page number=%d, page size=%d, total token mappings=%d)", pageNumber, pageSize, totalTokenMappings)
		return nil, 0, fmt.Errorf("provided page number is invalid for given page size and total number of token mappings"+
			" (page number=%d, page size=%d, total token mappings=%d)", pageNumber, pageSize, totalTokenMappings)
	}

	tokenMappings, err := p.fetchTokenMappings(ctx, pageSize, offset)
	if err != nil {
		return nil, 0, err
	}

	return tokenMappings, totalTokenMappings, nil
}

// fetchTokenMappings fetches token mappings from the database, based on the provided pagination parameters
func (p *processor) fetchTokenMappings(ctx context.Context, pageSize uint32, offset uint32) ([]*TokenMapping, error) {
	tx, err := p.db.BeginTx(ctx, &sql.TxOptions{ReadOnly: true})
	if err != nil {
		p.log.Errorf("failed to create the db transaction: %v", err)
		return nil, err
	}
	defer func() {
		if err := tx.Rollback(); err != nil && !errors.Is(err, sql.ErrTxDone) {
			p.log.Warnf("error rolling back tx: %v", err)
		}
	}()

	orderByClause := "block_num DESC"
	rows, err := p.queryPaged(tx, offset, pageSize, tokenMappingTableName, orderByClause, "")
	if err != nil {
		if errors.Is(err, db.ErrNotFound) {
			pageNumber := (offset / pageSize) + 1
			p.log.Debugf("no token mappings were found for provided parameters (pageNumber=%d, pageSize=%d)",
				pageNumber, pageSize)
			return nil, nil
		}

		p.log.Errorf("failed to fetch token mappings: %v", err)
		return nil, err
	}

	defer func() {
		if err := rows.Close(); err != nil {
			p.log.Warnf("error closing rows: %v", err)
		}
	}()

	tokenMappings := []*TokenMapping{}
	if err = meddler.ScanAll(rows, &tokenMappings); err != nil {
		p.log.Errorf("failed to convert token mappings to the object model: %v", err)
		return nil, err
	}

	return tokenMappings, nil
}

// buildNetworkIDsFilter builds SQL filter for the given network IDs
func buildNetworkIDsFilter(networkIDs []uint32, networkIDColumn string) string {
	placeholders := make([]string, len(networkIDs))
	for i, id := range networkIDs {
		placeholders[i] = fmt.Sprintf("%d", id)
	}
	return fmt.Sprintf("%s IN (%s)", networkIDColumn, strings.Join(placeholders, ", "))
}

func GenerateGlobalIndex(mainnetFlag bool, rollupIndex uint32, localExitRootIndex uint32) *big.Int {
	var (
		globalIndexBytes []byte
		buf              [globalIndexPartSize]byte
	)
	if mainnetFlag {
		globalIndexBytes = append(globalIndexBytes, big.NewInt(1).Bytes()...)
		ri := big.NewInt(0).FillBytes(buf[:])
		globalIndexBytes = append(globalIndexBytes, ri...)
	} else {
		ri := big.NewInt(0).SetUint64(uint64(rollupIndex)).FillBytes(buf[:])
		globalIndexBytes = append(globalIndexBytes, ri...)
	}
	leri := big.NewInt(0).SetUint64(uint64(localExitRootIndex)).FillBytes(buf[:])
	globalIndexBytes = append(globalIndexBytes, leri...)

	result := big.NewInt(0).SetBytes(globalIndexBytes)

	return result
}

// Decodes global index to its three parts:
// 1. mainnetFlag - first byte
// 2. rollupIndex - next 4 bytes
// 3. localExitRootIndex - last 4 bytes
// NOTE - mainnet flag is not in the global index bytes if it is false
// NOTE - rollup index is 0 if mainnet flag is true
// NOTE - rollup index is not in the global index bytes if mainnet flag is false and rollup index is 0
func DecodeGlobalIndex(globalIndex *big.Int) (mainnetFlag bool,
	rollupIndex uint32, localExitRootIndex uint32, err error) {
	globalIndexBytes := globalIndex.Bytes()
	l := len(globalIndexBytes)
	if l > globalIndexMaxSize {
		return false, 0, 0, errors.New("invalid global index length")
	}

	if l == 0 {
		// false, 0, 0
		return
	}

	if l == globalIndexMaxSize {
		// true, rollupIndex, localExitRootIndex
		mainnetFlag = true
	}

	localExitRootFromIdx := l - globalIndexPartSize
	if localExitRootFromIdx < 0 {
		localExitRootFromIdx = 0
	}

	rollupIndexFromIdx := localExitRootFromIdx - globalIndexPartSize
	if rollupIndexFromIdx < 0 {
		rollupIndexFromIdx = 0
	}

	rollupIndex = aggkitCommon.BytesToUint32(globalIndexBytes[rollupIndexFromIdx:localExitRootFromIdx])
	localExitRootIndex = aggkitCommon.BytesToUint32(globalIndexBytes[localExitRootFromIdx:])

	return
}

func (p *processor) isHalted() bool {
	p.mu.RLock()
	defer p.mu.RUnlock()
	return p.halted
}<|MERGE_RESOLUTION|>--- conflicted
+++ resolved
@@ -422,15 +422,6 @@
 		),
 	}, nil
 }
-<<<<<<< HEAD
-
-func (p *processor) GetBridgesPublished(
-	ctx context.Context, fromBlock, toBlock uint64,
-) ([]Bridge, error) {
-	return p.GetBridges(ctx, fromBlock, toBlock)
-}
-=======
->>>>>>> 2aba00c8
 
 //nolint:dupl
 func (p *processor) GetBridges(
