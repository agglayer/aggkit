--- conflicted
+++ resolved
@@ -947,7 +947,6 @@
 	t.Parallel()
 	fromBlock := uint64(1)
 	toBlock := uint64(10)
-<<<<<<< HEAD
 	bridges := []*Bridge{
 		{DepositCount: 0, BlockNum: 1, Amount: big.NewInt(1), DestinationNetwork: 10},
 		{DepositCount: 1, BlockNum: 2, Amount: big.NewInt(1), DestinationNetwork: 10},
@@ -956,21 +955,6 @@
 		{DepositCount: 4, BlockNum: 5, Amount: big.NewInt(1), DestinationNetwork: 30},
 		{DepositCount: 5, BlockNum: 6, Amount: big.NewInt(1), DestinationNetwork: 30},
 		{DepositCount: 6, BlockNum: 7, Amount: big.NewInt(1), DestinationNetwork: 50},
-=======
-	bridges :=
-		[]Bridge{
-			{DepositCount: 0, BlockNum: 1, Amount: big.NewInt(1), OriginAddress: common.HexToAddress("0x1"), IsNativeToken: true},
-			{DepositCount: 1, BlockNum: 2, Amount: big.NewInt(1), OriginAddress: common.HexToAddress("0x2"), IsNativeToken: false},
-			{DepositCount: 2, BlockNum: 3, Amount: big.NewInt(1), OriginAddress: common.HexToAddress("0x3"), IsNativeToken: true},
-			{DepositCount: 3, BlockNum: 4, Amount: big.NewInt(1), OriginAddress: common.HexToAddress("0x4"), IsNativeToken: true},
-			{DepositCount: 4, BlockNum: 5, Amount: big.NewInt(1), OriginAddress: common.HexToAddress("0x5"), IsNativeToken: false},
-			{DepositCount: 5, BlockNum: 6, Amount: big.NewInt(1), OriginAddress: common.HexToAddress("0x6"), IsNativeToken: true},
-			{DepositCount: 6, BlockNum: 7, Amount: big.NewInt(1), OriginAddress: common.HexToAddress("0x7"), IsNativeToken: true},
-		}
-	bridgeHashMap := make(map[uint64]common.Hash)
-	for _, bridge := range bridges {
-		bridgeHashMap[uint64(bridge.DepositCount)] = bridge.Hash()
->>>>>>> 05f75e60
 	}
 
 	path := path.Join(t.TempDir(), "bridgesyncGetBridgesPaged.sqlite")
@@ -1013,11 +997,7 @@
 			depositCount:  nil,
 			expectedCount: len(bridges),
 			expectedBridges: []*BridgeResponse{
-<<<<<<< HEAD
 				NewBridgeResponse(bridges[6]),
-=======
-				{Bridge: Bridge{DepositCount: 6, BlockNum: 7, Amount: big.NewInt(1), OriginAddress: common.HexToAddress("0x7"), IsNativeToken: true}, BridgeHash: bridgeHashMap[6]},
->>>>>>> 05f75e60
 			},
 			expectedError: "",
 		},
@@ -1028,7 +1008,6 @@
 			depositCount:  nil,
 			expectedCount: len(bridges),
 			expectedBridges: []*BridgeResponse{
-<<<<<<< HEAD
 				NewBridgeResponse(bridges[6]),
 				NewBridgeResponse(bridges[5]),
 				NewBridgeResponse(bridges[4]),
@@ -1036,15 +1015,6 @@
 				NewBridgeResponse(bridges[2]),
 				NewBridgeResponse(bridges[1]),
 				NewBridgeResponse(bridges[0]),
-=======
-				{Bridge: Bridge{DepositCount: 6, BlockNum: 7, Amount: big.NewInt(1), OriginAddress: common.HexToAddress("0x7"), IsNativeToken: true}, BridgeHash: bridgeHashMap[6]},
-				{Bridge: Bridge{DepositCount: 5, BlockNum: 6, Amount: big.NewInt(1), OriginAddress: common.HexToAddress("0x6"), IsNativeToken: true}, BridgeHash: bridgeHashMap[5]},
-				{Bridge: Bridge{DepositCount: 4, BlockNum: 5, Amount: big.NewInt(1), OriginAddress: common.HexToAddress("0x5"), IsNativeToken: false}, BridgeHash: bridgeHashMap[4]},
-				{Bridge: Bridge{DepositCount: 3, BlockNum: 4, Amount: big.NewInt(1), OriginAddress: common.HexToAddress("0x4"), IsNativeToken: true}, BridgeHash: bridgeHashMap[3]},
-				{Bridge: Bridge{DepositCount: 2, BlockNum: 3, Amount: big.NewInt(1), OriginAddress: common.HexToAddress("0x3"), IsNativeToken: true}, BridgeHash: bridgeHashMap[2]},
-				{Bridge: Bridge{DepositCount: 1, BlockNum: 2, Amount: big.NewInt(1), OriginAddress: common.HexToAddress("0x2"), IsNativeToken: false}, BridgeHash: bridgeHashMap[1]},
-				{Bridge: Bridge{DepositCount: 0, BlockNum: 1, Amount: big.NewInt(1), OriginAddress: common.HexToAddress("0x1"), IsNativeToken: true}, BridgeHash: bridgeHashMap[0]},
->>>>>>> 05f75e60
 			},
 			expectedError: "",
 		},
@@ -1055,15 +1025,9 @@
 			depositCount:  nil,
 			expectedCount: len(bridges),
 			expectedBridges: []*BridgeResponse{
-<<<<<<< HEAD
 				NewBridgeResponse(bridges[3]),
 				NewBridgeResponse(bridges[2]),
 				NewBridgeResponse(bridges[1]),
-=======
-				{Bridge: Bridge{DepositCount: 3, BlockNum: 4, Amount: big.NewInt(1), OriginAddress: common.HexToAddress("0x4"), IsNativeToken: true}, BridgeHash: bridgeHashMap[3]},
-				{Bridge: Bridge{DepositCount: 2, BlockNum: 3, Amount: big.NewInt(1), OriginAddress: common.HexToAddress("0x3"), IsNativeToken: true}, BridgeHash: bridgeHashMap[2]},
-				{Bridge: Bridge{DepositCount: 1, BlockNum: 2, Amount: big.NewInt(1), OriginAddress: common.HexToAddress("0x2"), IsNativeToken: false}, BridgeHash: bridgeHashMap[1]},
->>>>>>> 05f75e60
 			},
 			expectedError: "",
 		},
@@ -1074,11 +1038,7 @@
 			depositCount:  depositCountPtr(1),
 			expectedCount: 1,
 			expectedBridges: []*BridgeResponse{
-<<<<<<< HEAD
 				NewBridgeResponse(bridges[1]),
-=======
-				{Bridge: Bridge{DepositCount: 1, BlockNum: 2, Amount: big.NewInt(1), OriginAddress: common.HexToAddress("0x2"), IsNativeToken: false}, BridgeHash: bridgeHashMap[1]},
->>>>>>> 05f75e60
 			},
 			expectedError: "",
 		},
@@ -1089,11 +1049,7 @@
 			depositCount:  depositCountPtr(1),
 			expectedCount: 1,
 			expectedBridges: []*BridgeResponse{
-<<<<<<< HEAD
 				NewBridgeResponse(bridges[1]),
-=======
-				{Bridge: Bridge{DepositCount: 1, BlockNum: 2, Amount: big.NewInt(1), OriginAddress: common.HexToAddress("0x2"), IsNativeToken: false}, BridgeHash: bridgeHashMap[1]},
->>>>>>> 05f75e60
 			},
 			expectedError: "",
 		},
@@ -1113,10 +1069,9 @@
 			depositCount:  depositCountPtr(0),
 			expectedCount: 1,
 			expectedBridges: []*BridgeResponse{
-<<<<<<< HEAD
 				NewBridgeResponse(bridges[0]),
 			},
-			expectedError: nil,
+			expectedError: "",
 		},
 		{
 			name:         "t8",
@@ -1134,9 +1089,6 @@
 				NewBridgeResponse(bridges[2]),
 				NewBridgeResponse(bridges[1]),
 				NewBridgeResponse(bridges[0]),
-=======
-				{Bridge: Bridge{DepositCount: 0, BlockNum: 1, Amount: big.NewInt(1), OriginAddress: common.HexToAddress("0x1"), IsNativeToken: true}, BridgeHash: bridgeHashMap[0]},
->>>>>>> 05f75e60
 			},
 			expectedError: "",
 		},
@@ -1152,7 +1104,7 @@
 			},
 			expectedCount:   0,
 			expectedBridges: []*BridgeResponse{},
-			expectedError:   nil,
+			expectedError:   "",
 		},
 	}
 
@@ -1228,23 +1180,12 @@
 		expectedError  string
 	}{
 		{
-<<<<<<< HEAD
 			name:           "pagination: page 2, size 1",
 			pageSize:       1,
 			page:           2,
 			expectedCount:  len(claims),
 			expectedClaims: []*ClaimResponse{NewClaimResponse(claims[4])},
-			expectedError:  nil,
-=======
-			name:          "t1",
-			pageSize:      1,
-			page:          2,
-			expectedCount: 6,
-			expectedClaims: []*ClaimResponse{
-				{BlockNum: 5, GlobalIndex: big.NewInt(5), Amount: big.NewInt(1)},
-			},
-			expectedError: "",
->>>>>>> 05f75e60
+			expectedError:  "",
 		},
 		{
 			name:          "all results on the same page",
@@ -1274,11 +1215,7 @@
 			expectedError: "",
 		},
 		{
-<<<<<<< HEAD
 			name:           "invalid page size",
-=======
-			name:           "t4: invalid page number",
->>>>>>> 05f75e60
 			pageSize:       3,
 			page:           4,
 			expectedCount:  0,
@@ -1296,7 +1233,7 @@
 				NewClaimResponse(claims[1]),
 				NewClaimResponse(claims[0]),
 			},
-			expectedError: nil,
+			expectedError: "",
 		},
 		{
 			name:          "filter by network ids (paginated results)",
@@ -1307,7 +1244,7 @@
 			expectedClaims: []*ClaimResponse{
 				NewClaimResponse(claims[1]),
 			},
-			expectedError: nil,
+			expectedError: "",
 		},
 	}
 
