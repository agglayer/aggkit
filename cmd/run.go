package main

import (
	"context"
	"fmt"
	"net"
	"net/http"
	"os"
	"os/signal"
	"runtime"
	"time"

	jRPC "github.com/0xPolygon/cdk-rpc/rpc"
	"github.com/0xPolygon/zkevm-ethtx-manager/ethtxmanager"
	ethtxlog "github.com/0xPolygon/zkevm-ethtx-manager/log"
	"github.com/agglayer/aggkit"
	"github.com/agglayer/aggkit/agglayer"
	"github.com/agglayer/aggkit/aggoracle"
	"github.com/agglayer/aggkit/aggoracle/chaingersender"
	"github.com/agglayer/aggkit/aggsender"
	"github.com/agglayer/aggkit/bridgesync"
	"github.com/agglayer/aggkit/claimsponsor"
	aggkitcommon "github.com/agglayer/aggkit/common"
	"github.com/agglayer/aggkit/config"
	"github.com/agglayer/aggkit/etherman"
	ethermanconfig "github.com/agglayer/aggkit/etherman/config"
	"github.com/agglayer/aggkit/healthcheck"
	"github.com/agglayer/aggkit/l1infotreesync"
	"github.com/agglayer/aggkit/lastgersync"
	"github.com/agglayer/aggkit/log"
	"github.com/agglayer/aggkit/prometheus"
	"github.com/agglayer/aggkit/reorgdetector"
	"github.com/agglayer/aggkit/rpc"
	aggkittypes "github.com/agglayer/aggkit/types"
	"github.com/ethereum/go-ethereum/ethclient"
	"github.com/prometheus/client_golang/prometheus/promhttp"
	"github.com/urfave/cli/v2"
)

func start(cliCtx *cli.Context) error {
	cfg, err := config.Load(cliCtx)
	if err != nil {
		return err
	}

	log.Init(cfg.Log)

	if cfg.Log.Environment == log.EnvironmentDevelopment {
		aggkit.PrintVersion(os.Stdout)
		log.Info("Starting application")
	} else if cfg.Log.Environment == log.EnvironmentProduction {
		logVersion()
	}

	if cfg.Prometheus.Enabled {
		prometheus.Init()
	}
	components := cliCtx.StringSlice(config.FlagComponents)
	l1Client := runL1ClientIfNeeded(components, cfg.Etherman.URL)
	l2Client := runL2ClientIfNeeded(components, cfg.Common.L2RPC)
	reorgDetectorL1, errChanL1 := runReorgDetectorL1IfNeeded(cliCtx.Context, components, l1Client, &cfg.ReorgDetectorL1)
	go func() {
		if err := <-errChanL1; err != nil {
			log.Fatal("Error from ReorgDetectorL1: ", err)
		}
	}()

	reorgDetectorL2, errChanL2 := runReorgDetectorL2IfNeeded(cliCtx.Context, components, l2Client, &cfg.ReorgDetectorL2)
	go func() {
		if err := <-errChanL2; err != nil {
			log.Fatal("Error from ReorgDetectorL2: ", err)
		}
	}()

	rollupID := getRollUpIDIfNeeded(components, cfg.NetworkConfig.L1Config, l1Client)
	l1InfoTreeSync := runL1InfoTreeSyncerIfNeeded(cliCtx.Context, components, *cfg, l1Client, reorgDetectorL1)
	claimSponsor := runClaimSponsorIfNeeded(cliCtx.Context, components, l2Client, cfg.ClaimSponsor)
	l1BridgeSync := runBridgeSyncL1IfNeeded(cliCtx.Context, components, cfg.BridgeL1Sync, reorgDetectorL1,
		l1Client, 0)
	l2BridgeSync := runBridgeSyncL2IfNeeded(cliCtx.Context, components, cfg.BridgeL2Sync, reorgDetectorL2,
		l2Client, rollupID)
	lastGERSync := runLastGERSyncIfNeeded(
		cliCtx.Context, components, cfg.LastGERSync, reorgDetectorL2, l2Client, l1InfoTreeSync,
	)
	var rpcServices []jRPC.Service
	for _, component := range components {
		switch component {
		case aggkitcommon.AGGORACLE:
			aggOracle := createAggoracle(*cfg, l1Client, l2Client, l1InfoTreeSync)
			go aggOracle.Start(cliCtx.Context)

		case aggkitcommon.BRIDGE:
			rpcBridge := createBridgeRPC(
				cfg.RPC,
				cfg.Common.NetworkID,
				claimSponsor,
				l1InfoTreeSync,
				lastGERSync,
				l1BridgeSync,
				l2BridgeSync,
			)
			rpcServices = append(rpcServices, rpcBridge...)

		case aggkitcommon.AGGSENDER:
			aggsender, err := createAggSender(
				cliCtx.Context,
				cfg.AggSender,
				l1Client,
				l1InfoTreeSync,
				l2BridgeSync,
			)
			if err != nil {
				log.Fatal(err)
			}
			rpcServices = append(rpcServices, aggsender.GetRPCServices()...)

			go aggsender.Start(cliCtx.Context)
		}
	}
	if len(rpcServices) > 0 {
		rpcServer := createRPC(cfg.RPC, rpcServices)
		go func() {
			if err := rpcServer.Start(); err != nil {
				log.Fatal(err)
			}
		}()
	}

	if cfg.Prometheus.Enabled {
		go startPrometheusHTTPServer(cfg.Prometheus)
	} else {
		log.Info("Prometheus metrics server is disabled")
	}

	waitSignal(nil)

	return nil
}

func createAggSender(
	ctx context.Context,
	cfg aggsender.Config,
	l1EthClient aggkittypes.BaseEthereumClienter,
	l1InfoTreeSync *l1infotreesync.L1InfoTreeSync,
	l2Syncer *bridgesync.BridgeSync) (*aggsender.AggSender, error) {
	logger := log.WithFields("module", aggkitcommon.AGGSENDER)
	agglayerClient := agglayer.NewAggLayerClient(cfg.AggLayerURL)
	blockNotifier, err := aggsender.NewBlockNotifierPolling(l1EthClient, aggsender.ConfigBlockNotifierPolling{
		BlockFinalityType:     etherman.NewBlockNumberFinality(cfg.BlockFinality),
		CheckNewBlockInterval: aggsender.AutomaticBlockInterval,
	}, logger, nil)
	if err != nil {
		return nil, err
	}

	notifierCfg, err := aggsender.NewConfigEpochNotifierPerBlock(agglayerClient, cfg.EpochNotificationPercentage)
	if err != nil {
		return nil, fmt.Errorf("cant generate config for Epoch Notifier because: %w", err)
	}
	epochNotifier, err := aggsender.NewEpochNotifierPerBlock(
		blockNotifier,
		logger,
		*notifierCfg, nil)
	if err != nil {
		return nil, err
	}
	log.Infof("Starting blockNotifier: %s", blockNotifier.String())
	go blockNotifier.Start(ctx)
	log.Infof("Starting epochNotifier: %s", epochNotifier.String())
	go epochNotifier.Start(ctx)
	return aggsender.New(ctx, logger, cfg, agglayerClient, l1InfoTreeSync, l2Syncer, epochNotifier)
}

func createAggoracle(
	cfg config.Config,
	l1Client,
<<<<<<< HEAD
	l2Client aggkittypes.BaseEthereumClienter,
=======
	l2Client etherman.EthClienter,
>>>>>>> d7c42032
	syncer *l1infotreesync.L1InfoTreeSync,
) *aggoracle.AggOracle {
	logger := log.WithFields("module", aggkitcommon.AGGORACLE)
	ethermanClient, err := etherman.NewClient(cfg.Etherman, cfg.NetworkConfig.L1Config, cfg.Common)
	if err != nil {
		logger.Fatal(err)
	}
	l2ChainID, err := ethermanClient.GetL2ChainID()
	if err != nil {
		logger.Errorf("Failed to retrieve L2ChainID: %v", err)
	}

	// sanity check for the aggOracle ChainID
	if cfg.AggOracle.EVMSender.EthTxManager.Etherman.L1ChainID != l2ChainID {
		logger.Warnf("Incorrect ChainID in aggOracle provided: %d expected: %d",
			cfg.AggOracle.EVMSender.EthTxManager.Etherman.L1ChainID,
			l2ChainID,
		)
	}

	var sender aggoracle.ChainSender
	switch cfg.AggOracle.TargetChainType {
	case aggoracle.EVMChain:
		cfg.AggOracle.EVMSender.EthTxManager.Log = ethtxlog.Config{
			Environment: ethtxlog.LogEnvironment(cfg.Log.Environment),
			Level:       cfg.Log.Level,
			Outputs:     cfg.Log.Outputs,
		}
		ethTxManager, err := ethtxmanager.New(cfg.AggOracle.EVMSender.EthTxManager)
		if err != nil {
			log.Fatal(err)
		}
		go ethTxManager.Start()
		sender, err = chaingersender.NewEVMChainGERSender(
			logger,
			cfg.AggOracle.EVMSender.GlobalExitRootL2Addr,
			l2Client,
			ethTxManager,
			cfg.AggOracle.EVMSender.GasOffset,
			cfg.AggOracle.EVMSender.WaitPeriodMonitorTx.Duration,
		)
		if err != nil {
			log.Fatal(err)
		}
	default:
		log.Fatalf(
			"Unsupported chaintype %s. Supported values: %v",
			cfg.AggOracle.TargetChainType, aggoracle.SupportedChainTypes,
		)
	}
	aggOracle, err := aggoracle.New(
		logger,
		sender,
		l1Client,
		syncer,
		etherman.NewBlockNumberFinality(cfg.AggOracle.BlockFinality),
		cfg.AggOracle.WaitPeriodNextGER.Duration,
	)
	if err != nil {
		logger.Fatal(err)
	}

	return aggOracle
}

func logVersion() {
	log.Infow("Starting application",
		// version is already logged by default
		"gitRevision", aggkit.GitRev,
		"gitBranch", aggkit.GitBranch,
		"goVersion", runtime.Version(),
		"built", aggkit.BuildDate,
		"os/arch", fmt.Sprintf("%s/%s", runtime.GOOS, runtime.GOARCH),
	)
}

func waitSignal(cancelFuncs []context.CancelFunc) {
	signals := make(chan os.Signal, 1)
	signal.Notify(signals, os.Interrupt)

	for sig := range signals {
		switch sig {
		case os.Interrupt, os.Kill:
			log.Info("terminating application gracefully...")

			exitStatus := 0
			for _, cancel := range cancelFuncs {
				cancel()
			}
			os.Exit(exitStatus)
		}
	}
}

func newReorgDetector(
	cfg *reorgdetector.Config,
<<<<<<< HEAD
	client aggkittypes.BaseEthereumClienter,
=======
	client etherman.EthClienter,
>>>>>>> d7c42032
	network reorgdetector.Network,
) *reorgdetector.ReorgDetector {
	rd, err := reorgdetector.New(client, *cfg, network)
	if err != nil {
		log.Fatal(err)
	}

	return rd
}

func isNeeded(casesWhereNeeded, actualCases []string) bool {
	for _, actualCase := range actualCases {
		for _, caseWhereNeeded := range casesWhereNeeded {
			if actualCase == caseWhereNeeded {
				return true
			}
		}
	}

	return false
}

func runL1InfoTreeSyncerIfNeeded(
	ctx context.Context,
	components []string,
	cfg config.Config,
	l1Client aggkittypes.BaseEthereumClienter,
	reorgDetector *reorgdetector.ReorgDetector,
) *l1infotreesync.L1InfoTreeSync {
	if !isNeeded([]string{
		aggkitcommon.AGGORACLE, aggkitcommon.AGGSENDER,
		aggkitcommon.BRIDGE, aggkitcommon.L1INFOTREESYNC}, components) {
		return nil
	}
	l1InfoTreeSync, err := l1infotreesync.New(
		ctx,
		cfg.L1InfoTreeSync.DBPath,
		cfg.L1InfoTreeSync.GlobalExitRootAddr,
		cfg.L1InfoTreeSync.RollupManagerAddr,
		cfg.L1InfoTreeSync.SyncBlockChunkSize,
		etherman.NewBlockNumberFinality(cfg.L1InfoTreeSync.BlockFinality),
		reorgDetector,
		l1Client,
		cfg.L1InfoTreeSync.WaitForNewBlocksPeriod.Duration,
		cfg.L1InfoTreeSync.InitialBlock,
		cfg.L1InfoTreeSync.RetryAfterErrorPeriod.Duration,
		cfg.L1InfoTreeSync.MaxRetryAttemptsAfterError,
		l1infotreesync.FlagNone,
		etherman.FinalizedBlock,
	)
	if err != nil {
		log.Fatal(err)
	}
	go l1InfoTreeSync.Start(ctx)

	return l1InfoTreeSync
}

func runL1ClientIfNeeded(components []string, urlRPCL1 string) aggkittypes.EthClienter {
	if !isNeeded([]string{
		aggkitcommon.AGGORACLE,
		aggkitcommon.AGGSENDER,
		aggkitcommon.BRIDGE,
		aggkitcommon.L1INFOTREESYNC,
	}, components) {
		return nil
	}
	log.Debugf("dialing L1 client at: %s", urlRPCL1)
	l1Client, err := ethclient.Dial(urlRPCL1)
	if err != nil {
		log.Fatalf("failed to create client for L1 using URL: %s. Err:%v", urlRPCL1, err)
	}

	return &aggkittypes.DefaultEthClient{
		BaseEthereumClienter: l1Client,
		RPCClienter:          l1Client.Client(),
	}
}

func getRollUpIDIfNeeded(components []string, networkConfig ethermanconfig.L1Config,
	l1Client aggkittypes.BaseEthereumClienter) uint32 {
	if !isNeeded([]string{aggkitcommon.AGGSENDER, aggkitcommon.BRIDGE}, components) {
		return 0
	}
	rollupID, err := etherman.GetRollupID(networkConfig, networkConfig.ZkEVMAddr, l1Client)
	if err != nil {
		log.Fatal(err)
	}
	return rollupID
}

<<<<<<< HEAD
func runL2ClientIfNeeded(components []string, urlRPCL2 string) aggkittypes.EthClienter {
=======
func runL2ClientIfNeeded(components []string, urlRPCL2 ethermanconfig.RPCClientConfig) etherman.EthClienter {
>>>>>>> d7c42032
	if !isNeeded([]string{aggkitcommon.AGGORACLE, aggkitcommon.BRIDGE, aggkitcommon.AGGSENDER}, components) {
		return nil
	}
	l2CLient, err := etherman.NewRPCClient(urlRPCL2)
	if err != nil {
		log.Fatalf("failed to create client for L2 using URL: %s. Err:%v", urlRPCL2, err)
	}
<<<<<<< HEAD

	return &aggkittypes.DefaultEthClient{
		BaseEthereumClienter: l2CLient,
		RPCClienter:          l2CLient.Client(),
	}
=======
	return l2CLient
>>>>>>> d7c42032
}

func runReorgDetectorL1IfNeeded(
	ctx context.Context,
	components []string,
	l1Client aggkittypes.BaseEthereumClienter,
	cfg *reorgdetector.Config,
) (*reorgdetector.ReorgDetector, chan error) {
	if !isNeeded([]string{
		aggkitcommon.AGGORACLE, aggkitcommon.AGGSENDER,
		aggkitcommon.BRIDGE, aggkitcommon.L1INFOTREESYNC},
		components) {
		return nil, nil
	}
	rd := newReorgDetector(cfg, l1Client, reorgdetector.L1)

	errChan := make(chan error)
	go func() {
		if err := rd.Start(ctx); err != nil {
			errChan <- err
		}
		close(errChan)
	}()

	return rd, errChan
}

func runReorgDetectorL2IfNeeded(
	ctx context.Context,
	components []string,
<<<<<<< HEAD
	l2Client aggkittypes.BaseEthereumClienter,
=======
	l2Client etherman.EthClienter,
>>>>>>> d7c42032
	cfg *reorgdetector.Config,
) (*reorgdetector.ReorgDetector, chan error) {
	if !isNeeded([]string{aggkitcommon.AGGORACLE, aggkitcommon.BRIDGE, aggkitcommon.AGGSENDER}, components) {
		return nil, nil
	}
	rd := newReorgDetector(cfg, l2Client, reorgdetector.L2)

	errChan := make(chan error)
	go func() {
		if err := rd.Start(ctx); err != nil {
			errChan <- err
		}
		close(errChan)
	}()

	return rd, errChan
}

func runClaimSponsorIfNeeded(
	ctx context.Context,
	components []string,
<<<<<<< HEAD
	l2Client aggkittypes.BaseEthereumClienter,
=======
	l2Client etherman.EthClienter,
>>>>>>> d7c42032
	cfg claimsponsor.EVMClaimSponsorConfig,
) *claimsponsor.ClaimSponsor {
	if !isNeeded([]string{aggkitcommon.BRIDGE}, components) || !cfg.Enabled {
		return nil
	}

	logger := log.WithFields("module", aggkitcommon.CLAIM_SPONSOR)
	// In the future there may support different backends other than EVM, and this will require different config.
	// But today only EVM is supported
	ethTxManagerL2, err := ethtxmanager.New(cfg.EthTxManager)
	if err != nil {
		logger.Fatal(err)
	}
	go ethTxManagerL2.Start()
	cs, err := claimsponsor.NewEVMClaimSponsor(
		logger,
		cfg.DBPath,
		l2Client,
		cfg.BridgeAddrL2,
		cfg.SenderAddr,
		cfg.MaxGas,
		cfg.GasOffset,
		ethTxManagerL2,
		cfg.RetryAfterErrorPeriod.Duration,
		cfg.MaxRetryAttemptsAfterError,
		cfg.WaitTxToBeMinedPeriod.Duration,
		cfg.WaitTxToBeMinedPeriod.Duration,
	)
	if err != nil {
		logger.Fatalf("error creating claim sponsor: %s", err)
	}
	go cs.Start(ctx)

	return cs
}

func runLastGERSyncIfNeeded(
	ctx context.Context,
	components []string,
	cfg lastgersync.Config,
	reorgDetectorL2 *reorgdetector.ReorgDetector,
<<<<<<< HEAD
	l2Client aggkittypes.BaseEthereumClienter,
=======
	l2Client etherman.EthClienter,
>>>>>>> d7c42032
	l1InfoTreeSync *l1infotreesync.L1InfoTreeSync,
) *lastgersync.LastGERSync {
	if !isNeeded([]string{aggkitcommon.BRIDGE}, components) {
		return nil
	}
	lastGERSync, err := lastgersync.New(
		ctx,
		cfg.DBPath,
		reorgDetectorL2,
		l2Client,
		cfg.GlobalExitRootL2Addr,
		l1InfoTreeSync,
		cfg.RetryAfterErrorPeriod.Duration,
		cfg.MaxRetryAttemptsAfterError,
		etherman.NewBlockNumberFinality(cfg.BlockFinality),
		cfg.WaitForNewBlocksPeriod.Duration,
		cfg.DownloadBufferSize,
	)
	if err != nil {
		log.Fatalf("error creating lastGERSync: %s", err)
	}
	go lastGERSync.Start(ctx)

	return lastGERSync
}

func runBridgeSyncL1IfNeeded(
	ctx context.Context,
	components []string,
	cfg bridgesync.Config,
	reorgDetectorL1 *reorgdetector.ReorgDetector,
	l1Client aggkittypes.EthClienter,
	rollupID uint32,
) *bridgesync.BridgeSync {
	if !isNeeded([]string{aggkitcommon.BRIDGE}, components) {
		return nil
	}

	bridgeSyncL1, err := bridgesync.NewL1(
		ctx,
		cfg.DBPath,
		cfg.BridgeAddr,
		cfg.SyncBlockChunkSize,
		etherman.NewBlockNumberFinality(cfg.BlockFinality),
		reorgDetectorL1,
		l1Client,
		cfg.InitialBlockNum,
		cfg.WaitForNewBlocksPeriod.Duration,
		cfg.RetryAfterErrorPeriod.Duration,
		cfg.MaxRetryAttemptsAfterError,
		rollupID,
		false,
	)
	if err != nil {
		log.Fatalf("error creating bridgeSyncL1: %s", err)
	}
	go bridgeSyncL1.Start(ctx)

	return bridgeSyncL1
}

func runBridgeSyncL2IfNeeded(
	ctx context.Context,
	components []string,
	cfg bridgesync.Config,
	reorgDetectorL2 *reorgdetector.ReorgDetector,
<<<<<<< HEAD
	l2Client aggkittypes.EthClienter,
=======
	l2Client etherman.EthClienter,
>>>>>>> d7c42032
	rollupID uint32,
) *bridgesync.BridgeSync {
	if !isNeeded([]string{aggkitcommon.AGGSENDER, aggkitcommon.BRIDGE}, components) {
		return nil
	}

	bridgeSyncL2, err := bridgesync.NewL2(
		ctx,
		cfg.DBPath,
		cfg.BridgeAddr,
		cfg.SyncBlockChunkSize,
		etherman.NewBlockNumberFinality(cfg.BlockFinality),
		reorgDetectorL2,
		l2Client,
		cfg.InitialBlockNum,
		cfg.WaitForNewBlocksPeriod.Duration,
		cfg.RetryAfterErrorPeriod.Duration,
		cfg.MaxRetryAttemptsAfterError,
		rollupID,
		true,
	)
	if err != nil {
		log.Fatalf("error creating bridgeSyncL2: %s", err)
	}
	go bridgeSyncL2.Start(ctx)

	return bridgeSyncL2
}

func createBridgeRPC(
	cfg jRPC.Config,
	l2NetworkID uint32,
	sponsor *claimsponsor.ClaimSponsor,
	l1InfoTree *l1infotreesync.L1InfoTreeSync,
	injectedGERs *lastgersync.LastGERSync,
	bridgeL1 *bridgesync.BridgeSync,
	bridgeL2 *bridgesync.BridgeSync,
) []jRPC.Service {
	logger := log.WithFields("module", aggkitcommon.BRIDGE)
	services := []jRPC.Service{
		{
			Name: rpc.BRIDGE,
			Service: rpc.NewBridgeEndpoints(
				logger,
				cfg.WriteTimeout.Duration,
				cfg.ReadTimeout.Duration,
				l2NetworkID,
				sponsor,
				l1InfoTree,
				injectedGERs,
				bridgeL1,
				bridgeL2,
			),
		},
	}
	return services
}

func createRPC(cfg jRPC.Config, services []jRPC.Service) *jRPC.Server {
	logger := log.WithFields("module", "RPC")

	healthHandler := healthcheck.NewHealthCheckHandler(logger)
	return jRPC.NewServer(cfg, services,
		jRPC.WithLogger(logger.GetSugaredLogger()),
		jRPC.WithHealthHandler(healthHandler))
}

func startPrometheusHTTPServer(c prometheus.Config) {
	const ten = 10
	mux := http.NewServeMux()
	address := fmt.Sprintf("%s:%d", c.Host, c.Port)
	lis, err := net.Listen("tcp", address)
	if err != nil {
		log.Errorf("failed to create tcp listener for metrics: %v", err)
		return
	}
	mux.Handle(prometheus.Endpoint, promhttp.Handler())

	metricsServer := &http.Server{
		Handler:           mux,
		ReadHeaderTimeout: ten * time.Second,
		ReadTimeout:       ten * time.Second,
	}
	log.Infof("prometheus server listening on port %d", c.Port)
	if err := metricsServer.Serve(lis); err != nil {
		if err == http.ErrServerClosed {
			log.Warnf("prometheus http server stopped")
			return
		}
		log.Errorf("closed http connection for prometheus server: %v", err)
		return
	}
}<|MERGE_RESOLUTION|>--- conflicted
+++ resolved
@@ -174,11 +174,7 @@
 func createAggoracle(
 	cfg config.Config,
 	l1Client,
-<<<<<<< HEAD
 	l2Client aggkittypes.BaseEthereumClienter,
-=======
-	l2Client etherman.EthClienter,
->>>>>>> d7c42032
 	syncer *l1infotreesync.L1InfoTreeSync,
 ) *aggoracle.AggOracle {
 	logger := log.WithFields("module", aggkitcommon.AGGORACLE)
@@ -275,11 +271,7 @@
 
 func newReorgDetector(
 	cfg *reorgdetector.Config,
-<<<<<<< HEAD
 	client aggkittypes.BaseEthereumClienter,
-=======
-	client etherman.EthClienter,
->>>>>>> d7c42032
 	network reorgdetector.Network,
 ) *reorgdetector.ReorgDetector {
 	rd, err := reorgdetector.New(client, *cfg, network)
@@ -371,11 +363,7 @@
 	return rollupID
 }
 
-<<<<<<< HEAD
-func runL2ClientIfNeeded(components []string, urlRPCL2 string) aggkittypes.EthClienter {
-=======
-func runL2ClientIfNeeded(components []string, urlRPCL2 ethermanconfig.RPCClientConfig) etherman.EthClienter {
->>>>>>> d7c42032
+func runL2ClientIfNeeded(components []string, urlRPCL2 ethermanconfig.RPCClientConfig) aggkittypes.EthClienter {
 	if !isNeeded([]string{aggkitcommon.AGGORACLE, aggkitcommon.BRIDGE, aggkitcommon.AGGSENDER}, components) {
 		return nil
 	}
@@ -383,15 +371,11 @@
 	if err != nil {
 		log.Fatalf("failed to create client for L2 using URL: %s. Err:%v", urlRPCL2, err)
 	}
-<<<<<<< HEAD
 
 	return &aggkittypes.DefaultEthClient{
 		BaseEthereumClienter: l2CLient,
 		RPCClienter:          l2CLient.Client(),
 	}
-=======
-	return l2CLient
->>>>>>> d7c42032
 }
 
 func runReorgDetectorL1IfNeeded(
@@ -422,11 +406,7 @@
 func runReorgDetectorL2IfNeeded(
 	ctx context.Context,
 	components []string,
-<<<<<<< HEAD
 	l2Client aggkittypes.BaseEthereumClienter,
-=======
-	l2Client etherman.EthClienter,
->>>>>>> d7c42032
 	cfg *reorgdetector.Config,
 ) (*reorgdetector.ReorgDetector, chan error) {
 	if !isNeeded([]string{aggkitcommon.AGGORACLE, aggkitcommon.BRIDGE, aggkitcommon.AGGSENDER}, components) {
@@ -448,11 +428,7 @@
 func runClaimSponsorIfNeeded(
 	ctx context.Context,
 	components []string,
-<<<<<<< HEAD
 	l2Client aggkittypes.BaseEthereumClienter,
-=======
-	l2Client etherman.EthClienter,
->>>>>>> d7c42032
 	cfg claimsponsor.EVMClaimSponsorConfig,
 ) *claimsponsor.ClaimSponsor {
 	if !isNeeded([]string{aggkitcommon.BRIDGE}, components) || !cfg.Enabled {
@@ -494,11 +470,7 @@
 	components []string,
 	cfg lastgersync.Config,
 	reorgDetectorL2 *reorgdetector.ReorgDetector,
-<<<<<<< HEAD
 	l2Client aggkittypes.BaseEthereumClienter,
-=======
-	l2Client etherman.EthClienter,
->>>>>>> d7c42032
 	l1InfoTreeSync *l1infotreesync.L1InfoTreeSync,
 ) *lastgersync.LastGERSync {
 	if !isNeeded([]string{aggkitcommon.BRIDGE}, components) {
@@ -565,11 +537,7 @@
 	components []string,
 	cfg bridgesync.Config,
 	reorgDetectorL2 *reorgdetector.ReorgDetector,
-<<<<<<< HEAD
 	l2Client aggkittypes.EthClienter,
-=======
-	l2Client etherman.EthClienter,
->>>>>>> d7c42032
 	rollupID uint32,
 ) *bridgesync.BridgeSync {
 	if !isNeeded([]string{aggkitcommon.AGGSENDER, aggkitcommon.BRIDGE}, components) {
