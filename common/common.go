package common

import (
	"crypto/ecdsa"
	"encoding/binary"
	"math/big"
	"os"
	"path/filepath"

	"github.com/agglayer/aggkit/config/types"
	"github.com/agglayer/aggkit/log"
	"github.com/ethereum/go-ethereum/accounts/keystore"
	"github.com/ethereum/go-ethereum/common"
	"github.com/iden3/go-iden3-crypto/keccak256"
)

var (
	ZeroHash = common.HexToHash("0x0")
)

<<<<<<< HEAD
// Uint64ToBytes converts a uint64 to a byte slice
// we left this function for backward compatibility
var Uint64ToBytes = Uint64ToBigEndianBytes

=======
>>>>>>> 35508ba0
// Uint64ToBigEndianBytes converts a uint64 to a byte slice in big-endian order
func Uint64ToBigEndianBytes(num uint64) []byte {
	const uint64ByteSize = 8

	bytes := make([]byte, uint64ByteSize)
	binary.BigEndian.PutUint64(bytes, num)

	return bytes
}

// Uint64ToLittleEndianBytes converts a uint64 to a byte slice in little-endian order
func Uint64ToLittleEndianBytes(num uint64) []byte {
	const uint64ByteSize = 8

	bytes := make([]byte, uint64ByteSize)
	binary.LittleEndian.PutUint64(bytes, num)

	return bytes
}

// BytesToUint64 converts a byte slice to a uint64
func BytesToUint64(bytes []byte) uint64 {
	return binary.BigEndian.Uint64(bytes)
}

// Uint32ToBytes converts a uint32 to a byte slice in big-endian order
func Uint32ToBytes(num uint32) []byte {
	const uint32ByteSize = 4

	key := make([]byte, uint32ByteSize)
	binary.BigEndian.PutUint32(key, num)

	return key
}

// BytesToUint32 converts a byte slice to a uint32
func BytesToUint32(bytes []byte) uint32 {
	return binary.BigEndian.Uint32(bytes)
}

// CalculateAccInputHash computes the hash of accumulated input data for a given batch.
func CalculateAccInputHash(
	logger *log.Logger,
	oldAccInputHash common.Hash,
	batchData []byte,
	l1InfoRoot common.Hash,
	timestampLimit uint64,
	sequencerAddr common.Address,
	forcedBlockhashL1 common.Hash,
) common.Hash {
	v1 := oldAccInputHash.Bytes()
	v2 := batchData
	v3 := l1InfoRoot.Bytes()
	v4 := big.NewInt(0).SetUint64(timestampLimit).Bytes()
	v5 := sequencerAddr.Bytes()
	v6 := forcedBlockhashL1.Bytes()

	// Add 0s to make values 32 bytes long
	for len(v1) < 32 {
		v1 = append([]byte{0}, v1...)
	}

	for len(v3) < 32 {
		v3 = append([]byte{0}, v3...)
	}

	for len(v4) < 8 {
		v4 = append([]byte{0}, v4...)
	}

	for len(v5) < 20 {
		v5 = append([]byte{0}, v5...)
	}

	for len(v6) < 32 {
		v6 = append([]byte{0}, v6...)
	}

	v2 = keccak256.Hash(v2)
	calculatedAccInputHash := common.BytesToHash(keccak256.Hash(v1, v2, v3, v4, v5, v6))

	logger.Debugf("OldAccInputHash: %v", oldAccInputHash)
	logger.Debugf("BatchHashData: %v", common.Bytes2Hex(v2))
	logger.Debugf("L1InfoRoot: %v", l1InfoRoot)
	logger.Debugf("TimeStampLimit: %v", timestampLimit)
	logger.Debugf("Sequencer Address: %v", sequencerAddr)
	logger.Debugf("Forced BlockHashL1: %v", forcedBlockhashL1)
	logger.Debugf("CalculatedAccInputHash: %v", calculatedAccInputHash)

	return calculatedAccInputHash
}

// NewKeyFromKeystore creates a private key from a keystore file
func NewKeyFromKeystore(cfg types.KeystoreFileConfig) (*ecdsa.PrivateKey, error) {
	if cfg.Path == "" && cfg.Password == "" {
		return nil, nil
	}
	keystoreEncrypted, err := os.ReadFile(filepath.Clean(cfg.Path))
	if err != nil {
		return nil, err
	}
	key, err := keystore.DecryptKey(keystoreEncrypted, cfg.Password)
	if err != nil {
		return nil, err
	}
	return key.PrivateKey, nil
}

// BigIntToLittleEndianBytes converts a big.Int to a 32-byte little-endian representation.
// big.Int is capped to 32 bytes
func BigIntToLittleEndianBytes(n *big.Int) []byte {
	// Get the absolute value in big-endian byte slice
	beBytes := n.Bytes()

	// Initialize a 32-byte array for the result
	leBytes := make([]byte, common.HashLength)

	// Fill the array in reverse order to convert to little-endian
	for i := 0; i < len(beBytes) && i < common.HashLength; i++ {
		leBytes[i] = beBytes[len(beBytes)-1-i]
	}

	return leBytes
}

// EstimateSliceCapacity estimates the capacity of a slice based on the total number
// of elements, the span of interest, and the full span of the range.
//
// Parameters:
//   - total: The total number of elements.
//   - span: The span of interest within the range.
//   - fullSpan: The full span of the range.
//
// Returns:
//   - An integer representing the estimated slice capacity. If fullSpan is 0, the
//     function returns 0 to avoid division by zero.
func EstimateSliceCapacity(total int, span, fullSpan uint64) int {
	if fullSpan == 0 {
		return 0
	}
	return int((uint64(total) * span) / fullSpan)
}<|MERGE_RESOLUTION|>--- conflicted
+++ resolved
@@ -18,13 +18,6 @@
 	ZeroHash = common.HexToHash("0x0")
 )
 
-<<<<<<< HEAD
-// Uint64ToBytes converts a uint64 to a byte slice
-// we left this function for backward compatibility
-var Uint64ToBytes = Uint64ToBigEndianBytes
-
-=======
->>>>>>> 35508ba0
 // Uint64ToBigEndianBytes converts a uint64 to a byte slice in big-endian order
 func Uint64ToBigEndianBytes(num uint64) []byte {
 	const uint64ByteSize = 8
