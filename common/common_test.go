package common

import (
	"encoding/hex"
	"fmt"
	"math/big"
	"testing"

	"github.com/agglayer/aggkit/log"
	"github.com/ethereum/go-ethereum/common"
	"github.com/stretchr/testify/require"
)

func TestAsLittleEndianSlice(t *testing.T) {
	t.Parallel()

	tests := []struct {
		name     string
		input    *big.Int
		expected []byte
	}{
		{
			name:     "Zero value",
			input:    big.NewInt(0),
			expected: make([]byte, 32),
		},
		{
			name:     "Positive value",
			input:    big.NewInt(123456789),
			expected: append([]byte{21, 205, 91, 7}, make([]byte, 28)...),
		},
		{
			name:     "Negative value",
			input:    big.NewInt(-123456789),
			expected: append([]byte{21, 205, 91, 7}, make([]byte, 28)...),
		},
		{
			name: "Large positive value",
			input: new(big.Int).SetBytes([]byte{0xff, 0xff, 0xff, 0xff, 0xff, 0xff, 0xff, 0xff,
				0xff, 0xff, 0xff, 0xff, 0xff, 0xff, 0xff, 0xff, 0xff, 0xff, 0xff, 0xff, 0xff, 0xff,
				0xff, 0xff, 0xff, 0xff, 0xff, 0xff, 0xff, 0xff, 0xff, 0xff}),
			expected: []byte{0xff, 0xff, 0xff, 0xff, 0xff, 0xff, 0xff, 0xff, 0xff, 0xff, 0xff, 0xff,
				0xff, 0xff, 0xff, 0xff, 0xff, 0xff, 0xff, 0xff, 0xff, 0xff, 0xff, 0xff, 0xff, 0xff,
				0xff, 0xff, 0xff, 0xff, 0xff, 0xff},
		},
	}

	for _, tt := range tests {
		tt := tt

		t.Run(tt.name, func(t *testing.T) {
			t.Parallel()

			result := BigIntToLittleEndianBytes(tt.input)
			require.Len(t, result, common.HashLength)

			for i := range result {
				require.Equal(t, tt.expected[i], result[i],
					fmt.Sprintf("expected byte at index %d to be %x, got %x", i, tt.expected[i], result[i]))
			}
		})
	}
}

func TestEstimateSliceCapacity(t *testing.T) {
	t.Parallel()

	tests := []struct {
		name     string
		total    int
		span     uint64
		fullSpan uint64
		expected int
	}{
		{
			name:     "Zero fullSpan",
			total:    100,
			span:     50,
			fullSpan: 0,
			expected: 0,
		},
		{
			name:     "Zero total",
			total:    0,
			span:     50,
			fullSpan: 100,
			expected: 0,
		},
		{
			name:     "Zero span",
			total:    100,
			span:     0,
			fullSpan: 100,
			expected: 0,
		},
		{
			name:     "Normal case",
			total:    100,
			span:     50,
			fullSpan: 100,
			expected: 50,
		},
		{
			name:     "Span equals fullSpan",
			total:    100,
			span:     100,
			fullSpan: 100,
			expected: 100,
		},
		{
			name:     "Span greater than fullSpan",
			total:    100,
			span:     150,
			fullSpan: 100,
			expected: 150,
		},
		{
			name:     "Large values",
			total:    1_000_000,
			span:     500_000,
			fullSpan: 1_000_000,
			expected: 500_000,
		},
		{
			name:     "random values test",
			total:    57,
			span:     198,
			fullSpan: 213,
			expected: 52,
		},
	}

	for _, tt := range tests {
		tt := tt

		t.Run(tt.name, func(t *testing.T) {
			t.Parallel()

			result := EstimateSliceCapacity(tt.total, tt.span, tt.fullSpan)
			require.Equal(t, tt.expected, result)
		})
	}
}

<<<<<<< HEAD
func TestBytesToUint32(t *testing.T) {
	tests := []struct {
		name        string
		input       []byte
		expected    uint32
		expectPanic bool
	}{
		{
			name:     "Empty byte slice",
			input:    []byte{},
			expected: 0,
		},
		{
			name:     "Single byte",
			input:    []byte{0x01},
			expected: 1,
		},
		{
			name:     "Two bytes",
			input:    []byte{0x01, 0x02},
			expected: 258,
		},
		{
			name:     "Three bytes",
			input:    []byte{0x01, 0x02, 0x03},
			expected: 66051,
		},
		{
			name:     "Four bytes",
			input:    []byte{0x01, 0x02, 0x03, 0x04},
			expected: 16909060,
		},
		{
			name:        "More than four bytes",
			input:       []byte{0x01, 0x02, 0x03, 0x04, 0x05},
			expectPanic: true,
		},
	}

	for _, tt := range tests {
		t.Run(tt.name, func(t *testing.T) {
			if tt.expectPanic {
				require.Panics(t, func() {
					_ = BytesToUint32(tt.input)
				})
			} else {
				result := BytesToUint32(tt.input)
				require.Equal(t, tt.expected, result)
			}
		})
	}
}

func TestUint64ToBytes(t *testing.T) {
	tests := []struct {
		name     string
		input    uint64
		expected string
	}{
		{
			name:     "Zero",
			input:    0,
			expected: "0000000000000000",
		},
		{
			name:     "MaxUint64",
			input:    18446744073709551615,
			expected: "ffffffffffffffff",
		},
		{
			name:     "Arbitrary value",
			input:    1234567890,
			expected: "00000000499602d2",
		},
	}

	for _, tt := range tests {
		t.Run(tt.name, func(t *testing.T) {
			result := Uint64ToBytes(tt.input)
			require.Equal(t, tt.expected, hex.EncodeToString(result))
		})
	}
}

func TestBytesToUint64(t *testing.T) {
	tests := []struct {
		name          string
		input         string
		expected      uint64
		panicExpected bool
	}{
		{
			name:     "Zero",
			input:    "0000000000000000",
			expected: 0,
		},
		{
			name:     "MaxUint64",
			input:    "ffffffffffffffff",
			expected: 18446744073709551615,
		},
		{
			name:     "Arbitrary value",
			input:    "00000000499602d2",
			expected: 1234567890,
		},
		{
			name:          "Value too long",
			input:         "499602d2499602d2499602d2",
			panicExpected: true,
=======
func TestUint64ToLittleEndianBytes(t *testing.T) {
	t.Parallel()

	tests := []struct {
		name     string
		input    uint64
		expected []byte
	}{
		{
			name:     "Zero value",
			input:    0,
			expected: []byte{0, 0, 0, 0, 0, 0, 0, 0},
		},
		{
			name:     "Small value",
			input:    1,
			expected: []byte{1, 0, 0, 0, 0, 0, 0, 0},
		},
		{
			name:     "Max uint64 value",
			input:    ^uint64(0),
			expected: []byte{255, 255, 255, 255, 255, 255, 255, 255},
		},
		{
			name:     "Arbitrary value",
			input:    123456789,
			expected: []byte{21, 205, 91, 7, 0, 0, 0, 0},
>>>>>>> 0f8a11f6
		},
	}

	for _, tt := range tests {
<<<<<<< HEAD
		t.Run(tt.name, func(t *testing.T) {
			inputBytes, err := hex.DecodeString(tt.input)
			require.NoError(t, err)

			if tt.panicExpected {
				require.Panics(t, func() {
					_ = BytesToUint64(inputBytes)
				})
			} else {
				result := BytesToUint64(inputBytes)
				require.Equal(t, tt.expected, result)
			}
		})
	}
}

func TestUint32ToBytes(t *testing.T) {
	tests := []struct {
		name     string
		input    uint32
		expected string
	}{
		{
			name:     "Zero",
			input:    0,
			expected: "00000000",
		},
		{
			name:     "MaxUint32",
			input:    4294967295,
			expected: "ffffffff",
		},
		{
			name:     "Arbitrary value",
			input:    1234567890,
			expected: "499602d2",
		},
	}

	for _, tt := range tests {
		t.Run(tt.name, func(t *testing.T) {
			result := Uint32ToBytes(tt.input)
			require.Equal(t, tt.expected, hex.EncodeToString(result))
		})
	}
}

func TestCalculateAccInputHash(t *testing.T) {
	logger := log.WithFields("module", "common_test")

	tests := []struct {
		name              string
		oldAccInputHash   common.Hash
		batchData         []byte
		l1InfoRoot        common.Hash
		timestampLimit    uint64
		sequencerAddr     common.Address
		forcedBlockhashL1 common.Hash
		expectedHash      common.Hash
	}{
		{
			name:              "Test case 1",
			oldAccInputHash:   common.HexToHash("0x1"),
			batchData:         []byte("batch data"),
			l1InfoRoot:        common.HexToHash("0x2"),
			timestampLimit:    1234567890,
			sequencerAddr:     common.HexToAddress("0x3"),
			forcedBlockhashL1: common.HexToHash("0x4"),
			expectedHash:      common.HexToHash("0xc52fa6fdbba28ac34f02f3ca08c35b719239033028e49e28ba996a5fc75096e9"),
		},
	}

	for _, tt := range tests {
		t.Run(tt.name, func(t *testing.T) {
			result := CalculateAccInputHash(
				logger,
				tt.oldAccInputHash,
				tt.batchData,
				tt.l1InfoRoot,
				tt.timestampLimit,
				tt.sequencerAddr,
				tt.forcedBlockhashL1,
			)
			require.Equal(t, tt.expectedHash, result)
=======
		tt := tt

		t.Run(tt.name, func(t *testing.T) {
			t.Parallel()

			result := Uint64ToLittleEndianBytes(tt.input)
			require.Equal(t, tt.expected, result)
>>>>>>> 0f8a11f6
		})
	}
}<|MERGE_RESOLUTION|>--- conflicted
+++ resolved
@@ -142,7 +142,6 @@
 	}
 }
 
-<<<<<<< HEAD
 func TestBytesToUint32(t *testing.T) {
 	tests := []struct {
 		name        string
@@ -196,7 +195,7 @@
 	}
 }
 
-func TestUint64ToBytes(t *testing.T) {
+func TestUint64ToBigEndianBytes(t *testing.T) {
 	tests := []struct {
 		name     string
 		input    uint64
@@ -221,7 +220,7 @@
 
 	for _, tt := range tests {
 		t.Run(tt.name, func(t *testing.T) {
-			result := Uint64ToBytes(tt.input)
+			result := Uint64ToBigEndianBytes(tt.input)
 			require.Equal(t, tt.expected, hex.EncodeToString(result))
 		})
 	}
@@ -253,40 +252,10 @@
 			name:          "Value too long",
 			input:         "499602d2499602d2499602d2",
 			panicExpected: true,
-=======
-func TestUint64ToLittleEndianBytes(t *testing.T) {
-	t.Parallel()
-
-	tests := []struct {
-		name     string
-		input    uint64
-		expected []byte
-	}{
-		{
-			name:     "Zero value",
-			input:    0,
-			expected: []byte{0, 0, 0, 0, 0, 0, 0, 0},
-		},
-		{
-			name:     "Small value",
-			input:    1,
-			expected: []byte{1, 0, 0, 0, 0, 0, 0, 0},
-		},
-		{
-			name:     "Max uint64 value",
-			input:    ^uint64(0),
-			expected: []byte{255, 255, 255, 255, 255, 255, 255, 255},
-		},
-		{
-			name:     "Arbitrary value",
-			input:    123456789,
-			expected: []byte{21, 205, 91, 7, 0, 0, 0, 0},
->>>>>>> 0f8a11f6
-		},
-	}
-
-	for _, tt := range tests {
-<<<<<<< HEAD
+		},
+	}
+
+	for _, tt := range tests {
 		t.Run(tt.name, func(t *testing.T) {
 			inputBytes, err := hex.DecodeString(tt.input)
 			require.NoError(t, err)
@@ -371,7 +340,41 @@
 				tt.forcedBlockhashL1,
 			)
 			require.Equal(t, tt.expectedHash, result)
-=======
+		})
+	}
+}
+
+func TestUint64ToLittleEndianBytes(t *testing.T) {
+	t.Parallel()
+
+	tests := []struct {
+		name     string
+		input    uint64
+		expected []byte
+	}{
+		{
+			name:     "Zero value",
+			input:    0,
+			expected: []byte{0, 0, 0, 0, 0, 0, 0, 0},
+		},
+		{
+			name:     "Small value",
+			input:    1,
+			expected: []byte{1, 0, 0, 0, 0, 0, 0, 0},
+		},
+		{
+			name:     "Max uint64 value",
+			input:    ^uint64(0),
+			expected: []byte{255, 255, 255, 255, 255, 255, 255, 255},
+		},
+		{
+			name:     "Arbitrary value",
+			input:    123456789,
+			expected: []byte{21, 205, 91, 7, 0, 0, 0, 0},
+		},
+	}
+
+	for _, tt := range tests {
 		tt := tt
 
 		t.Run(tt.name, func(t *testing.T) {
@@ -379,7 +382,6 @@
 
 			result := Uint64ToLittleEndianBytes(tt.input)
 			require.Equal(t, tt.expected, result)
->>>>>>> 0f8a11f6
 		})
 	}
 }