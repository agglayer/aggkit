--- conflicted
+++ resolved
@@ -62,7 +62,86 @@
 	}
 }
 
-<<<<<<< HEAD
+func TestEstimateSliceCapacity(t *testing.T) {
+	t.Parallel()
+
+	tests := []struct {
+		name     string
+		total    int
+		span     uint64
+		fullSpan uint64
+		expected int
+	}{
+		{
+			name:     "Zero fullSpan",
+			total:    100,
+			span:     50,
+			fullSpan: 0,
+			expected: 0,
+		},
+		{
+			name:     "Zero total",
+			total:    0,
+			span:     50,
+			fullSpan: 100,
+			expected: 0,
+		},
+		{
+			name:     "Zero span",
+			total:    100,
+			span:     0,
+			fullSpan: 100,
+			expected: 0,
+		},
+		{
+			name:     "Normal case",
+			total:    100,
+			span:     50,
+			fullSpan: 100,
+			expected: 50,
+		},
+		{
+			name:     "Span equals fullSpan",
+			total:    100,
+			span:     100,
+			fullSpan: 100,
+			expected: 100,
+		},
+		{
+			name:     "Span greater than fullSpan",
+			total:    100,
+			span:     150,
+			fullSpan: 100,
+			expected: 150,
+		},
+		{
+			name:     "Large values",
+			total:    1_000_000,
+			span:     500_000,
+			fullSpan: 1_000_000,
+			expected: 500_000,
+		},
+		{
+			name:     "random values test",
+			total:    57,
+			span:     198,
+			fullSpan: 213,
+			expected: 52,
+		},
+	}
+
+	for _, tt := range tests {
+		tt := tt
+
+		t.Run(tt.name, func(t *testing.T) {
+			t.Parallel()
+
+			result := EstimateSliceCapacity(tt.total, tt.span, tt.fullSpan)
+			require.Equal(t, tt.expected, result)
+		})
+	}
+}
+
 func TestBytesToUint32(t *testing.T) {
 	tests := []struct {
 		name        string
@@ -213,78 +292,10 @@
 			name:     "Arbitrary value",
 			input:    1234567890,
 			expected: "499602d2",
-=======
-func TestEstimateSliceCapacity(t *testing.T) {
-	t.Parallel()
-
-	tests := []struct {
-		name     string
-		total    int
-		span     uint64
-		fullSpan uint64
-		expected int
-	}{
-		{
-			name:     "Zero fullSpan",
-			total:    100,
-			span:     50,
-			fullSpan: 0,
-			expected: 0,
-		},
-		{
-			name:     "Zero total",
-			total:    0,
-			span:     50,
-			fullSpan: 100,
-			expected: 0,
-		},
-		{
-			name:     "Zero span",
-			total:    100,
-			span:     0,
-			fullSpan: 100,
-			expected: 0,
-		},
-		{
-			name:     "Normal case",
-			total:    100,
-			span:     50,
-			fullSpan: 100,
-			expected: 50,
-		},
-		{
-			name:     "Span equals fullSpan",
-			total:    100,
-			span:     100,
-			fullSpan: 100,
-			expected: 100,
-		},
-		{
-			name:     "Span greater than fullSpan",
-			total:    100,
-			span:     150,
-			fullSpan: 100,
-			expected: 150,
-		},
-		{
-			name:     "Large values",
-			total:    1_000_000,
-			span:     500_000,
-			fullSpan: 1_000_000,
-			expected: 500_000,
-		},
-		{
-			name:     "random values test",
-			total:    57,
-			span:     198,
-			fullSpan: 213,
-			expected: 52,
->>>>>>> dedce599
-		},
-	}
-
-	for _, tt := range tests {
-<<<<<<< HEAD
+		},
+	}
+
+	for _, tt := range tests {
 		t.Run(tt.name, func(t *testing.T) {
 			result := Uint32ToBytes(tt.input)
 			require.Equal(t, tt.expected, hex.EncodeToString(result))
@@ -329,15 +340,6 @@
 				tt.forcedBlockhashL1,
 			)
 			require.Equal(t, tt.expectedHash, result)
-=======
-		tt := tt
-
-		t.Run(tt.name, func(t *testing.T) {
-			t.Parallel()
-
-			result := EstimateSliceCapacity(tt.total, tt.span, tt.fullSpan)
-			require.Equal(t, tt.expected, result)
->>>>>>> dedce599
 		})
 	}
 }