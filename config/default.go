package config

// This values doesnt have a default value because depend on the
// environment / deployment
const DefaultMandatoryVars = `
L1URL = "http://localhost:8545"
L2URL = "http://localhost:8123"


AggLayerURL = "https://agglayer-dev.polygon.technology"
AggchainProofURL = "http://localhost:5576"
GenerateAggchainProofTimeout = "1h"

ForkId = 9
ContractVersions = "elderberry"
IsValidiumMode = false
NetworkID = 1

L2Coinbase = "0xfa3b44587990f97ba8b6ba7e230a5f0e95d14b3d"
SequencerPrivateKeyPath = "/app/sequencer.keystore"
SequencerPrivateKeyPassword = "test"
WitnessURL = "http://localhost:8123"

# Who send Proof to L1? AggLayer addr, or aggregator addr?
SenderProofToL1Addr = "0x0000000000000000000000000000000000000000"
polygonBridgeAddr = "0x0000000000000000000000000000000000000000"


# This values can be override directly from genesis.json
rollupCreationBlockNumber = 0
rollupManagerCreationBlockNumber = 0
genesisBlockNumber = 0
[L1Config]
	chainId = 0
	polygonZkEVMGlobalExitRootAddress = "0x0000000000000000000000000000000000000000"
	polygonRollupManagerAddress = "0x0000000000000000000000000000000000000000"
	polTokenAddress = "0x0000000000000000000000000000000000000000"
	polygonZkEVMAddress = "0x0000000000000000000000000000000000000000"


[L2Config]
	GlobalExitRootAddr = "0x0000000000000000000000000000000000000000"

`

// This doesnt below to config, but are the vars used
// to avoid repetition in config-files
const DefaultVars = `
PathRWData = "/tmp/aggkit"
L1URLSyncChunkSize = 100
RequireStorageContentCompatibility = true
L2RPC = "{ Mode= \"basic\", URL= \"{{L2URL}}\" }"
`

// DefaultValues is the default configuration
const DefaultValues = `
ForkUpgradeBatchNumber = 0
ForkUpgradeNewForkId = 0


[Log]
Environment = "development" # "production" or "development"
Level = "info"
Outputs = ["stderr"]

[Etherman]
	URL = "{{L1URL}}"
	ForkIDChunkSize = {{L1URLSyncChunkSize}}
	[Etherman.EthermanConfig]
		URL = "{{L1URL}}"
		MultiGasProvider = false
		L1ChainID = {{NetworkConfig.L1.L1ChainID}}
		HTTPHeaders = []
		[Etherman.EthermanConfig.Etherscan]
			ApiKey = ""
			Url = "https://api.etherscan.io/api?module=gastracker&action=gasoracle&apikey="

[Common]
NetworkID = {{NetworkID}}
IsValidiumMode = {{IsValidiumMode}}
ContractVersions = "{{ContractVersions}}"
L2RPC = {{L2RPC}}

[ReorgDetectorL1]
DBPath = "{{PathRWData}}/reorgdetectorl1.sqlite"
FinalizedBlock = "FinalizedBlock"

[ReorgDetectorL2]
DBPath = "{{PathRWData}}/reorgdetectorl2.sqlite"
FinalizedBlock = "LatestBlock"

[L1InfoTreeSync]
DBPath = "{{PathRWData}}/L1InfoTreeSync.sqlite"
GlobalExitRootAddr = "{{NetworkConfig.L1.GlobalExitRootManagerAddr}}"
RollupManagerAddr = "{{NetworkConfig.L1.RollupManagerAddr}}"
SyncBlockChunkSize = 100
BlockFinality = "LatestBlock"
URLRPCL1 = "{{L1URL}}"
WaitForNewBlocksPeriod = "100ms"
InitialBlock = {{genesisBlockNumber}}
RetryAfterErrorPeriod = "1s"
MaxRetryAttemptsAfterError = -1
RequireStorageContentCompatibility = {{RequireStorageContentCompatibility}}

[AggOracle]
TargetChainType = "EVM"
URLRPCL1 = "{{L1URL}}"
BlockFinality = "FinalizedBlock"
WaitPeriodNextGER = "100ms"
	[AggOracle.EVMSender]
		GlobalExitRootL2 = "{{L2Config.GlobalExitRootAddr}}"
		GasOffset = 0
		WaitPeriodMonitorTx = "100ms"
		[AggOracle.EVMSender.EthTxManager]
				FrequencyToMonitorTxs = "1s"
				WaitTxToBeMined = "2s"
				GetReceiptMaxTime = "250ms"
				GetReceiptWaitInterval = "1s"
				PrivateKeys = [
					{Path = "/app/keystore/aggoracle.keystore", Password = "testonly"},
				]
				ForcedGas = 0
				GasPriceMarginFactor = 1
				MaxGasPriceLimit = 0
				StoragePath = "{{PathRWData}}/ethtxmanager-aggoracle.sqlite"
				ReadPendingL1Txs = false
				SafeStatusL1NumberOfBlocks = 5
				FinalizedStatusL1NumberOfBlocks = 10
					[AggOracle.EVMSender.EthTxManager.Etherman]
						URL = "{{L2URL}}"
						MultiGasProvider = false
						# L1ChainID = 0 indicates it will be set at runtime
						# This field should be populated with L2ChainID 
						L1ChainID = 0
						HTTPHeaders = []

[RPC]
Host = "0.0.0.0"
Port = 5576
ReadTimeout = "2s"
WriteTimeout = "2s"
MaxRequestsPerIPAndSecond = 10

[REST]
Host = "0.0.0.0"
Port = 5577
ReadTimeout = "2s"
WriteTimeout = "2s"
MaxRequestsPerIPAndSecond = 10

[ClaimSponsor]
DBPath = "{{PathRWData}}/claimsponsor.sqlite"
Enabled = false
SenderAddr = "0xfa3b44587990f97ba8b6ba7e230a5f0e95d14b3d"
BridgeAddrL2 = "0xB7098a13a48EcE087d3DA15b2D28eCE0f89819B8"
MaxGas = 200000
RetryAfterErrorPeriod = "1s"
MaxRetryAttemptsAfterError = -1
WaitTxToBeMinedPeriod = "3s"
WaitOnEmptyQueue = "3s"
GasOffset = 0
	[ClaimSponsor.EthTxManager]
		FrequencyToMonitorTxs = "1s"
		WaitTxToBeMined = "2s"
		GetReceiptMaxTime = "250ms"
		GetReceiptWaitInterval = "1s"
		PrivateKeys = [
			{Path = "/etc/aggkit/claimtxmanager.keystore", Password = "pSnv6Dh5s9ahuzGzH9RoCDrKAMddaX3m"},
		]
		ForcedGas = 0
		GasPriceMarginFactor = 1
		MaxGasPriceLimit = 0
		StoragePath = "{{PathRWData}}/ethtxmanager-claimsponsor.sqlite"
		ReadPendingL1Txs = false
		SafeStatusL1NumberOfBlocks = 5
		FinalizedStatusL1NumberOfBlocks = 10
			[ClaimSponsor.EthTxManager.Etherman]
				URL = "{{L2URL}}"
				MultiGasProvider = false
				# L1ChainID = 0 indicates it will be set at runtime
				# This field should be populated with L2ChainID 
				L1ChainID = 0
				HTTPHeaders = []

[BridgeL1Sync]
DBPath = "{{PathRWData}}/bridgel1sync.sqlite"
BlockFinality = "LatestBlock"
InitialBlockNum = 0
BridgeAddr = "{{polygonBridgeAddr}}"
SyncBlockChunkSize = 100
RetryAfterErrorPeriod = "1s"
MaxRetryAttemptsAfterError = -1
WaitForNewBlocksPeriod = "3s"
RequireStorageContentCompatibility = {{RequireStorageContentCompatibility}}

[BridgeL2Sync]
DBPath = "{{PathRWData}}/bridgel2sync.sqlite"
BlockFinality = "LatestBlock"
InitialBlockNum = 0
BridgeAddr = "{{polygonBridgeAddr}}"
SyncBlockChunkSize = 100
RetryAfterErrorPeriod = "1s"
MaxRetryAttemptsAfterError = -1
WaitForNewBlocksPeriod = "3s"
RequireStorageContentCompatibility = {{RequireStorageContentCompatibility}}

[LastGERSync]
DBPath = "{{PathRWData}}/lastgersync.sqlite"
BlockFinality = "LatestBlock"
InitialBlockNum = 0
GlobalExitRootL2Addr = "{{L2Config.GlobalExitRootAddr}}"
RetryAfterErrorPeriod = "1s"
MaxRetryAttemptsAfterError = -1
WaitForNewBlocksPeriod = "1s"
DownloadBufferSize = 100
RequireStorageContentCompatibility = {{RequireStorageContentCompatibility}}
SyncMode = "FEP"

[NetworkConfig.L1]
L1ChainID = {{L1Config.chainId}}
PolAddr = "{{L1Config.polTokenAddress}}"
ZkEVMAddr = "{{L1Config.polygonZkEVMAddress}}"
RollupManagerAddr = "{{L1Config.polygonRollupManagerAddress}}"
GlobalExitRootManagerAddr = "{{L1Config.polygonZkEVMGlobalExitRootAddress}}"


[AggSender]
StoragePath = "{{PathRWData}}/aggsender.sqlite"
AggsenderPrivateKey = {Path = "{{SequencerPrivateKeyPath}}", Password = "{{SequencerPrivateKeyPassword}}"}
BlockFinality = "LatestBlock"
EpochNotificationPercentage = 50
MaxRetriesStoreCertificate = 3
DelayBeetweenRetries = "60s"
KeepCertificatesHistory = true
# MaxSize of the certificate to 8Mb
MaxCertSize = 8388608
DryRun = false
EnableRPC = true
# PessimisticProof or AggchainProver
Mode = "PessimisticProof"
CheckStatusCertificateInterval = "5m"
RetryCertAfterInError = false
GlobalExitRootL2="{{L2Config.GlobalExitRootAddr}}"
GenerateAggchainProofTimeout="{{GenerateAggchainProofTimeout}}"
SovereignRollupAddr = "{{L1Config.polygonZkEVMAddress}}"
RequireStorageContentCompatibility = {{RequireStorageContentCompatibility}}
<<<<<<< HEAD
	[AggSender.AgglayerClient]
		URL = "{{AggLayerURL}}"
		MinConnectionTimeout = "5s"
		MaxRequestRetries = 8
		InitialDelay = "1s"
	[AggSender.AggkitProverClient]
		URL = "{{AggchainProofURL}}"
		MinConnectionTimeout = "5s"
		MaxRequestRetries = 8
		InitialDelay = "1s"
=======
UseAgglayerTLS = false
UseAggkitProverTLS = false
RequireNoFEPBlockGap = true
>>>>>>> cf199307
	[AggSender.MaxSubmitCertificateRate]
		NumRequests = 20
		Interval = "1h"
		
[Prometheus]
Enabled = true
Host = "localhost"
Port = 9091

[AggchainProofGen]
SovereignRollupAddr = "{{L1Config.polygonZkEVMAddress}}"
GlobalExitRootL2 = "{{L2Config.GlobalExitRootAddr}}"
GenerateAggchainProofTimeout="{{GenerateAggchainProofTimeout}}"
<<<<<<< HEAD
	[AggchainProofGen.AggkitProverClient]
		URL = "{{AggchainProofURL}}"
		MinConnectionTimeout = "5s"
		MaxRequestRetries = 8
		InitialDelay = "1s"
=======
UseAggkitProverTLS = false
>>>>>>> cf199307

[Profiling]
ProfilingHost = "localhost"
ProfilingPort = 6060
ProfilingEnabled = false
`<|MERGE_RESOLUTION|>--- conflicted
+++ resolved
@@ -244,25 +244,22 @@
 GenerateAggchainProofTimeout="{{GenerateAggchainProofTimeout}}"
 SovereignRollupAddr = "{{L1Config.polygonZkEVMAddress}}"
 RequireStorageContentCompatibility = {{RequireStorageContentCompatibility}}
-<<<<<<< HEAD
 	[AggSender.AgglayerClient]
 		URL = "{{AggLayerURL}}"
 		MinConnectionTimeout = "5s"
 		MaxRequestRetries = 8
 		InitialDelay = "1s"
+		UseTLS = false
 	[AggSender.AggkitProverClient]
 		URL = "{{AggchainProofURL}}"
 		MinConnectionTimeout = "5s"
 		MaxRequestRetries = 8
 		InitialDelay = "1s"
-=======
-UseAgglayerTLS = false
-UseAggkitProverTLS = false
-RequireNoFEPBlockGap = true
->>>>>>> cf199307
+		UseTLS = false
 	[AggSender.MaxSubmitCertificateRate]
 		NumRequests = 20
 		Interval = "1h"
+RequireNoFEPBlockGap = true
 		
 [Prometheus]
 Enabled = true
@@ -273,15 +270,12 @@
 SovereignRollupAddr = "{{L1Config.polygonZkEVMAddress}}"
 GlobalExitRootL2 = "{{L2Config.GlobalExitRootAddr}}"
 GenerateAggchainProofTimeout="{{GenerateAggchainProofTimeout}}"
-<<<<<<< HEAD
 	[AggchainProofGen.AggkitProverClient]
 		URL = "{{AggchainProofURL}}"
 		MinConnectionTimeout = "5s"
 		MaxRequestRetries = 8
 		InitialDelay = "1s"
-=======
-UseAggkitProverTLS = false
->>>>>>> cf199307
+		UseTLS = false
 
 [Profiling]
 ProfilingHost = "localhost"
