//! Command line interface.
use aggkit_config::Config;
use clap::Parser;
use cli::Cli;
use colored::*;
use execute::Execute;
use std::path::PathBuf;
use std::process::Command;

pub mod allocs_render;
mod cli;
mod helpers;
mod logging;
mod versions;

#[tokio::main]
async fn main() -> anyhow::Result<()> {
    dotenvy::dotenv().ok();

    let cli = Cli::parse();

    println!(
        "{}",
        r#"🐼
  _____      _                            _____ _____  _  __
 |  __ \    | |                          / ____|  __ \| |/ /
 | |__) |__ | |_   _  __ _  ___  _ __   | |    | |  | | ' / 
 |  ___/ _ \| | | | |/ _` |/ _ \| '_ \  | |    | |  | |  <  
 | |  | (_) | | |_| | (_| | (_) | | | | | |____| |__| | . \ 
 |_|   \___/|_|\__, |\__, |\___/|_| |_|  \_____|_____/|_|\_\
                __/ | __/ |                                 
               |___/ |___/                                  
"#
        .purple()
    );

    match cli.cmd {
        cli::Commands::Node { config, components } => node(config, components)?,
        cli::Commands::Versions {} => versions::versions(),
    }

    Ok(())
}

// read_config reads the configuration file and returns the configuration.
fn read_config(config_path: PathBuf) -> anyhow::Result<Config> {
    let config = std::fs::read_to_string(config_path)
        .map_err(|e| anyhow::anyhow!("Failed to read configuration file: {}", e))?;
    let config: Config = toml::from_str(&config)?;

    Ok(config)
}

/// This is the main node entrypoint.
///
/// This function starts everything needed to run an Agglayer node.
/// Starting by a Tokio runtime which can be used by the different components.
/// The configuration file is parsed and used to configure the node.
///
/// This function returns on fatal error or after graceful shutdown has
/// completed.
pub fn node(config_path: PathBuf, components: Option<String>) -> anyhow::Result<()> {
    // Read the config
    let config = read_config(config_path.clone())?;

    // Initialize the logger
    logging::tracing(&config.log);

    // This is to find the binary when running in development mode
    // otherwise it will use system path
    let bin_path = helpers::get_bin_path();

    let components_param = match components {
        Some(components) => format!("-components={}", components),
        None => "".to_string(),
    };

    // Run the node passing the config file path as argument
    let mut command = Command::new(bin_path.clone());
    command.args(&[
        "run",
        "-cfg",
        config_path.canonicalize()?.to_str().unwrap(),
        components_param.as_str(),
    ]);

    let output_result = command.execute_output();
    let output = match output_result {
        Ok(output) => output,
        Err(e) => {
            eprintln!(
                "Failed to execute command, trying to find executable in path: {}",
                bin_path
            );
            return Err(e.into());
        }
    };

    if let Some(exit_code) = output.status.code() {
        if exit_code == 0 {
            println!("Ok.");
        } else {
            eprintln!("Failed.");
        }
    } else {
        eprintln!("Interrupted!");
    }

    Ok(())
<<<<<<< HEAD
=======
}

#[derive(serde::Deserialize, Debug, Clone)]
struct Batch {
>>>>>>> 96cff694
}<|MERGE_RESOLUTION|>--- conflicted
+++ resolved
@@ -107,11 +107,4 @@
     }
 
     Ok(())
-<<<<<<< HEAD
-=======
-}
-
-#[derive(serde::Deserialize, Debug, Clone)]
-struct Batch {
->>>>>>> 96cff694
 }