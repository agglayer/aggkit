--- conflicted
+++ resolved
@@ -34,18 +34,11 @@
 	go.opentelemetry.io/otel v1.35.0
 	go.opentelemetry.io/otel/metric v1.35.0
 	go.uber.org/zap v1.27.0
-<<<<<<< HEAD
-	golang.org/x/crypto v0.33.0
-	golang.org/x/net v0.35.0
-	golang.org/x/sync v0.11.0
-	google.golang.org/grpc v1.65.0
-	modernc.org/sqlite v1.35.0
-=======
 	golang.org/x/crypto v0.36.0
 	golang.org/x/net v0.37.0
 	golang.org/x/sync v0.12.0
+	google.golang.org/grpc v1.67.3
 	modernc.org/sqlite v1.36.1
->>>>>>> 128f58d7
 )
 
 require (
@@ -153,13 +146,8 @@
 	golang.org/x/sys v0.31.0 // indirect
 	golang.org/x/text v0.23.0 // indirect
 	golang.org/x/time v0.9.0 // indirect
-<<<<<<< HEAD
-	google.golang.org/genproto/googleapis/rpc v0.0.0-20241015192408-796eee8c2d53 // indirect
+	google.golang.org/genproto/googleapis/rpc v0.0.0-20241223144023-3abc09e42ca8 // indirect
 	google.golang.org/protobuf v1.36.6 // indirect
-	gopkg.in/ini.v1 v1.67.0 // indirect
-=======
-	google.golang.org/protobuf v1.36.5 // indirect
->>>>>>> 128f58d7
 	gopkg.in/natefinch/lumberjack.v2 v2.2.1 // indirect
 	gopkg.in/yaml.v3 v3.0.1 // indirect
 	modernc.org/libc v1.61.13 // indirect
