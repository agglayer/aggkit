--- conflicted
+++ resolved
@@ -143,12 +143,8 @@
 	golang.org/x/exp v0.0.0-20241108190413-2d47ceb2692f // indirect
 	golang.org/x/sys v0.30.0 // indirect
 	golang.org/x/text v0.22.0 // indirect
-<<<<<<< HEAD
-	golang.org/x/time v0.5.0 // indirect
 	google.golang.org/genproto/googleapis/rpc v0.0.0-20241015192408-796eee8c2d53 // indirect
-=======
 	golang.org/x/time v0.8.0 // indirect
->>>>>>> 4ebab70b
 	gopkg.in/ini.v1 v1.67.0 // indirect
 	gopkg.in/natefinch/lumberjack.v2 v2.2.1 // indirect
 	gopkg.in/yaml.v3 v3.0.1 // indirect
