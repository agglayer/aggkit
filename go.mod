module github.com/agglayer/aggkit

go 1.22.4

require (
	github.com/0xPolygon/cdk-contracts-tooling v0.0.2-0.20241225094934-1d381f5703ef
	github.com/0xPolygon/cdk-rpc v0.0.0-20241004114257-6c3cb6eebfb6
	github.com/0xPolygon/zkevm-ethtx-manager v0.2.4
	github.com/ethereum/go-ethereum v1.14.10
	github.com/golang-collections/collections v0.0.0-20130729185459-604e922904d3
	github.com/hermeznetwork/tracerr v0.3.2
	github.com/iden3/go-iden3-crypto v0.0.17
	github.com/invopop/jsonschema v0.13.0
	github.com/knadh/koanf/parsers/json v0.1.0
	github.com/knadh/koanf/parsers/toml v0.1.0
	github.com/knadh/koanf/providers/rawbytes v0.1.0
	github.com/knadh/koanf/v2 v2.1.2
	github.com/mattn/go-sqlite3 v1.14.24
	github.com/mitchellh/mapstructure v1.5.0
	github.com/pelletier/go-toml/v2 v2.2.3
	github.com/rubenv/sql-migrate v1.7.1
	github.com/russross/meddler v1.0.1
	github.com/spf13/viper v1.19.0
	github.com/stretchr/testify v1.10.0
	github.com/urfave/cli/v2 v2.27.5
	github.com/valyala/fasttemplate v1.2.2
	go.opentelemetry.io/otel v1.34.0
	go.opentelemetry.io/otel/metric v1.34.0
	go.uber.org/zap v1.27.0
<<<<<<< HEAD
	golang.org/x/crypto v0.32.0
	golang.org/x/net v0.34.0
	golang.org/x/sync v0.10.0
	google.golang.org/grpc v1.65.0
	google.golang.org/protobuf v1.36.4
	modernc.org/sqlite v1.34.5
=======
	golang.org/x/crypto v0.33.0
	golang.org/x/net v0.35.0
	golang.org/x/sync v0.11.0
	google.golang.org/protobuf v1.36.5
	modernc.org/sqlite v1.35.0
>>>>>>> 22da1055
)

require (
	github.com/0xPolygonHermez/zkevm-synchronizer-l1 v1.0.6 // indirect
	github.com/DataDog/zstd v1.5.6 // indirect
	github.com/Microsoft/go-winio v0.6.2 // indirect
	github.com/StackExchange/wmi v1.2.1 // indirect
	github.com/VictoriaMetrics/fastcache v1.12.2 // indirect
	github.com/bahlo/generic-list-go v0.2.0 // indirect
	github.com/beorn7/perks v1.0.1 // indirect
	github.com/bits-and-blooms/bitset v1.14.2 // indirect
	github.com/btcsuite/btcd/btcec/v2 v2.3.4 // indirect
	github.com/buger/jsonparser v1.1.1 // indirect
	github.com/cespare/xxhash/v2 v2.3.0 // indirect
	github.com/cockroachdb/errors v1.11.3 // indirect
	github.com/cockroachdb/fifo v0.0.0-20240816210425-c5d0cb0b6fc0 // indirect
	github.com/cockroachdb/logtags v0.0.0-20230118201751-21c54148d20b // indirect
	github.com/cockroachdb/pebble v1.1.2 // indirect
	github.com/cockroachdb/redact v1.1.5 // indirect
	github.com/cockroachdb/tokenbucket v0.0.0-20230807174530-cc333fc44b06 // indirect
	github.com/consensys/bavard v0.1.13 // indirect
	github.com/consensys/gnark-crypto v0.13.0 // indirect
	github.com/cpuguy83/go-md2man/v2 v2.0.5 // indirect
	github.com/crate-crypto/go-ipa v0.0.0-20240724233137-53bbb0ceb27a // indirect
	github.com/crate-crypto/go-kzg-4844 v1.1.0 // indirect
	github.com/davecgh/go-spew v1.1.2-0.20180830191138-d8f796af33cc // indirect
	github.com/deckarep/golang-set/v2 v2.6.0 // indirect
	github.com/decred/dcrd/dcrec/secp256k1/v4 v4.3.0 // indirect
	github.com/didip/tollbooth/v6 v6.1.2 // indirect
	github.com/dustin/go-humanize v1.0.1 // indirect
	github.com/ethereum/c-kzg-4844 v1.0.3 // indirect
	github.com/ethereum/go-verkle v0.1.1-0.20240829091221-dffa7562dbe9 // indirect
	github.com/fsnotify/fsnotify v1.7.0 // indirect
	github.com/gballet/go-libpcsclite v0.0.0-20191108122812-4678299bea08 // indirect
	github.com/getsentry/sentry-go v0.28.1 // indirect
	github.com/go-gorp/gorp/v3 v3.1.0 // indirect
	github.com/go-logr/logr v1.4.2 // indirect
	github.com/go-logr/stdr v1.2.2 // indirect
	github.com/go-ole/go-ole v1.3.0 // indirect
	github.com/go-pkgz/expirable-cache v0.0.3 // indirect
	github.com/go-viper/mapstructure/v2 v2.2.1 // indirect
	github.com/gofrs/flock v0.12.1 // indirect
	github.com/gogo/protobuf v1.3.2 // indirect
	github.com/golang-jwt/jwt/v4 v4.5.1 // indirect
	github.com/golang/snappy v0.0.5-0.20220116011046-fa5810519dcb // indirect
	github.com/google/uuid v1.6.0 // indirect
	github.com/gorilla/websocket v1.5.3 // indirect
	github.com/hashicorp/go-bexpr v0.1.10 // indirect
	github.com/hashicorp/hcl v1.0.1-0.20180906183839-65a6292f0157 // indirect
	github.com/holiman/billy v0.0.0-20240216141850-2abb0c79d3c4 // indirect
	github.com/holiman/bloomfilter/v2 v2.0.3 // indirect
	github.com/holiman/uint256 v1.3.2 // indirect
	github.com/huin/goupnp v1.3.0 // indirect
	github.com/jackpal/go-nat-pmp v1.0.2 // indirect
	github.com/jmoiron/sqlx v1.2.0 // indirect
	github.com/klauspost/compress v1.17.9 // indirect
	github.com/knadh/koanf/maps v0.1.1 // indirect
	github.com/kr/pretty v0.3.1 // indirect
	github.com/kr/text v0.2.0 // indirect
	github.com/logrusorgru/aurora v2.0.3+incompatible // indirect
	github.com/magiconair/properties v1.8.7 // indirect
	github.com/mailru/easyjson v0.7.7 // indirect
	github.com/mattn/go-colorable v0.1.13 // indirect
	github.com/mattn/go-isatty v0.0.20 // indirect
	github.com/mattn/go-runewidth v0.0.16 // indirect
	github.com/mitchellh/copystructure v1.2.0 // indirect
	github.com/mitchellh/pointerstructure v1.2.0 // indirect
	github.com/mitchellh/reflectwalk v1.0.2 // indirect
	github.com/mmcloughlin/addchain v0.4.0 // indirect
	github.com/munnerz/goautoneg v0.0.0-20191010083416-a7dc8b61c822 // indirect
	github.com/ncruces/go-strftime v0.1.9 // indirect
	github.com/olekukonko/tablewriter v0.0.5 // indirect
	github.com/onsi/gomega v1.27.10 // indirect
	github.com/pelletier/go-toml v1.9.5 // indirect
	github.com/pkg/errors v0.9.1 // indirect
	github.com/pmezard/go-difflib v1.0.1-0.20181226105442-5d4384ee4fb2 // indirect
	github.com/prometheus/client_golang v1.20.4 // indirect
	github.com/prometheus/client_model v0.6.1 // indirect
	github.com/prometheus/common v0.55.0 // indirect
	github.com/prometheus/procfs v0.15.1 // indirect
	github.com/remyoudompheng/bigfft v0.0.0-20230129092748-24d4a6f8daec // indirect
	github.com/rivo/uniseg v0.2.0 // indirect
	github.com/rogpeppe/go-internal v1.13.1 // indirect
	github.com/rs/cors v1.7.0 // indirect
	github.com/russross/blackfriday/v2 v2.1.0 // indirect
	github.com/sagikazarmark/locafero v0.4.0 // indirect
	github.com/sagikazarmark/slog-shim v0.1.0 // indirect
	github.com/shirou/gopsutil v3.21.4-0.20210419000835-c7a38de76ee5+incompatible // indirect
	github.com/sourcegraph/conc v0.3.0 // indirect
	github.com/spf13/afero v1.11.0 // indirect
	github.com/spf13/cast v1.6.0 // indirect
	github.com/spf13/pflag v1.0.5 // indirect
	github.com/status-im/keycard-go v0.2.0 // indirect
	github.com/stretchr/objx v0.5.2 // indirect
	github.com/subosito/gotenv v1.6.0 // indirect
	github.com/supranational/blst v0.3.13 // indirect
	github.com/syndtr/goleveldb v1.0.1-0.20220614013038-64ee5596c38a // indirect
	github.com/tklauser/go-sysconf v0.3.12 // indirect
	github.com/tklauser/numcpus v0.6.1 // indirect
	github.com/tyler-smith/go-bip39 v1.1.0 // indirect
	github.com/valyala/bytebufferpool v1.0.0 // indirect
	github.com/wk8/go-ordered-map/v2 v2.1.8 // indirect
	github.com/xrash/smetrics v0.0.0-20240521201337-686a1a2994c1 // indirect
	go.opentelemetry.io/auto/sdk v1.1.0 // indirect
	go.opentelemetry.io/otel/trace v1.34.0 // indirect
	go.uber.org/multierr v1.10.0 // indirect
	golang.org/x/exp v0.0.0-20241108190413-2d47ceb2692f // indirect
	golang.org/x/sys v0.30.0 // indirect
	golang.org/x/text v0.22.0 // indirect
	golang.org/x/time v0.5.0 // indirect
	google.golang.org/genproto/googleapis/rpc v0.0.0-20241015192408-796eee8c2d53 // indirect
	gopkg.in/ini.v1 v1.67.0 // indirect
	gopkg.in/natefinch/lumberjack.v2 v2.2.1 // indirect
	gopkg.in/yaml.v3 v3.0.1 // indirect
	modernc.org/libc v1.61.13 // indirect
	modernc.org/mathutil v1.7.1 // indirect
	modernc.org/memory v1.8.2 // indirect
	rsc.io/tmplfunc v0.0.3 // indirect
)<|MERGE_RESOLUTION|>--- conflicted
+++ resolved
@@ -27,20 +27,12 @@
 	go.opentelemetry.io/otel v1.34.0
 	go.opentelemetry.io/otel/metric v1.34.0
 	go.uber.org/zap v1.27.0
-<<<<<<< HEAD
-	golang.org/x/crypto v0.32.0
-	golang.org/x/net v0.34.0
-	golang.org/x/sync v0.10.0
-	google.golang.org/grpc v1.65.0
-	google.golang.org/protobuf v1.36.4
-	modernc.org/sqlite v1.34.5
-=======
 	golang.org/x/crypto v0.33.0
 	golang.org/x/net v0.35.0
 	golang.org/x/sync v0.11.0
+	google.golang.org/grpc v1.65.0
 	google.golang.org/protobuf v1.36.5
 	modernc.org/sqlite v1.35.0
->>>>>>> 22da1055
 )
 
 require (
