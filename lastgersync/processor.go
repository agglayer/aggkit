package lastgersync

import (
	"context"
	"database/sql"
	"errors"
	"fmt"

	"github.com/agglayer/aggkit/db"
	"github.com/agglayer/aggkit/db/compatibility"
	"github.com/agglayer/aggkit/lastgersync/migrations"
	"github.com/agglayer/aggkit/log"
	"github.com/agglayer/aggkit/sync"
	ethCommon "github.com/ethereum/go-ethereum/common"
	"github.com/russross/meddler"
)

const (
	deleteGERSql = "DELETE FROM imported_global_exit_root WHERE global_exit_root = $1;"
)

type BlockNum struct {
	Num uint64 `meddler:"num"`
}

type GlobalExitRootInfo struct {
	GlobalExitRoot  ethCommon.Hash `meddler:"global_exit_root,hash"`
	L1InfoTreeIndex uint32         `meddler:"l1_info_tree_index"`
}

type gerInfoWithBlockNum struct {
	GlobalExitRoot  ethCommon.Hash `meddler:"global_exit_root,hash"`
	L1InfoTreeIndex uint32         `meddler:"l1_info_tree_index"`
	BlockNum        uint64         `meddler:"block_num"`
}

type GEREvent struct {
	BlockNum        uint64
	GlobalExitRoot  ethCommon.Hash
	L1InfoTreeIndex uint32
	IsRemove        bool
}

type processor struct {
	database *sql.DB
	log      *log.Logger
	compatibility.CompatibilityDataStorager[sync.RuntimeData]
}

func newProcessor(dbPath string) (*processor, error) {
	err := migrations.RunMigrations(dbPath)
	if err != nil {
		return nil, err
	}
	database, err := db.NewSQLiteDB(dbPath)
	if err != nil {
		return nil, fmt.Errorf("failed to initialize database: %w", err)
	}
	logger := log.WithFields("module", reorgDetectorID)
	return &processor{
		database: database,
		log:      logger,
		CompatibilityDataStorager: compatibility.NewKeyValueToCompatibilityStorage[sync.RuntimeData](
			db.NewKeyValueStorage(database),
			reorgDetectorID,
		),
	}, nil
}

<<<<<<< HEAD
// ProcessBlock stores a block and its related events in the lastgersync database
=======
// GetLastProcessedBlock returns the last processed block by the processor, including blocks
// that don't have events
func (p *processor) GetLastProcessedBlock(ctx context.Context) (uint64, error) {
	var lastProcessedBlock uint64

	row := p.database.QueryRow("SELECT num FROM BLOCK ORDER BY num DESC LIMIT 1;")
	err := row.Scan(&lastProcessedBlock)
	if errors.Is(err, sql.ErrNoRows) {
		return 0, nil
	}
	return lastProcessedBlock, err
}

func (p *processor) getLastIndex() (uint32, error) {
	var lastIndex uint32
	row := p.database.QueryRow(`
		SELECT l1_info_tree_index 
		FROM imported_global_exit_root 
		ORDER BY l1_info_tree_index DESC LIMIT 1;
	`)
	err := row.Scan(&lastIndex)
	if errors.Is(err, sql.ErrNoRows) {
		return 0, nil
	}
	return lastIndex, err
}

>>>>>>> c355cd18
func (p *processor) ProcessBlock(ctx context.Context, block sync.Block) error {
	tx, err := db.NewTx(ctx, p.database)
	if err != nil {
		return fmt.Errorf("failed to start transaction: %w", err)
	}
	defer func() {
		if err != nil {
			p.log.Errorf("transaction rollback due to error: %v", err)
			if errRollback := tx.Rollback(); errRollback != nil {
				log.Errorf("error while rolling back tx %v", errRollback)
			}
		}
	}()

<<<<<<< HEAD
	if err := meddler.Insert(tx, "block", &BlockNum{Num: block.Num}); err != nil {
=======
	if _, err := tx.Exec(`INSERT INTO block (num, hash) VALUES ($1, $2)`, block.Num, block.Hash.String()); err != nil {
>>>>>>> c355cd18
		return err
	}

	for _, genericEvt := range block.Events {
		event, ok := genericEvt.(*Event)
		if !ok {
			return fmt.Errorf("unexpected event type %T", genericEvt)
		}

		switch {
		case event.GERInfo != nil:
			gerEvent := &GEREvent{
				BlockNum:        block.Num,
				GlobalExitRoot:  event.GERInfo.GlobalExitRoot,
				L1InfoTreeIndex: event.GERInfo.L1InfoTreeIndex,
			}
			if err := p.handleGERInsertion(tx, gerEvent); err != nil {
				return err
			}

		case event.GEREvent != nil:
			if err := p.handleGEREvent(tx, event.GEREvent); err != nil {
				return err
			}
		}
	}

	if err := tx.Commit(); err != nil {
		return err
	}
	p.log.Debugf("processed %d events until block %d", len(block.Events), block.Num)
	return nil
}

// handleGERInsertion inserts the given global exit root entry to `imported_global_exit_root`
func (*processor) handleGERInsertion(tx db.Txer, gerInfo *GEREvent) error {
	gerInfoWithBlockNum := &gerInfoWithBlockNum{
		GlobalExitRoot:  gerInfo.GlobalExitRoot,
		L1InfoTreeIndex: gerInfo.L1InfoTreeIndex,
		BlockNum:        gerInfo.BlockNum,
	}

	if err := meddler.Insert(tx, "imported_global_exit_root", gerInfoWithBlockNum); err != nil {
		return fmt.Errorf("failed to insert GER entry (value=%x, block=%d): %w",
			gerInfo.GlobalExitRoot, gerInfo.BlockNum, err)
	}
	return nil
}

// handleGEREvent either inserts or removes the global exit root entry from `imported_global_exit_root` table,
func (p *processor) handleGEREvent(tx db.Txer, event *GEREvent) error {
	if event.IsRemove {
		_, err := tx.Exec(deleteGERSql, event.GlobalExitRoot.Hex())
		if err != nil {
			return fmt.Errorf("failed to remove global exit root %s: %w", event.GlobalExitRoot.Hex(), err)
		}
	} else {
		err := p.handleGERInsertion(tx, event)
		if err != nil {
			return fmt.Errorf("failed to insert global exit root %s: %w", event.GlobalExitRoot.Hex(), err)
		}
	}

	return nil
}

// GetLastProcessedBlock retrieves the most recent block processed by the processor,
// including those without events.
func (p *processor) GetLastProcessedBlock(ctx context.Context) (uint64, error) {
	var block BlockNum
	if err := meddler.QueryRow(
		p.database,
		&block,
		"SELECT num FROM block ORDER BY num DESC LIMIT 1;",
	); err != nil {
		if errors.Is(err, sql.ErrNoRows) {
			return 0, nil
		}
		return 0, err
	}
	return block.Num, nil
}

// getLatestL1InfoTreeIndex retrieves the highest L1InfoTreeIndex recorded in the imported_global_exit_root table
func (p *processor) getLatestL1InfoTreeIndex() (uint32, error) {
	var latestGERInfo GlobalExitRootInfo
	err := meddler.QueryRow(p.database, &latestGERInfo,
		`SELECT l1_info_tree_index FROM imported_global_exit_root 
		ORDER BY l1_info_tree_index DESC LIMIT 1;`)
	if err != nil {
		return 0, db.ReturnErrNotFound(err)
	}
	return latestGERInfo.L1InfoTreeIndex, nil
}

// Reorg removes all blocks and associated data starting from a specific block number from lastgersync database
func (p *processor) Reorg(ctx context.Context, firstReorgedBlock uint64) error {
	_, err := p.database.ExecContext(ctx, `DELETE FROM block WHERE num >= $1;`, firstReorgedBlock)
	if err != nil {
		return fmt.Errorf("error processing reorg: %w", err)
	}
	return nil
}

// GetFirstGERAfterL1InfoTreeIndex returns the first GER injected into the chain that is associated with
// or greater than the specified l1InfoTreeIndex.
func (p *processor) GetFirstGERAfterL1InfoTreeIndex(
	ctx context.Context, l1InfoTreeIndex uint32) (GlobalExitRootInfo, error) {
	e := GlobalExitRootInfo{}
	err := meddler.QueryRow(p.database, &e, `
		SELECT l1_info_tree_index, global_exit_root
		FROM imported_global_exit_root
		WHERE l1_info_tree_index >= $1
		ORDER BY l1_info_tree_index ASC LIMIT 1;
	`, l1InfoTreeIndex)
	if err != nil {
		if errors.Is(err, sql.ErrNoRows) {
			return e, db.ErrNotFound
		}
		return e, fmt.Errorf("failed to get first GER after index %d: %w", l1InfoTreeIndex, err)
	}

	return e, nil
}<|MERGE_RESOLUTION|>--- conflicted
+++ resolved
@@ -67,9 +67,6 @@
 	}, nil
 }
 
-<<<<<<< HEAD
-// ProcessBlock stores a block and its related events in the lastgersync database
-=======
 // GetLastProcessedBlock returns the last processed block by the processor, including blocks
 // that don't have events
 func (p *processor) GetLastProcessedBlock(ctx context.Context) (uint64, error) {
@@ -97,7 +94,7 @@
 	return lastIndex, err
 }
 
->>>>>>> c355cd18
+// ProcessBlock stores a block and its related events in the lastgersync database
 func (p *processor) ProcessBlock(ctx context.Context, block sync.Block) error {
 	tx, err := db.NewTx(ctx, p.database)
 	if err != nil {
@@ -112,11 +109,7 @@
 		}
 	}()
 
-<<<<<<< HEAD
-	if err := meddler.Insert(tx, "block", &BlockNum{Num: block.Num}); err != nil {
-=======
 	if _, err := tx.Exec(`INSERT INTO block (num, hash) VALUES ($1, $2)`, block.Num, block.Hash.String()); err != nil {
->>>>>>> c355cd18
 		return err
 	}
 
