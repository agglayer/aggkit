package lastgersync

import (
	"context"
	"database/sql"
	"errors"
	"fmt"

	"github.com/agglayer/aggkit/db"
	"github.com/agglayer/aggkit/db/compatibility"
	"github.com/agglayer/aggkit/lastgersync/migrations"
	"github.com/agglayer/aggkit/log"
	"github.com/agglayer/aggkit/sync"
	ethCommon "github.com/ethereum/go-ethereum/common"
	"github.com/russross/meddler"
)

type Event struct {
	GlobalExitRoot  ethCommon.Hash `meddler:"global_exit_root,hash"`
	L1InfoTreeIndex uint32         `meddler:"l1_info_tree_index"`
}

type eventWithBlockNum struct {
	GlobalExitRoot  ethCommon.Hash `meddler:"global_exit_root,hash"`
	L1InfoTreeIndex uint32         `meddler:"l1_info_tree_index"`
	BlockNum        uint64         `meddler:"block_num"`
}

type processor struct {
	database *sql.DB
	log      *log.Logger
	compatibility.CompatibilityDataStorager[sync.RuntimeData]
}

func newProcessor(dbPath string, loggerPrefix string) (*processor, error) {
	err := migrations.RunMigrations(dbPath)
	if err != nil {
		return nil, err
	}
	database, err := db.NewSQLiteDB(dbPath)
	if err != nil {
		return nil, err
	}
	logger := log.WithFields("lastger-syncer", loggerPrefix)
	return &processor{
		database: database,
		log:      logger,
		CompatibilityDataStorager: compatibility.NewKeyValueToCompatibilityStorage[sync.RuntimeData](
			db.NewKeyValueStorage(database),
			loggerPrefix,
		),
	}, nil
}

// GetLastProcessedBlock returns the last processed block by the processor, including blocks
// that don't have events
func (p *processor) GetLastProcessedBlock(ctx context.Context) (uint64, error) {
<<<<<<< HEAD
	var lastProcessedBlockNum uint64

	row := p.db.QueryRow("SELECT num FROM BLOCK ORDER BY num DESC LIMIT 1;")
	err := row.Scan(&lastProcessedBlockNum)
=======
	var lastProcessedBlock uint64
	row := p.database.QueryRow("SELECT num FROM BLOCK ORDER BY num DESC LIMIT 1;")
	err := row.Scan(&lastProcessedBlock)
>>>>>>> 128f58d7
	if errors.Is(err, sql.ErrNoRows) {
		return 0, nil
	}
	return lastProcessedBlockNum, err
}

func (p *processor) getLastIndex() (uint32, error) {
	var lastIndex uint32
	row := p.database.QueryRow(`
		SELECT l1_info_tree_index 
		FROM imported_global_exit_root 
		ORDER BY l1_info_tree_index DESC LIMIT 1;
	`)
	err := row.Scan(&lastIndex)
	if errors.Is(err, sql.ErrNoRows) {
		return 0, nil
	}
	return lastIndex, err
}

func (p *processor) ProcessBlock(ctx context.Context, block sync.Block) error {
	tx, err := db.NewTx(ctx, p.database)
	if err != nil {
		return err
	}
	shouldRollback := true
	defer func() {
		if shouldRollback {
			if errRollback := tx.Rollback(); errRollback != nil {
				log.Errorf("error while rolling back tx %v", errRollback)
			}
		}
	}()

	if _, err := tx.Exec(`INSERT INTO block (num, hash) VALUES ($1, $2)`, block.Num, block.Hash.String()); err != nil {
		return err
	}
	for _, e := range block.Events {
		event, ok := e.(Event)
		if !ok {
			return errors.New("failed to convert sync.Block.Event to Event")
		}
		if err = meddler.Insert(tx, "imported_global_exit_root", &eventWithBlockNum{
			GlobalExitRoot:  event.GlobalExitRoot,
			L1InfoTreeIndex: event.L1InfoTreeIndex,
			BlockNum:        block.Num,
		}); err != nil {
			return err
		}
	}

	if err := tx.Commit(); err != nil {
		return err
	}
	shouldRollback = false
	p.log.Debugf("processed %d events until block %d", len(block.Events), block.Num)
	return nil
}

func (p *processor) Reorg(ctx context.Context, firstReorgedBlock uint64) error {
	_, err := p.database.Exec(`DELETE FROM block WHERE num >= $1;`, firstReorgedBlock)
	return fmt.Errorf("error processing reorg: %w", err)
}

// GetFirstGERAfterL1InfoTreeIndex returns the first GER injected on the chain that is related to l1InfoTreeIndex
// or greater
func (p *processor) GetFirstGERAfterL1InfoTreeIndex(
	ctx context.Context, l1InfoTreeIndex uint32,
) (Event, error) {
	e := Event{}
	err := meddler.QueryRow(p.database, &e, `
		SELECT l1_info_tree_index, global_exit_root
		FROM imported_global_exit_root
		WHERE l1_info_tree_index >= $1
		ORDER BY l1_info_tree_index ASC LIMIT 1;
	`, l1InfoTreeIndex)
	if err != nil {
		if errors.Is(err, sql.ErrNoRows) {
			return e, db.ErrNotFound
		}
		return e, err
	}
	return e, nil
}<|MERGE_RESOLUTION|>--- conflicted
+++ resolved
@@ -55,20 +55,14 @@
 // GetLastProcessedBlock returns the last processed block by the processor, including blocks
 // that don't have events
 func (p *processor) GetLastProcessedBlock(ctx context.Context) (uint64, error) {
-<<<<<<< HEAD
-	var lastProcessedBlockNum uint64
+	var lastProcessedBlock uint64
 
-	row := p.db.QueryRow("SELECT num FROM BLOCK ORDER BY num DESC LIMIT 1;")
-	err := row.Scan(&lastProcessedBlockNum)
-=======
-	var lastProcessedBlock uint64
 	row := p.database.QueryRow("SELECT num FROM BLOCK ORDER BY num DESC LIMIT 1;")
 	err := row.Scan(&lastProcessedBlock)
->>>>>>> 128f58d7
 	if errors.Is(err, sql.ErrNoRows) {
 		return 0, nil
 	}
-	return lastProcessedBlockNum, err
+	return lastProcessedBlock, err
 }
 
 func (p *processor) getLastIndex() (uint32, error) {
