package lastgersync

import (
	"context"
	"database/sql"
	"errors"
	"fmt"

	"github.com/agglayer/aggkit/db"
	"github.com/agglayer/aggkit/db/compatibility"
	"github.com/agglayer/aggkit/lastgersync/migrations"
	"github.com/agglayer/aggkit/log"
	"github.com/agglayer/aggkit/sync"
	ethCommon "github.com/ethereum/go-ethereum/common"
	"github.com/russross/meddler"
)

type BlockNum struct {
	Num uint64 `meddler:"num"`
}

type Event struct {
	GlobalExitRoot  ethCommon.Hash `meddler:"global_exit_root,hash"`
	L1InfoTreeIndex uint32         `meddler:"l1_info_tree_index"`
}

type eventWithBlockNum struct {
	GlobalExitRoot  ethCommon.Hash `meddler:"global_exit_root,hash"`
	L1InfoTreeIndex uint32         `meddler:"l1_info_tree_index"`
	BlockNum        uint64         `meddler:"block_num"`
}

type processor struct {
	database *sql.DB
	log      *log.Logger
	compatibility.CompatibilityDataStorager[sync.RuntimeData]
}

func newProcessor(dbPath string) (*processor, error) {
	err := migrations.RunMigrations(dbPath)
	if err != nil {
		return nil, err
	}
	database, err := db.NewSQLiteDB(dbPath)
	if err != nil {
		return nil, fmt.Errorf("failed to initialize database: %w", err)
	}
	logger := log.WithFields("lastger-syncer", reorgDetectorID)
	return &processor{
		database: database,
		log:      logger,
		CompatibilityDataStorager: compatibility.NewKeyValueToCompatibilityStorage[sync.RuntimeData](
			db.NewKeyValueStorage(database),
			loggerPrefix,
		),
	}, nil
}

<<<<<<< HEAD
// ProcessBlock stores a block and its related events in the lastgersync database
=======
// GetLastProcessedBlock returns the last processed block by the processor, including blocks
// that don't have events
func (p *processor) GetLastProcessedBlock(ctx context.Context) (uint64, error) {
	var lastProcessedBlock uint64
	row := p.database.QueryRow("SELECT num FROM BLOCK ORDER BY num DESC LIMIT 1;")
	err := row.Scan(&lastProcessedBlock)
	if errors.Is(err, sql.ErrNoRows) {
		return 0, nil
	}
	return lastProcessedBlock, err
}

func (p *processor) getLastIndex() (uint32, error) {
	var lastIndex uint32
	row := p.database.QueryRow(`
		SELECT l1_info_tree_index 
		FROM imported_global_exit_root 
		ORDER BY l1_info_tree_index DESC LIMIT 1;
	`)
	err := row.Scan(&lastIndex)
	if errors.Is(err, sql.ErrNoRows) {
		return 0, nil
	}
	return lastIndex, err
}

>>>>>>> 6c15e5c7
func (p *processor) ProcessBlock(ctx context.Context, block sync.Block) error {
	tx, err := db.NewTx(ctx, p.database)
	if err != nil {
		return fmt.Errorf("failed to start transaction: %w", err)
	}
	defer func() {
		if err != nil {
			p.log.Errorf("transaction rollback due to error: %v", err)
			if errRollback := tx.Rollback(); errRollback != nil {
				log.Errorf("error while rolling back tx %v", errRollback)
			}
		}
	}()

	if err := meddler.Insert(tx, "block", &BlockNum{Num: block.Num}); err != nil {
		return err
	}
	for _, e := range block.Events {
		event, ok := e.(Event)
		if !ok {
			return errors.New("failed to convert sync.Block.Event to Event")
		}
		if err = meddler.Insert(tx, "imported_global_exit_root", &eventWithBlockNum{
			GlobalExitRoot:  event.GlobalExitRoot,
			L1InfoTreeIndex: event.L1InfoTreeIndex,
			BlockNum:        block.Num,
		}); err != nil {
			return err
		}
	}

	if err := tx.Commit(); err != nil {
		return err
	}
	p.log.Debugf("processed %d events until block %d", len(block.Events), block.Num)
	return nil
}

// GetLastProcessedBlock retrieves the most recent block processed by the processor,
// including those without events.
func (p *processor) GetLastProcessedBlock(ctx context.Context) (uint64, error) {
	var block BlockNum
	if err := meddler.QueryRow(
		p.db,
		&block,
		"SELECT num FROM block ORDER BY num DESC LIMIT 1;",
	); err != nil {
		if errors.Is(err, sql.ErrNoRows) {
			return 0, nil
		}
		return 0, err
	}
	return block.Num, nil
}

// GetLastIndex retrieves the highest L1InfoTreeIndex recorded in the imported_global_exit_root table
func (p *processor) getLastIndex() (uint32, error) {
	row := p.db.QueryRow(`
		SELECT l1_info_tree_index 
		FROM imported_global_exit_root 
		ORDER BY l1_info_tree_index DESC LIMIT 1;
	`)
	var lastIndex uint32
	err := row.Scan(&lastIndex)
	if err != nil {
		return 0, db.ReturnErrNotFound(err)
	}
	return lastIndex, nil
}

// Reorg removes all blocks and associated data starting from a specific block number from lastgersync database
func (p *processor) Reorg(ctx context.Context, firstReorgedBlock uint64) error {
<<<<<<< HEAD
	_, err := p.db.ExecContext(ctx, `DELETE FROM block WHERE num >= $1;`, firstReorgedBlock)
	if err != nil {
		return fmt.Errorf("error processing reorg: %w", err)
	}
	return nil
=======
	_, err := p.database.Exec(`DELETE FROM block WHERE num >= $1;`, firstReorgedBlock)
	return fmt.Errorf("error processing reorg: %w", err)
>>>>>>> 6c15e5c7
}

// GetFirstGERAfterL1InfoTreeIndex returns the first GER injected into the chain that is associated with
// or greater than the specified l1InfoTreeIndex.
func (p *processor) GetFirstGERAfterL1InfoTreeIndex(
	ctx context.Context, l1InfoTreeIndex uint32,
) (Event, error) {
<<<<<<< HEAD
	var e Event
	err := meddler.QueryRow(p.db, &e, `
=======
	e := Event{}
	err := meddler.QueryRow(p.database, &e, `
>>>>>>> 6c15e5c7
		SELECT l1_info_tree_index, global_exit_root
		FROM imported_global_exit_root
		WHERE l1_info_tree_index >= $1
		ORDER BY l1_info_tree_index ASC LIMIT 1;
	`, l1InfoTreeIndex)
	if err != nil {
		if errors.Is(err, sql.ErrNoRows) {
			return e, db.ErrNotFound
		}
		return e, fmt.Errorf("failed to get first GER after index %d: %w", l1InfoTreeIndex, err)
	}

	return e, nil
}<|MERGE_RESOLUTION|>--- conflicted
+++ resolved
@@ -51,41 +51,12 @@
 		log:      logger,
 		CompatibilityDataStorager: compatibility.NewKeyValueToCompatibilityStorage[sync.RuntimeData](
 			db.NewKeyValueStorage(database),
-			loggerPrefix,
+			reorgDetectorID,
 		),
 	}, nil
 }
 
-<<<<<<< HEAD
 // ProcessBlock stores a block and its related events in the lastgersync database
-=======
-// GetLastProcessedBlock returns the last processed block by the processor, including blocks
-// that don't have events
-func (p *processor) GetLastProcessedBlock(ctx context.Context) (uint64, error) {
-	var lastProcessedBlock uint64
-	row := p.database.QueryRow("SELECT num FROM BLOCK ORDER BY num DESC LIMIT 1;")
-	err := row.Scan(&lastProcessedBlock)
-	if errors.Is(err, sql.ErrNoRows) {
-		return 0, nil
-	}
-	return lastProcessedBlock, err
-}
-
-func (p *processor) getLastIndex() (uint32, error) {
-	var lastIndex uint32
-	row := p.database.QueryRow(`
-		SELECT l1_info_tree_index 
-		FROM imported_global_exit_root 
-		ORDER BY l1_info_tree_index DESC LIMIT 1;
-	`)
-	err := row.Scan(&lastIndex)
-	if errors.Is(err, sql.ErrNoRows) {
-		return 0, nil
-	}
-	return lastIndex, err
-}
-
->>>>>>> 6c15e5c7
 func (p *processor) ProcessBlock(ctx context.Context, block sync.Block) error {
 	tx, err := db.NewTx(ctx, p.database)
 	if err != nil {
@@ -129,7 +100,7 @@
 func (p *processor) GetLastProcessedBlock(ctx context.Context) (uint64, error) {
 	var block BlockNum
 	if err := meddler.QueryRow(
-		p.db,
+		p.database,
 		&block,
 		"SELECT num FROM block ORDER BY num DESC LIMIT 1;",
 	); err != nil {
@@ -143,7 +114,7 @@
 
 // GetLastIndex retrieves the highest L1InfoTreeIndex recorded in the imported_global_exit_root table
 func (p *processor) getLastIndex() (uint32, error) {
-	row := p.db.QueryRow(`
+	row := p.database.QueryRow(`
 		SELECT l1_info_tree_index 
 		FROM imported_global_exit_root 
 		ORDER BY l1_info_tree_index DESC LIMIT 1;
@@ -158,16 +129,11 @@
 
 // Reorg removes all blocks and associated data starting from a specific block number from lastgersync database
 func (p *processor) Reorg(ctx context.Context, firstReorgedBlock uint64) error {
-<<<<<<< HEAD
-	_, err := p.db.ExecContext(ctx, `DELETE FROM block WHERE num >= $1;`, firstReorgedBlock)
+	_, err := p.database.ExecContext(ctx, `DELETE FROM block WHERE num >= $1;`, firstReorgedBlock)
 	if err != nil {
 		return fmt.Errorf("error processing reorg: %w", err)
 	}
 	return nil
-=======
-	_, err := p.database.Exec(`DELETE FROM block WHERE num >= $1;`, firstReorgedBlock)
-	return fmt.Errorf("error processing reorg: %w", err)
->>>>>>> 6c15e5c7
 }
 
 // GetFirstGERAfterL1InfoTreeIndex returns the first GER injected into the chain that is associated with
@@ -175,13 +141,8 @@
 func (p *processor) GetFirstGERAfterL1InfoTreeIndex(
 	ctx context.Context, l1InfoTreeIndex uint32,
 ) (Event, error) {
-<<<<<<< HEAD
-	var e Event
-	err := meddler.QueryRow(p.db, &e, `
-=======
 	e := Event{}
 	err := meddler.QueryRow(p.database, &e, `
->>>>>>> 6c15e5c7
 		SELECT l1_info_tree_index, global_exit_root
 		FROM imported_global_exit_root
 		WHERE l1_info_tree_index >= $1
