--- conflicted
+++ resolved
@@ -781,13 +781,9 @@
 	t.Run("GetBridges with unsupported network", func(t *testing.T) {
 		unsupportedNetworkID := uint32(999)
 
-<<<<<<< HEAD
 		result, err := bridgeMocks.bridge.GetBridges(unsupportedNetworkID, nil, nil, nil, nil)
-=======
-		result, err := bridgeMocks.bridge.GetBridges(unsupportedNetworkID, nil, nil, nil)
 		require.NotNil(t, err)
 		require.Equal(t, rpc.InvalidRequestErrorCode, err.ErrorCode())
->>>>>>> 05f75e60
 		require.ErrorContains(t, err, fmt.Sprintf("this client does not support network %d", unsupportedNetworkID))
 		require.Nil(t, result)
 	})
@@ -797,7 +793,7 @@
 			GetBridgesPaged(mock.Anything, mock.Anything, mock.Anything, mock.Anything).
 			Return(nil, 0, errors.New(fooErrMsg))
 
-		result, err := bridgeMocks.bridge.GetBridges(mainnetNetworkID, nil, nil, nil)
+		result, err := bridgeMocks.bridge.GetBridges(mainnetNetworkID, nil, nil, nil, nil)
 		require.NotNil(t, err)
 		require.Equal(t, rpc.DefaultErrorCode, err.ErrorCode())
 		require.ErrorContains(t, err, fmt.Sprintf("failed to get bridges for the L1 network, error: %s", fooErrMsg))
@@ -809,7 +805,7 @@
 			GetBridgesPaged(mock.Anything, mock.Anything, mock.Anything, mock.Anything).
 			Return(nil, 0, errors.New(barErrMsg))
 
-		result, err := bridgeMocks.bridge.GetBridges(l2NetworkID, nil, nil, nil)
+		result, err := bridgeMocks.bridge.GetBridges(l2NetworkID, nil, nil, nil, nil)
 		require.NotNil(t, err)
 		require.Equal(t, rpc.DefaultErrorCode, err.ErrorCode())
 		require.ErrorContains(t, err, fmt.Sprintf("failed to get bridges for the L2 network (ID=%d), error: %s",
@@ -886,13 +882,9 @@
 	t.Run("GetClaims with unsupported network", func(t *testing.T) {
 		unsupportedNetworkID := uint32(999)
 
-<<<<<<< HEAD
 		result, err := bridgeMocks.bridge.GetClaims(unsupportedNetworkID, nil, nil, nil)
-=======
-		result, err := bridgeMocks.bridge.GetClaims(unsupportedNetworkID, nil, nil)
 		require.NotNil(t, err)
 		require.Equal(t, rpc.InvalidRequestErrorCode, err.ErrorCode())
->>>>>>> 05f75e60
 		require.ErrorContains(t, err, fmt.Sprintf("this client does not support network %d", unsupportedNetworkID))
 		require.Nil(t, result)
 	})
@@ -900,7 +892,7 @@
 	t.Run("GetClaims for L1 network failed", func(t *testing.T) {
 		bridgeMocks.bridgeL1.EXPECT().GetClaimsPaged(mock.Anything, mock.Anything, mock.Anything).Return(nil, 0, errors.New(fooErrMsg))
 
-		result, err := bridgeMocks.bridge.GetClaims(mainnetNetworkID, nil, nil)
+		result, err := bridgeMocks.bridge.GetClaims(mainnetNetworkID, nil, nil, nil)
 		require.NotNil(t, err)
 		require.Equal(t, rpc.DefaultErrorCode, err.ErrorCode())
 		require.ErrorContains(t, err, fmt.Sprintf("failed to get claims for the L1 network, error: %s", fooErrMsg))
@@ -910,7 +902,7 @@
 	t.Run("GetClaims for L2 network failed", func(t *testing.T) {
 		bridgeMocks.bridgeL2.EXPECT().GetClaimsPaged(mock.Anything, mock.Anything, mock.Anything).Return(nil, 0, errors.New(barErrMsg))
 
-		result, err := bridgeMocks.bridge.GetClaims(l2NetworkID, nil, nil)
+		result, err := bridgeMocks.bridge.GetClaims(l2NetworkID, nil, nil, nil)
 		require.NotNil(t, err)
 		require.Equal(t, rpc.DefaultErrorCode, err.ErrorCode())
 		require.ErrorContains(t, err, fmt.Sprintf("failed to get claims for the L2 network (ID=%d), error: %s",
