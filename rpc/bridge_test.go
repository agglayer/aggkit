package rpc

import (
	"context"
	"errors"
	"fmt"
	"testing"

	"github.com/agglayer/aggkit/bridgesync"
	aggkitcommon "github.com/agglayer/aggkit/common"
	"github.com/agglayer/aggkit/l1infotreesync"
	"github.com/agglayer/aggkit/log"
	mocks "github.com/agglayer/aggkit/rpc/mocks"
	tree "github.com/agglayer/aggkit/tree/types"
	"github.com/ethereum/go-ethereum/common"
	"github.com/stretchr/testify/mock"
	"github.com/stretchr/testify/require"
)

func TestGetFirstL1InfoTreeIndexForL1Bridge(t *testing.T) {
	type testCase struct {
		description   string
		setupMocks    func()
		depositCount  uint32
		expectedIndex uint32
		expectedErr   error
	}
	ctx := context.Background()
<<<<<<< HEAD
	b := newBridgeWithMocks(t, 1)
=======
	networkID := uint32(1)
	b := newBridgeWithMocks(t, networkID)
>>>>>>> 9d74f796
	fooErr := errors.New("foo")
	firstL1Info := &l1infotreesync.L1InfoTreeLeaf{
		BlockNumber:     10,
		MainnetExitRoot: common.HexToHash("alfa"),
	}
	lastL1Info := &l1infotreesync.L1InfoTreeLeaf{
		BlockNumber:     1000,
		MainnetExitRoot: common.HexToHash("alfa"),
	}
	mockHappyPath := func() {
		// to make this work, assume that block number == l1 info tree index == deposit count
		b.l1InfoTree.On("GetLastInfo").
			Return(lastL1Info, nil).
			Once()
		b.l1InfoTree.On("GetFirstInfo").
			Return(firstL1Info, nil).
			Once()
		infoAfterBlock := &l1infotreesync.L1InfoTreeLeaf{}
		b.l1InfoTree.On("GetFirstInfoAfterBlock", mock.Anything).
			Run(func(args mock.Arguments) {
				blockNum, ok := args.Get(0).(uint64)
				require.True(t, ok)
				infoAfterBlock.L1InfoTreeIndex = uint32(blockNum)
				infoAfterBlock.BlockNumber = blockNum
				infoAfterBlock.MainnetExitRoot = common.BytesToHash(aggkitcommon.Uint32ToBytes(uint32(blockNum)))
			}).
			Return(infoAfterBlock, nil)
		rootByLER := &tree.Root{}
		b.bridgeL1.On("GetRootByLER", ctx, mock.Anything).
			Run(func(args mock.Arguments) {
				ler, ok := args.Get(1).(common.Hash)
				require.True(t, ok)
				index := aggkitcommon.BytesToUint32(ler.Bytes()[28:]) // hash is 32 bytes, uint32 is just 4
				if ler == common.HexToHash("alfa") {
					index = uint32(lastL1Info.BlockNumber)
				}
				rootByLER.Index = index
			}).
			Return(rootByLER, nil)
	}
	testCases := []testCase{
		{
			description: "error on GetLastInfo",
			setupMocks: func() {
				b.l1InfoTree.On("GetLastInfo").
					Return(nil, fooErr).
					Once()
			},
			depositCount:  11,
			expectedIndex: 0,
			expectedErr:   fooErr,
		},
		{
			description: "error on first GetRootByLER",
			setupMocks: func() {
				b.l1InfoTree.On("GetLastInfo").
					Return(lastL1Info, nil).
					Once()
				b.bridgeL1.On("GetRootByLER", ctx, lastL1Info.MainnetExitRoot).
					Return(&tree.Root{}, fooErr).
					Once()
			},
			depositCount:  11,
			expectedIndex: 0,
			expectedErr:   fooErr,
		},
		{
			description: "not included yet",
			setupMocks: func() {
				b.l1InfoTree.On("GetLastInfo").
					Return(lastL1Info, nil).
					Once()
				b.bridgeL1.On("GetRootByLER", ctx, lastL1Info.MainnetExitRoot).
					Return(&tree.Root{Index: 10}, nil).
					Once()
			},
			depositCount:  11,
			expectedIndex: 0,
			expectedErr:   ErrNotOnL1Info,
		},
		{
			description: "error on GetFirstInfo",
			setupMocks: func() {
				b.l1InfoTree.On("GetLastInfo").
					Return(lastL1Info, nil).
					Once()
				b.bridgeL1.On("GetRootByLER", ctx, lastL1Info.MainnetExitRoot).
					Return(&tree.Root{Index: 13}, nil).
					Once()
				b.l1InfoTree.On("GetFirstInfo").
					Return(nil, fooErr).
					Once()
			},
			depositCount:  11,
			expectedIndex: 0,
			expectedErr:   fooErr,
		},
		{
			description: "error on GetFirstInfoAfterBlock",
			setupMocks: func() {
				b.l1InfoTree.On("GetLastInfo").
					Return(lastL1Info, nil).
					Once()
				b.bridgeL1.On("GetRootByLER", ctx, lastL1Info.MainnetExitRoot).
					Return(&tree.Root{Index: 13}, nil).
					Once()
				b.l1InfoTree.On("GetFirstInfo").
					Return(firstL1Info, nil).
					Once()
				b.l1InfoTree.On("GetFirstInfoAfterBlock", mock.Anything).
					Return(nil, fooErr).
					Once()
			},
			depositCount:  11,
			expectedIndex: 0,
			expectedErr:   fooErr,
		},
		{
			description: "error on GetRootByLER (inside binnary search)",
			setupMocks: func() {
				b.l1InfoTree.On("GetLastInfo").
					Return(lastL1Info, nil).
					Once()
				b.bridgeL1.On("GetRootByLER", ctx, lastL1Info.MainnetExitRoot).
					Return(&tree.Root{Index: 13}, nil).
					Once()
				b.l1InfoTree.On("GetFirstInfo").
					Return(firstL1Info, nil).
					Once()
				b.l1InfoTree.On("GetFirstInfoAfterBlock", mock.Anything).
					Return(firstL1Info, nil).
					Once()
				b.bridgeL1.On("GetRootByLER", ctx, mock.Anything).
					Return(&tree.Root{}, fooErr).
					Once()
			},
			depositCount:  11,
			expectedIndex: 0,
			expectedErr:   fooErr,
		},
		{
			description:   "happy path 1",
			setupMocks:    mockHappyPath,
			depositCount:  10,
			expectedIndex: 10,
			expectedErr:   nil,
		},
		{
			description:   "happy path 2",
			setupMocks:    mockHappyPath,
			depositCount:  11,
			expectedIndex: 11,
			expectedErr:   nil,
		},
		{
			description:   "happy path 3",
			setupMocks:    mockHappyPath,
			depositCount:  333,
			expectedIndex: 333,
			expectedErr:   nil,
		},
		{
			description:   "happy path 4",
			setupMocks:    mockHappyPath,
			depositCount:  420,
			expectedIndex: 420,
			expectedErr:   nil,
		},
		{
			description:   "happy path 5",
			setupMocks:    mockHappyPath,
			depositCount:  69,
			expectedIndex: 69,
			expectedErr:   nil,
		},
	}

	for _, tc := range testCases {
		log.Debugf("running test case: %s", tc.description)
		tc.setupMocks()
		actualIndex, err := b.bridge.getFirstL1InfoTreeIndexForL1Bridge(ctx, tc.depositCount)
		require.Equal(t, tc.expectedErr, err)
		require.Equal(t, tc.expectedIndex, actualIndex)
	}
}

func TestGetFirstL1InfoTreeIndexForL2Bridge(t *testing.T) {
	type testCase struct {
		description   string
		setupMocks    func()
		depositCount  uint32
		expectedIndex uint32
		expectedErr   error
	}
	ctx := context.Background()
<<<<<<< HEAD
	b := newBridgeWithMocks(t, 2)
=======
	networkID := uint32(2)
	b := newBridgeWithMocks(t, networkID)
>>>>>>> 9d74f796
	fooErr := errors.New("foo")
	firstVerified := &l1infotreesync.VerifyBatches{
		BlockNumber: 10,
		ExitRoot:    common.HexToHash("alfa"),
	}
	lastVerified := &l1infotreesync.VerifyBatches{
		BlockNumber: 1000,
		ExitRoot:    common.HexToHash("alfa"),
	}
	mockHappyPath := func() {
		// to make this work, assume that block number == l1 info tree index == deposit count
		b.l1InfoTree.On("GetLastVerifiedBatches", uint32(1)).
			Return(lastVerified, nil).
			Once()
		b.l1InfoTree.On("GetFirstVerifiedBatches", uint32(1)).
			Return(firstVerified, nil).
			Once()
		verifiedAfterBlock := &l1infotreesync.VerifyBatches{}
		b.l1InfoTree.On("GetFirstVerifiedBatchesAfterBlock", uint32(1), mock.Anything).
			Run(func(args mock.Arguments) {
				blockNum, ok := args.Get(1).(uint64)
				require.True(t, ok)
				verifiedAfterBlock.BlockNumber = blockNum
				verifiedAfterBlock.ExitRoot = common.BytesToHash(aggkitcommon.Uint32ToBytes(uint32(blockNum)))
				verifiedAfterBlock.RollupExitRoot = common.BytesToHash(aggkitcommon.Uint32ToBytes(uint32(blockNum)))
			}).
			Return(verifiedAfterBlock, nil)
		rootByLER := &tree.Root{}
		b.bridgeL2.On("GetRootByLER", ctx, mock.Anything).
			Run(func(args mock.Arguments) {
				ler, ok := args.Get(1).(common.Hash)
				require.True(t, ok)
				index := aggkitcommon.BytesToUint32(ler.Bytes()[28:]) // hash is 32 bytes, uint32 is just 4
				if ler == common.HexToHash("alfa") {
					index = uint32(lastVerified.BlockNumber)
				}
				rootByLER.Index = index
			}).
			Return(rootByLER, nil)
		info := &l1infotreesync.L1InfoTreeLeaf{}
		b.l1InfoTree.On("GetFirstL1InfoWithRollupExitRoot", mock.Anything).
			Run(func(args mock.Arguments) {
				exitRoot, ok := args.Get(0).(common.Hash)
				require.True(t, ok)
				index := aggkitcommon.BytesToUint32(exitRoot.Bytes()[28:]) // hash is 32 bytes, uint32 is just 4
				info.L1InfoTreeIndex = index
			}).
			Return(info, nil).
			Once()
	}
	testCases := []testCase{
		{
			description: "error on GetLastVerified",
			setupMocks: func() {
				b.l1InfoTree.On("GetLastVerifiedBatches", uint32(1)).
					Return(nil, fooErr).
					Once()
			},
			depositCount:  11,
			expectedIndex: 0,
			expectedErr:   fooErr,
		},
		{
			description: "error on first GetRootByLER",
			setupMocks: func() {
				b.l1InfoTree.On("GetLastVerifiedBatches", uint32(1)).
					Return(lastVerified, nil).
					Once()
				b.bridgeL2.On("GetRootByLER", ctx, lastVerified.ExitRoot).
					Return(&tree.Root{}, fooErr).
					Once()
			},
			depositCount:  11,
			expectedIndex: 0,
			expectedErr:   fooErr,
		},
		{
			description: "not included yet",
			setupMocks: func() {
				b.l1InfoTree.On("GetLastVerifiedBatches", uint32(1)).
					Return(lastVerified, nil).
					Once()
				b.bridgeL2.On("GetRootByLER", ctx, lastVerified.ExitRoot).
					Return(&tree.Root{Index: 10}, nil).
					Once()
			},
			depositCount:  11,
			expectedIndex: 0,
			expectedErr:   ErrNotOnL1Info,
		},
		{
			description: "error on GetFirstVerified",
			setupMocks: func() {
				b.l1InfoTree.On("GetLastVerifiedBatches", uint32(1)).
					Return(lastVerified, nil).
					Once()
				b.bridgeL2.On("GetRootByLER", ctx, lastVerified.ExitRoot).
					Return(&tree.Root{Index: 13}, nil).
					Once()
				b.l1InfoTree.On("GetFirstVerifiedBatches", uint32(1)).
					Return(nil, fooErr).
					Once()
			},
			depositCount:  11,
			expectedIndex: 0,
			expectedErr:   fooErr,
		},
		{
			description: "error on GetFirstVerifiedBatchesAfterBlock",
			setupMocks: func() {
				b.l1InfoTree.On("GetLastVerifiedBatches", uint32(1)).
					Return(lastVerified, nil).
					Once()
				b.bridgeL2.On("GetRootByLER", ctx, lastVerified.ExitRoot).
					Return(&tree.Root{Index: 13}, nil).
					Once()
				b.l1InfoTree.On("GetFirstVerifiedBatches", uint32(1)).
					Return(firstVerified, nil).
					Once()
				b.l1InfoTree.On("GetFirstVerifiedBatchesAfterBlock", uint32(1), mock.Anything).
					Return(nil, fooErr).
					Once()
			},
			depositCount:  11,
			expectedIndex: 0,
			expectedErr:   fooErr,
		},
		{
			description: "error on GetRootByLER (inside binnary search)",
			setupMocks: func() {
				b.l1InfoTree.On("GetLastVerifiedBatches", uint32(1)).
					Return(lastVerified, nil).
					Once()
				b.bridgeL2.On("GetRootByLER", ctx, lastVerified.ExitRoot).
					Return(&tree.Root{Index: 13}, nil).
					Once()
				b.l1InfoTree.On("GetFirstVerifiedBatches", uint32(1)).
					Return(firstVerified, nil).
					Once()
				b.l1InfoTree.On("GetFirstVerifiedBatchesAfterBlock", uint32(1), mock.Anything).
					Return(firstVerified, nil).
					Once()
				b.bridgeL2.On("GetRootByLER", ctx, mock.Anything).
					Return(&tree.Root{}, fooErr).
					Once()
			},
			depositCount:  11,
			expectedIndex: 0,
			expectedErr:   fooErr,
		},
		{
			description:   "happy path 1",
			setupMocks:    mockHappyPath,
			depositCount:  10,
			expectedIndex: 10,
			expectedErr:   nil,
		},
		{
			description:   "happy path 2",
			setupMocks:    mockHappyPath,
			depositCount:  11,
			expectedIndex: 11,
			expectedErr:   nil,
		},
		{
			description:   "happy path 3",
			setupMocks:    mockHappyPath,
			depositCount:  333,
			expectedIndex: 333,
			expectedErr:   nil,
		},
		{
			description:   "happy path 4",
			setupMocks:    mockHappyPath,
			depositCount:  420,
			expectedIndex: 420,
			expectedErr:   nil,
		},
		{
			description:   "happy path 5",
			setupMocks:    mockHappyPath,
			depositCount:  69,
			expectedIndex: 69,
			expectedErr:   nil,
		},
	}

	for _, tc := range testCases {
		log.Debugf("running test case: %s", tc.description)
		tc.setupMocks()
		actualIndex, err := b.bridge.getFirstL1InfoTreeIndexForL2Bridge(ctx, tc.depositCount)
		require.Equal(t, tc.expectedErr, err)
		require.Equal(t, tc.expectedIndex, actualIndex)
	}
}

func TestGetTokenMappings(t *testing.T) {
	networkID := uint32(10)
	bridgeMocks := newBridgeWithMocks(t, networkID)

	t.Run("GetTokenMappings for L1 network", func(t *testing.T) {
		page := uint32(1)
		pageSize := uint32(10)
		tokenMappings := []*bridgesync.TokenMapping{
			{
				BlockNum:            1,
				BlockPos:            1,
				BlockTimestamp:      1617184800,
				TxHash:              common.HexToHash("0x1"),
				OriginNetwork:       1,
				OriginTokenAddress:  common.HexToAddress("0x1"),
				WrappedTokenAddress: common.HexToAddress("0x2"),
				Metadata:            []byte("metadata"),
			},
		}

		bridgeMocks.bridgeL1.On("GetTokenMappings", mock.Anything, page, pageSize).
			Return(tokenMappings, len(tokenMappings), nil)

		result, err := bridgeMocks.bridge.GetTokenMappings(0, &page, &pageSize)
		require.NoError(t, err)
		require.NotNil(t, result)

		tokenMappingsResult, ok := result.(*TokenMappingsResult)
		require.True(t, ok)
		require.Equal(t, tokenMappings, tokenMappingsResult.TokenMappings)
		require.Equal(t, len(tokenMappingsResult.TokenMappings), tokenMappingsResult.Count)

		bridgeMocks.bridgeL1.AssertExpectations(t)
	})

	t.Run("GetTokenMappings for L2 network", func(t *testing.T) {
		page := uint32(1)
		pageSize := uint32(10)

		tokenMappings := []*bridgesync.TokenMapping{
			{
				BlockNum:            1,
				BlockPos:            1,
				BlockTimestamp:      1617184800,
				TxHash:              common.HexToHash("0x1"),
				OriginNetwork:       1,
				OriginTokenAddress:  common.HexToAddress("0x1"),
				WrappedTokenAddress: common.HexToAddress("0x2"),
				Metadata:            []byte("metadata"),
			},
		}

		bridgeMocks.bridgeL2.On("GetTokenMappings", mock.Anything, page, pageSize).
			Return(tokenMappings, len(tokenMappings), nil)

		result, err := bridgeMocks.bridge.GetTokenMappings(networkID, &page, &pageSize)
		require.NoError(t, err)
		require.NotNil(t, result)

		tokenMappingsResult, ok := result.(*TokenMappingsResult)
		require.True(t, ok)
		require.Equal(t, tokenMappings, tokenMappingsResult.TokenMappings)
		require.Equal(t, len(tokenMappings), tokenMappingsResult.Count)

		bridgeMocks.bridgeL2.AssertExpectations(t)
	})

	t.Run("GetTokenMappings with unsupported network", func(t *testing.T) {
		unsupportedNetworkID := uint32(999)

		result, err := bridgeMocks.bridge.GetTokenMappings(unsupportedNetworkID, nil, nil)
		require.ErrorContains(t, err, fmt.Sprintf("failed to get token mappings, unsupported network %d", unsupportedNetworkID))
		require.Nil(t, result)
	})
}

type bridgeWithMocks struct {
	bridge       *BridgeEndpoints
	sponsor      *mocks.ClaimSponsorer
	l1InfoTree   *mocks.L1InfoTreer
	injectedGERs *mocks.LastGERer
	bridgeL1     *mocks.Bridger
	bridgeL2     *mocks.Bridger
}

func newBridgeWithMocks(t *testing.T, networkID uint32) bridgeWithMocks {
	t.Helper()
	b := bridgeWithMocks{
		sponsor:      mocks.NewClaimSponsorer(t),
		l1InfoTree:   mocks.NewL1InfoTreer(t),
		injectedGERs: mocks.NewLastGERer(t),
		bridgeL1:     mocks.NewBridger(t),
		bridgeL2:     mocks.NewBridger(t),
	}
	logger := log.WithFields("module", "bridgerpc")
	b.bridge = NewBridgeEndpoints(
		logger, 0, 0, networkID, b.sponsor, b.l1InfoTree, b.injectedGERs, b.bridgeL1, b.bridgeL2,
	)
	return b
}

func TestGetBridges(t *testing.T) {
	networkID := uint32(10)
	bridgeMocks := newBridgeWithMocks(t, networkID)

	t.Run("GetBridges for L1 network", func(t *testing.T) {
		page := uint32(1)
		pageSize := uint32(10)
		bridges := []*bridgesync.Bridge{
			{
				BlockNum:           1,
				BlockPos:           1,
				LeafType:           1,
				OriginNetwork:      0,
				OriginAddress:      common.HexToAddress("0x1"),
				DestinationNetwork: 10,
				DestinationAddress: common.HexToAddress("0x2"),
				Amount:             common.Big0,
				DepositCount:       0,
				Metadata:           []byte("metadata"),
			},
		}

		bridgeMocks.bridgeL1.On("GetBridgesPaged", mock.Anything, mock.Anything, mock.Anything, mock.Anything).
			Return(bridges, uint64(len(bridges)), nil)

		result, err := bridgeMocks.bridge.GetBridges(page, pageSize, 0, 0)
		require.NoError(t, err)
		require.NotNil(t, result)

		bridgesResult, ok := result.(BridgesResult)
		require.True(t, ok)
		require.Equal(t, bridges, bridgesResult.Bridges)
		require.Equal(t, uint64(len(bridgesResult.Bridges)), bridgesResult.Count)

		bridgeMocks.bridgeL1.AssertExpectations(t)
	})

	t.Run("GetBridges for L2 network", func(t *testing.T) {
		page := uint32(1)
		pageSize := uint32(10)
		bridges := []*bridgesync.Bridge{
			{
				BlockNum:           1,
				BlockPos:           1,
				LeafType:           1,
				OriginNetwork:      0,
				OriginAddress:      common.HexToAddress("0x1"),
				DestinationNetwork: 10,
				DestinationAddress: common.HexToAddress("0x2"),
				Amount:             common.Big0,
				DepositCount:       0,
				Metadata:           []byte("metadata"),
			},
		}
		bridgeMocks.bridge.networkID = 10

		bridgeMocks.bridgeL2.On("GetBridgesPaged", mock.Anything, mock.Anything, mock.Anything, mock.Anything).
			Return(bridges, uint64(len(bridges)), nil)

		result, err := bridgeMocks.bridge.GetBridges(page, pageSize, 10, 0)
		require.NoError(t, err)
		require.NotNil(t, result)

		bridgesResult, ok := result.(BridgesResult)
		require.True(t, ok)
		require.Equal(t, bridges, bridgesResult.Bridges)
		require.Equal(t, uint64(len(bridgesResult.Bridges)), bridgesResult.Count)

		bridgeMocks.bridgeL2.AssertExpectations(t)
	})

	t.Run("GetBridges with unsupported network", func(t *testing.T) {
		unsupportedNetworkID := uint32(999)

		result, err := bridgeMocks.bridge.GetBridges(0, 0, unsupportedNetworkID, 0)
		require.ErrorContains(t, err, fmt.Sprintf("this client does not support network %d", unsupportedNetworkID))
		require.Nil(t, result)
	})
}<|MERGE_RESOLUTION|>--- conflicted
+++ resolved
@@ -26,12 +26,8 @@
 		expectedErr   error
 	}
 	ctx := context.Background()
-<<<<<<< HEAD
-	b := newBridgeWithMocks(t, 1)
-=======
 	networkID := uint32(1)
 	b := newBridgeWithMocks(t, networkID)
->>>>>>> 9d74f796
 	fooErr := errors.New("foo")
 	firstL1Info := &l1infotreesync.L1InfoTreeLeaf{
 		BlockNumber:     10,
@@ -227,12 +223,8 @@
 		expectedErr   error
 	}
 	ctx := context.Background()
-<<<<<<< HEAD
-	b := newBridgeWithMocks(t, 2)
-=======
 	networkID := uint32(2)
 	b := newBridgeWithMocks(t, networkID)
->>>>>>> 9d74f796
 	fooErr := errors.New("foo")
 	firstVerified := &l1infotreesync.VerifyBatches{
 		BlockNumber: 10,
@@ -553,16 +545,16 @@
 		}
 
 		bridgeMocks.bridgeL1.On("GetBridgesPaged", mock.Anything, mock.Anything, mock.Anything, mock.Anything).
-			Return(bridges, uint64(len(bridges)), nil)
-
-		result, err := bridgeMocks.bridge.GetBridges(page, pageSize, 0, 0)
+			Return(bridges, len(bridges), nil)
+
+		result, err := bridgeMocks.bridge.GetBridges(0, &page, &pageSize, 0)
 		require.NoError(t, err)
 		require.NotNil(t, result)
 
 		bridgesResult, ok := result.(BridgesResult)
 		require.True(t, ok)
 		require.Equal(t, bridges, bridgesResult.Bridges)
-		require.Equal(t, uint64(len(bridgesResult.Bridges)), bridgesResult.Count)
+		require.Equal(t, len(bridgesResult.Bridges), bridgesResult.Count)
 
 		bridgeMocks.bridgeL1.AssertExpectations(t)
 	})
@@ -587,16 +579,16 @@
 		bridgeMocks.bridge.networkID = 10
 
 		bridgeMocks.bridgeL2.On("GetBridgesPaged", mock.Anything, mock.Anything, mock.Anything, mock.Anything).
-			Return(bridges, uint64(len(bridges)), nil)
-
-		result, err := bridgeMocks.bridge.GetBridges(page, pageSize, 10, 0)
+			Return(bridges, len(bridges), nil)
+
+		result, err := bridgeMocks.bridge.GetBridges(10, &page, &pageSize, 0)
 		require.NoError(t, err)
 		require.NotNil(t, result)
 
 		bridgesResult, ok := result.(BridgesResult)
 		require.True(t, ok)
 		require.Equal(t, bridges, bridgesResult.Bridges)
-		require.Equal(t, uint64(len(bridgesResult.Bridges)), bridgesResult.Count)
+		require.Equal(t, len(bridgesResult.Bridges), bridgesResult.Count)
 
 		bridgeMocks.bridgeL2.AssertExpectations(t)
 	})
@@ -604,7 +596,7 @@
 	t.Run("GetBridges with unsupported network", func(t *testing.T) {
 		unsupportedNetworkID := uint32(999)
 
-		result, err := bridgeMocks.bridge.GetBridges(0, 0, unsupportedNetworkID, 0)
+		result, err := bridgeMocks.bridge.GetBridges(unsupportedNetworkID, nil, nil, 0)
 		require.ErrorContains(t, err, fmt.Sprintf("this client does not support network %d", unsupportedNetworkID))
 		require.Nil(t, result)
 	})
