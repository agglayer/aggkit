#!/bin/bash
#Include common varaibles
source $(dirname $0)/../test/scripts/env.sh
###############################################################################
function log_debug() {
    echo -e "\033[0;90mDebug: $*" "\033[0m"
}
###############################################################################
function log_error() {
    echo -e "\033[0;31mError: $*" "\033[0m"
}
###############################################################################
function log_fatal() {
    log_error $*
    exit 1
}
###############################################################################
function ok_or_fatal() {
    if [ $? -ne 0 ]; then
        log_fatal $*
    fi
}

###############################################################################
function get_value_from_toml_file() {
    local _FILE="$1"
    # KEY  = <section1>.<section2>
    local _SECTION="$2"
    local _KEY="$3"
    local _LINE
    local _inside_section=0
    if [ $_SECTION == "." ]; then
        _SECTION=""
        _inside_section=1
    fi
    local _return_next_line=0
    local _TMP_FILE=$(mktemp)
    cat $_FILE >$_TMP_FILE
    # Maybe the file doesnt end with a new line so we added just in case
    echo >>$_TMP_FILE
    while read -r _LINE; do
        # Clean up line from spaces and tabs
        _LINE=$(echo $_LINE | tr -d '[:space:]')
        if [ $_inside_section -eq 1 ]; then
            if [[ "$_LINE" == [* ]]; then
                return 1
            fi
            if [ $_return_next_line -eq 1 ]; then
                # sed sentence remove quotes
                echo $_LINE | sed 's/^[[:space:]]*"//;s/"$//'

                return 0
            fi
            #local _key_splitted=(${_LINE//=/ })
            local _key_name=$(echo $_LINE | cut -f 1 -d "=")
            local _key_value=$(echo $_LINE | cut -f 2- -d "=")
            if [ "$_key_name" == "$_KEY" ]; then
                if [ $_key_value == "[" ]; then
                    _return_next_line=1
                else
                    rm $_TMP_FILE
                    # sed sentence remove quotes
                    echo $_key_value | sed 's/^[[:space:]]*"//;s/"$//'
                    return 0
                fi
            fi
        elif [ "$_LINE" == "[${_SECTION}]" ]; then
            _inside_section=1
        fi

    done <"$_TMP_FILE"
    rm $_TMP_FILE
    return 2

}
###############################################################################
function export_key_from_toml_file_or_fatal() {
    export_key_from_toml_file "$1" "$2" "$3" "$4"
    if [ $? -ne 0 ]; then
        local _EXPORTED_VAR_NAME="$1"
        local _FILE="$2"
        local _SECTION="$3"
        local _KEY="$4"
        log_fatal "$FUNCNAME: key [$_KEY] not found in section [$_SECTION] in file [$_FILE]"
    fi
}

###############################################################################
function export_key_from_toml_file() {
    local _EXPORTED_VAR_NAME="$1"
    local _FILE="$2"
    local _SECTION="$3"
    local _KEY="$4"
    local _VALUE=$(get_value_from_toml_file $_FILE $_SECTION $_KEY)
    if [ -z "$_VALUE" ]; then
        log_debug "$FUNCNAME: key [$_KEY] not found in section [$_SECTION] in file [$_FILE]"
        return 1
    fi
    export $_EXPORTED_VAR_NAME="$_VALUE"
    log_debug "$_EXPORTED_VAR_NAME=${!_EXPORTED_VAR_NAME}  \t\t\t# file:$_FILE section:$_SECTION key:$_KEY"
    return 0
}
###############################################################################
function export_obj_key_from_toml_file_or_fatal() {
    export_obj_key_from_toml_file $*
    if [ $? -ne 0 ]; then
        local _EXPORTED_VAR_NAME="$1"
        local _FILE="$2"
        local _SECTION="$3"
        local _KEY="$4"
        log_fatal "$FUNCNAME: obj_key [$_KEY] not found in section [$_SECTION] in file [$_FILE]"
    fi
}

###############################################################################
function export_obj_key_from_toml_file() {
    local _EXPORTED_VAR_NAME="$1"
    local _FILE="$2"
    local _SECTION="$3"
    local _KEY="$4"
    local _OBJ_KEY="$5"
    log_debug "export_obj_key_from_toml_file: $_EXPORTED_VAR_NAME $_FILE $_SECTION $_KEY $_OBJ_KEY"
    local _VALUE=$(get_value_from_toml_file $_FILE $_SECTION $_KEY)
    if [ -z "$_VALUE" ]; then
        log_debug "export_obj_key_from_toml_file: obj_key $_KEY not found in section [$_SECTION]"
        return 1
    fi
    local _CLEAN_VALUE=$(echo $_VALUE | tr -d '{' | tr -d '}' | tr ',' '\n')
    while read -r _LINE; do
        local _key_splitted=(${_LINE//=/ })

        if [ "${_key_splitted[0]}" == "$_OBJ_KEY" ]; then
            local _KEY_VALUE=${_key_splitted[1]}
            if [ "$_KEY_VALUE" == "[" ]; then
                read -r _LINE
                _KEY_VALUE=$LINE
                echo "zzz $_KEY_VALUE"
            fi
            local _RES=$(echo $_KEY_VALUE | sed 's/^[[:space:]]*"//;s/"$//')
            export $_EXPORTED_VAR_NAME="${_RES}"
            log_debug "$_EXPORTED_VAR_NAME=${!_EXPORTED_VAR_NAME}  \t\t\t# file:$_FILE section:$_SECTION key:$_KEY obj_key:$_OBJ_KEY"
            return 0
        fi
    done <<<"$_CLEAN_VALUE"
    log_debug "export_obj_key_from_toml_file: obj_key $_OBJ_KEY not found in section $_SECTION/ $_KEY = $_VALUE"
    return 1
}

###############################################################################
function export_values_of_genesis() {
    local _GENESIS_FILE=$1
    if [ ! -f $_GENESIS_FILE ]; then
        log_fatal "Error: genesis file not found: $_GENESIS_FILE"
    fi
    export l1_chain_id=$(jq -r '.L1Config.chainId' $_GENESIS_FILE | tr -d '"')
    export pol_token_address=$(jq -r '.L1Config.polTokenAddress' $_GENESIS_FILE)
    export zkevm_rollup_address=$(jq -r '.L1Config.polygonZkEVMAddress' $_GENESIS_FILE)
    export zkevm_rollup_manager_address=$(jq -r '.L1Config.polygonRollupManagerAddress' $_GENESIS_FILE)
    export zkevm_global_exit_root_address=$(jq -r '.L1Config.polygonZkEVMGlobalExitRootAddress' $_GENESIS_FILE)
    export zkevm_rollup_manager_block_number=$(jq -r '.rollupManagerCreationBlockNumber' $_GENESIS_FILE)
}

###############################################################################
function export_values_of_cdk_node_config() {
<<<<<<< HEAD
    local _CDK_CONFIG_FILE=$1
    export_key_from_toml_file_or_fatal zkevm_l2_sequencer_address $_CDK_CONFIG_FILE "." L2Coinbase
    export_key_from_toml_file_or_fatal zkevm_l2_sequencer_keystore_password $_CDK_CONFIG_FILE "." SequencerPrivateKeyPassword
    export_key_from_toml_file_or_fatal l1_chain_id $_CDK_CONFIG_FILE L1Config chainId
    export_key_from_toml_file zkevm_is_validium $_CDK_CONFIG_FILE Common IsValidiumMode
    if [ $? -ne 0 ]; then
        export_key_from_toml_file_or_fatal zkevm_is_validium $_CDK_CONFIG_FILE "." IsValidiumMode
    fi
    export_key_from_toml_file zkevm_contract_versions $_CDK_CONFIG_FILE Common ContractVersions
    if [ $? -ne 0 ]; then
        export_key_from_toml_file_or_fatal zkevm_contract_versions $_CDK_CONFIG_FILE "." ContractVersions
    fi
    export_key_from_toml_file l2_chain_id $_CDK_CONFIG_FILE Aggregator ChainID
=======
    local _AGGKIT_CONFIG_FILE=$1
    export_key_from_toml_file_or_fatal zkevm_l2_sequencer_address $_AGGKIT_CONFIG_FILE "." L2Coinbase
    export_key_from_toml_file_or_fatal zkevm_l2_sequencer_keystore_password $_AGGKIT_CONFIG_FILE "." SequencerPrivateKeyPassword
    export_key_from_toml_file_or_fatal l1_chain_id $_AGGKIT_CONFIG_FILE L1Config chainId
    export_key_from_toml_file zkevm_is_validium $_AGGKIT_CONFIG_FILE Common IsValidiumMode
    if [ $? -ne 0 ]; then
        export_key_from_toml_file_or_fatal zkevm_is_validium $_AGGKIT_CONFIG_FILE "." IsValidiumMode
    fi
    export_key_from_toml_file zkevm_contract_versions $_AGGKIT_CONFIG_FILE Common ContractVersions
    if [ $? -ne 0 ]; then
        export_key_from_toml_file_or_fatal zkevm_contract_versions $_AGGKIT_CONFIG_FILE "." ContractVersions
    fi
    export_key_from_toml_file l2_chain_id $_AGGKIT_CONFIG_FILE Aggregator ChainID
>>>>>>> 777d3b24
    if [ $? -ne 0 ]; then
        log_debug "l2_chain_id not found in Aggregator section, using 0"
        export l2_chain_id="0"
    fi
<<<<<<< HEAD
    export_key_from_toml_file_or_fatal zkevm_l2_agglayer_address $_CDK_CONFIG_FILE "." SenderProofToL1Addr
    export_key_from_toml_file_or_fatal zkevm_rollup_fork_id $_CDK_CONFIG_FILE "." ForkId
    export_key_from_toml_file zkevm_l2_agglayer_keystore_password $_CDK_CONFIG_FILE AggSender.SequencerPrivateKey Password
    if [ $? -ne 0 ]; then
        export_key_from_toml_file_or_fatal zkevm_l2_agglayer_keystore_password $_CDK_CONFIG_FILE "." SequencerPrivateKeyPassword
    fi
    export_key_from_toml_file zkevm_bridge_address $_CDK_CONFIG_FILE BridgeL1Sync BridgeAddr
    if [ $? -ne 0 ]; then
        export_key_from_toml_file_or_fatal zkevm_bridge_address $_CDK_CONFIG_FILE "." polygonBridgeAddr
=======
    export_key_from_toml_file_or_fatal zkevm_l2_agglayer_address $_AGGKIT_CONFIG_FILE "." SenderProofToL1Addr
    export_key_from_toml_file_or_fatal zkevm_rollup_fork_id $_AGGKIT_CONFIG_FILE "." ForkId
    export_key_from_toml_file zkevm_l2_agglayer_keystore_password $_AGGKIT_CONFIG_FILE AggSender.SequencerPrivateKey Password
    if [ $? -ne 0 ]; then
        export_key_from_toml_file_or_fatal zkevm_l2_agglayer_keystore_password $_AGGKIT_CONFIG_FILE "." SequencerPrivateKeyPassword
    fi
    export_key_from_toml_file zkevm_bridge_address $_AGGKIT_CONFIG_FILE BridgeL1Sync BridgeAddr
    if [ $? -ne 0 ]; then
        export_key_from_toml_file_or_fatal zkevm_bridge_address $_AGGKIT_CONFIG_FILE "." polygonBridgeAddr
>>>>>>> 777d3b24
    fi
    export is_cdk_validium=$zkevm_is_validium
    export zkevm_rollup_chain_id=$l2_chain_id

    if [ "$zkevm_is_validium" == "true" ]; then
        log_debug "Validium mode detected... Retrieving the dac_port"
        export_value_from_kurtosis_or_fail dac_port zkevm-dac-001 dac
    fi
    export zkevm_l2_keystore_password=$zkevm_l2_sequencer_keystore_password
}
###############################################################################
# params:
# $1 -> exported variable name
# $2 -> service name
# $3...$n -> endpoint names (will try all of them until one is found)
###############################################################################
function export_value_from_kurtosis_or_fail() {
    local _EXPORTED_VAR_NAME="$1"
    shift
    local _SERVICE="$1"
    shift
    local _END_POINT
    local _RESULT
    log_debug "Trying to get kurtosis value:$_EXPORTED_VAR_NAME =   $KURTOSIS_ENCLAVE $_SERVICE $*"
    while [ ! -z $1 ]; do
        _END_POINT=$1
        shift
        log_debug "---  kurtosis value:  $KURTOSIS_ENCLAVE $_SERVICE $_END_POINT"
        _RESULT=$(kurtosis port print $KURTOSIS_ENCLAVE $_SERVICE $_END_POINT 2>/dev/null)
        if [ ! -z $_RESULT ]; then
            break
        fi
    done
    export $_EXPORTED_VAR_NAME=$_RESULT
    if [ -z $_EXPORTED_VAR_NAME ]; then
        log_fatal "Error getting kurtosis port:  $KURTOSIS_ENCLAVE $_SERVICE $_END_POINT"
    fi
    log_debug "$_EXPORTED_VAR_NAME=${!_EXPORTED_VAR_NAME}  \t\t\t# Kurtosis $KURTOSIS_ENCLAVE $_SERVICE $_END_POINT"
}
###############################################################################
function export_portnum_from_kurtosis_or_fail() {
    local _EXPORTED_VAR_NAME="$1"
    export_value_from_kurtosis_or_fail $* >/dev/null
    local _VALUE
    eval "_VALUE=\$$1"
    # sed sentece eliminate protocol (xyz://) is have it
    # kurtosis sometimes include protocol but not always
    local _PORT=$(echo "$_VALUE" | sed -E 's|^[a-zA-Z]+://||' | cut -f 2 -d ":")
    if [ -z $_PORT ]; then
        log_fatal "Error getting port number from kurtosis:  $2 $3 -> $_VALUE"
    fi
    export $_EXPORTED_VAR_NAME=$_PORT
    log_debug "$_EXPORTED_VAR_NAME=${!_EXPORTED_VAR_NAME} \t\t\t# Kurtosis $KURTOSIS_ENCLAVE $2 $3"
}
###############################################################################
function export_ports_from_kurtosis() {
    export_portnum_from_kurtosis_or_fail l1_rpc_port el-1-geth-lighthouse rpc
    export_portnum_from_kurtosis_or_fail zkevm_rpc_http_port cdk-erigon-rpc-001 http-rpc rpc
    export_portnum_from_kurtosis_or_fail zkevm_data_streamer_port cdk-erigon-sequencer-001 data-streamer
    export_portnum_from_kurtosis_or_fail aggregator_db_port postgres-001 postgres
    export_portnum_from_kurtosis_or_fail agglayer_port agglayer agglayer
    export aggregator_db_hostname="127.0.0.1"
    export l1_rpc_url="http://localhost:${l1_rpc_port}"
    export l2_rpc_url="http://localhost:${zkevm_rpc_http_port}"
    export agglayer_url="http://localhost:${agglayer_port}"
}

###############################################################################
function export_forced_values() {
    export global_log_level="debug"
    export l2_rpc_name="localhost"
    export sequencer_name="localhost"
    export deployment_suffix=""
}
###############################################################################
function check_requirements() {
    which kurtosis >/dev/null
    if [ $? -ne 0 ]; then
        log_error "kurtosis is not installed. Please install it:"
        cat <<EOF
            echo "deb [trusted=yes] https://apt.fury.io/kurtosis-tech/ /" | sudo tee /etc/apt/sources.list.d/kurtosis.list
        echo "deb [trusted=yes] https://apt.fury.io/kurtosis-tech/ /" | sudo tee /etc/apt/sources.list.d/kurtosis.list
        sudo apt install kurtosis-cli
        kurtosis version
EOF
        exit 1

    fi
    if [ -z $TMP_AGGKIT_FOLDER -o -z $KURTOSIS_ENCLAVE ]; then
        log_fatal "TMP_AGGKIT_FOLDER or KURTOSIS_ENCLAVE is not set. Must be set on file env.sh"
    fi
    kurtosis enclave inspect $KURTOSIS_ENCLAVE >/dev/null
    if [ $? -ne 0 ]; then
        log_error "Error inspecting enclave $KURTOSIS_ENCLAVE"
        echo "You must start kurtosis environment before running this script"
        echo "- start kurtosis:"
        echo "    kurtosis clean --all; kurtosis run --enclave $KURTOSIS_ENCLAVE --args-file params.yml --image-download always ."

        exit 1
    fi
}
###############################################################################
function create_dest_folder() {
    export DEST=${TMP_AGGKIT_FOLDER}/local_config
    export zkevm_path_rw_data=${TMP_AGGKIT_FOLDER}/runtime
    [ ! -d ${DEST} ] && mkdir -p ${DEST}
    rm $DEST/*
    mkdir $zkevm_path_rw_data
}
###############################################################################
function download_kurtosis_artifacts() {
    kurtosis files download $KURTOSIS_ENCLAVE genesis $DEST
    ok_or_fatal "Error downloading kurtosis artifact genesis  to $DEST"
    export genesis_file=$DEST/genesis.json

    kurtosis files download $KURTOSIS_ENCLAVE sequencer-keystore $DEST
    ok_or_fatal "Error downloading kurtosis artifact sequencer-keystore  to $DEST"
    export zkevm_l2_sequencer_keystore_file=$DEST/sequencer.keystore

    kurtosis files download $KURTOSIS_ENCLAVE cdk-node-config-artifact $DEST
    ok_or_fatal "Error downloading kurtosis artifact cdk-node-config-artifact  to $DEST"

    kurtosis files download $KURTOSIS_ENCLAVE agglayer-keystore $DEST
    ok_or_fatal "Error downloading kurtosis artifact agglayer  to $DEST"
    export zkevm_l2_agglayer_keystore_file=$DEST/agglayer.keystore
}
###############################################################################
function add_translation_rules_for_validium() {
    if [ $is_cdk_validium != "true" ]; then
        return
    fi
    log_debug " For Validium mode, we need to reach the DAC SERVER: adding translation rules"

    echo "[Aggregator.Synchronizer.Etherman.Validium.Translator]"
    echo "FullMatchRules = ["
    echo "			{Old=\"http://zkevm-dac-001:8484\", New=\"http://127.0.0.1:${dac_port}\"},"
    echo "		]"
}
###############################################################################
function check_generated_config_file() {
    grep "<no value>" $DEST_TEMPLATE_FILE >/dev/null
    if [ $? -ne 1 ]; then
        log_error "some values are not set, check $ORIG_TEMPLATE_FILE"
        echo ""
        echo "missing keys in rendered template: $DEST_TEMPLATE_FILE"
        echo " "
        grep "<no value>" $DEST_TEMPLATE_FILE
        exit 1
    fi
}
###############################################################################
function parse_command_line_args() {
    while [[ $# -gt 0 ]]; do
        case $1 in
        -h | --help)
            echo "Usage: $0"
            echo "  -h: help"
            exit 0
            ;;
        -e | --enclave)
            KURTOSIS_ENCLAVE=$2
            shift
            shift
            ;;
        -*)
            echo "Invalid Option: $1" 1>&2
            exit 1
            ;;
        esac
    done
}
###############################################################################
# MAIN
###############################################################################
set -o pipefail # enable strict command pipe error detection
parse_command_line_args $*
check_requirements
create_dest_folder

download_kurtosis_artifacts

export_values_of_genesis $genesis_file
export_ports_from_kurtosis
export_values_of_cdk_node_config $DEST/cdk-node-config.toml
export_forced_values

ORIG_TEMPLATE_FILE=test/config/kurtosis-cdk-node-config.toml.template
DEST_TEMPLATE_FILE=$DEST/test.kurtosis.toml

# Generate config file
go run scripts/run_template.go $ORIG_TEMPLATE_FILE >$DEST_TEMPLATE_FILE
ok_or_fatal "Error generating template"

check_generated_config_file

add_translation_rules_for_validium

echo " "
echo "file generated at:" $DEST/test.kurtosis.toml

echo "- to restart kurtosis:"
echo "    kurtosis clean --all; kurtosis run --enclave aggkit --args-file params.yml --image-download always ."
echo " "
echo "- Stop aggkit:"
echo "    kurtosis service stop aggkit cdk-node-001"
echo " "
echo "- Add next configuration to vscode launch.json"
echo " -----------------------------------------------------------"
cat <<EOF
         {
            "name": "Debug aggkit",
            "type": "go",
            "request": "launch",
            "mode": "auto",
            "program": "cmd/",
            "cwd": "\${workspaceFolder}",
            "args":[
                "run",
                "-cfg", "$DEST_TEMPLATE_FILE",
                "-components", "aggsender",
            ]
        },

EOF

echo " -----------------------------------------------------------"
echo " "
echo " - rembember to clean previous execution data: "
echo "     rm -Rf ${zkevm_path_rw_data}/*"<|MERGE_RESOLUTION|>--- conflicted
+++ resolved
@@ -162,21 +162,6 @@
 
 ###############################################################################
 function export_values_of_cdk_node_config() {
-<<<<<<< HEAD
-    local _CDK_CONFIG_FILE=$1
-    export_key_from_toml_file_or_fatal zkevm_l2_sequencer_address $_CDK_CONFIG_FILE "." L2Coinbase
-    export_key_from_toml_file_or_fatal zkevm_l2_sequencer_keystore_password $_CDK_CONFIG_FILE "." SequencerPrivateKeyPassword
-    export_key_from_toml_file_or_fatal l1_chain_id $_CDK_CONFIG_FILE L1Config chainId
-    export_key_from_toml_file zkevm_is_validium $_CDK_CONFIG_FILE Common IsValidiumMode
-    if [ $? -ne 0 ]; then
-        export_key_from_toml_file_or_fatal zkevm_is_validium $_CDK_CONFIG_FILE "." IsValidiumMode
-    fi
-    export_key_from_toml_file zkevm_contract_versions $_CDK_CONFIG_FILE Common ContractVersions
-    if [ $? -ne 0 ]; then
-        export_key_from_toml_file_or_fatal zkevm_contract_versions $_CDK_CONFIG_FILE "." ContractVersions
-    fi
-    export_key_from_toml_file l2_chain_id $_CDK_CONFIG_FILE Aggregator ChainID
-=======
     local _AGGKIT_CONFIG_FILE=$1
     export_key_from_toml_file_or_fatal zkevm_l2_sequencer_address $_AGGKIT_CONFIG_FILE "." L2Coinbase
     export_key_from_toml_file_or_fatal zkevm_l2_sequencer_keystore_password $_AGGKIT_CONFIG_FILE "." SequencerPrivateKeyPassword
@@ -190,22 +175,10 @@
         export_key_from_toml_file_or_fatal zkevm_contract_versions $_AGGKIT_CONFIG_FILE "." ContractVersions
     fi
     export_key_from_toml_file l2_chain_id $_AGGKIT_CONFIG_FILE Aggregator ChainID
->>>>>>> 777d3b24
     if [ $? -ne 0 ]; then
         log_debug "l2_chain_id not found in Aggregator section, using 0"
         export l2_chain_id="0"
     fi
-<<<<<<< HEAD
-    export_key_from_toml_file_or_fatal zkevm_l2_agglayer_address $_CDK_CONFIG_FILE "." SenderProofToL1Addr
-    export_key_from_toml_file_or_fatal zkevm_rollup_fork_id $_CDK_CONFIG_FILE "." ForkId
-    export_key_from_toml_file zkevm_l2_agglayer_keystore_password $_CDK_CONFIG_FILE AggSender.SequencerPrivateKey Password
-    if [ $? -ne 0 ]; then
-        export_key_from_toml_file_or_fatal zkevm_l2_agglayer_keystore_password $_CDK_CONFIG_FILE "." SequencerPrivateKeyPassword
-    fi
-    export_key_from_toml_file zkevm_bridge_address $_CDK_CONFIG_FILE BridgeL1Sync BridgeAddr
-    if [ $? -ne 0 ]; then
-        export_key_from_toml_file_or_fatal zkevm_bridge_address $_CDK_CONFIG_FILE "." polygonBridgeAddr
-=======
     export_key_from_toml_file_or_fatal zkevm_l2_agglayer_address $_AGGKIT_CONFIG_FILE "." SenderProofToL1Addr
     export_key_from_toml_file_or_fatal zkevm_rollup_fork_id $_AGGKIT_CONFIG_FILE "." ForkId
     export_key_from_toml_file zkevm_l2_agglayer_keystore_password $_AGGKIT_CONFIG_FILE AggSender.SequencerPrivateKey Password
@@ -215,7 +188,6 @@
     export_key_from_toml_file zkevm_bridge_address $_AGGKIT_CONFIG_FILE BridgeL1Sync BridgeAddr
     if [ $? -ne 0 ]; then
         export_key_from_toml_file_or_fatal zkevm_bridge_address $_AGGKIT_CONFIG_FILE "." polygonBridgeAddr
->>>>>>> 777d3b24
     fi
     export is_cdk_validium=$zkevm_is_validium
     export zkevm_rollup_chain_id=$l2_chain_id
