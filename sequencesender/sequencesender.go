package sequencesender

import (
	"context"
	"errors"
	"fmt"
	"math/big"
	"os"
	"sync"
	"sync/atomic"
	"time"

	"github.com/0xPolygon/cdk/etherman"
	"github.com/0xPolygon/cdk/log"
	"github.com/0xPolygon/cdk/sequencesender/seqsendertypes"
	"github.com/0xPolygon/cdk/sequencesender/seqsendertypes/rpcbatch"
	"github.com/0xPolygon/cdk/sequencesender/txbuilder"
	"github.com/0xPolygon/cdk/state"
	"github.com/0xPolygon/zkevm-ethtx-manager/ethtxmanager"
	ethtxlog "github.com/0xPolygon/zkevm-ethtx-manager/log"
	ethtxtypes "github.com/0xPolygon/zkevm-ethtx-manager/types"
	"github.com/ethereum/go-ethereum/common"
	"github.com/ethereum/go-ethereum/core/types"
)

const ten = 10

// EthTxManager represents the eth tx manager interface
type EthTxManager interface {
	Start()
	AddWithGas(
		ctx context.Context,
		to *common.Address,
		value *big.Int,
		data []byte,
		gasOffset uint64,
		sidecar *types.BlobTxSidecar,
		gas uint64,
	) (common.Hash, error)
	Remove(ctx context.Context, hash common.Hash) error
	ResultsByStatus(ctx context.Context, status []ethtxtypes.MonitoredTxStatus) ([]ethtxtypes.MonitoredTxResult, error)
	Result(ctx context.Context, hash common.Hash) (ethtxtypes.MonitoredTxResult, error)
}

// Etherman represents the etherman behaviour
type Etherman interface {
	CurrentNonce(ctx context.Context, address common.Address) (uint64, error)
	GetLatestBlockHeader(ctx context.Context) (*types.Header, error)
	EstimateGas(ctx context.Context, from common.Address, to *common.Address, value *big.Int, data []byte) (uint64, error)
	GetLatestBatchNumber() (uint64, error)
}

// SequenceSender represents a sequence sender
type SequenceSender struct {
	cfg                      Config
	logger                   *log.Logger
	ethTxManager             EthTxManager
	etherman                 Etherman
	latestVirtualBatchNumber uint64                     // Latest virtualized batch obtained from L1
	latestVirtualTime        time.Time                  // Latest virtual batch timestamp
	latestSentToL1Batch      uint64                     // Latest batch sent to L1
	sequenceList             []uint64                   // Sequence of batch number to be send to L1
	sequenceData             map[uint64]*sequenceData   // All the batch data indexed by batch number
	mutexSequence            sync.Mutex                 // Mutex to access sequenceData and sequenceList
	ethTransactions          map[common.Hash]*ethTxData // All the eth tx sent to L1 indexed by hash
	ethTxData                map[common.Hash][]byte     // Tx data send to or received from L1
	mutexEthTx               sync.Mutex                 // Mutex to access ethTransactions
	sequencesTxFile          *os.File                   // Persistence of sent transactions
	validStream              bool                       // Not valid while receiving data before the desired batch
	seqSendingStopped        uint32                     // If there is a critical error
	TxBuilder                txbuilder.TxBuilder
<<<<<<< HEAD
=======
	latestVirtualBatchLock   sync.Mutex
>>>>>>> 95cdb6af
}

type sequenceData struct {
	batchClosed bool
	batch       seqsendertypes.Batch
	batchRaw    *state.BatchRawV2
}

// New inits sequence sender
func New(cfg Config, logger *log.Logger,
	etherman *etherman.Client, txBuilder txbuilder.TxBuilder) (*SequenceSender, error) {
	// Create sequencesender
	s := SequenceSender{
		cfg:             cfg,
		logger:          logger,
		etherman:        etherman,
		ethTransactions: make(map[common.Hash]*ethTxData),
		ethTxData:       make(map[common.Hash][]byte),
		sequenceData:    make(map[uint64]*sequenceData),
		validStream:     false,
		TxBuilder:       txBuilder,
	}

	logger.Infof("TxBuilder configuration: %s", txBuilder.String())

	// Restore pending sent sequences
	err := s.loadSentSequencesTransactions()
	if err != nil {
		s.logger.Fatalf("error restoring sent sequences from file", err)
		return nil, err
	}

	// Create ethtxmanager client
	cfg.EthTxManager.Log = ethtxlog.Config{
		Environment: ethtxlog.LogEnvironment(cfg.Log.Environment),
		Level:       cfg.Log.Level,
		Outputs:     cfg.Log.Outputs,
	}

	s.ethTxManager, err = ethtxmanager.New(cfg.EthTxManager)
	if err != nil {
		s.logger.Fatalf("error creating ethtxmanager client: %v", err)
		return nil, err
	}

	return &s, nil
}

// Start starts the sequence sender
func (s *SequenceSender) Start(ctx context.Context) {
	// Start ethtxmanager client
	go s.ethTxManager.Start()

	// Get latest virtual state batch from L1
<<<<<<< HEAD
	err := s.updateLatestVirtualBatch()
=======
	err := s.getLatestVirtualBatch()
>>>>>>> 95cdb6af
	if err != nil {
		s.logger.Fatalf("error getting latest sequenced batch, error: %v", err)
	}

	// Sync all monitored sent L1 tx
	err = s.syncAllEthTxResults(ctx)
	if err != nil {
		s.logger.Fatalf("failed to sync monitored tx results, error: %v", err)
	}

	// Current batch to sequence
	atomic.StoreUint64(&s.latestSentToL1Batch, atomic.LoadUint64(&s.latestVirtualBatchNumber))
<<<<<<< HEAD

	// Start retrieving batches from RPC
	go func() {
		err := s.batchRetrieval(ctx)
		if err != nil {
			s.logFatalf("error retrieving batches from RPC: %v", err)
=======

	// Start retrieving batches from RPC
	go func() {
		err := s.batchRetrieval(ctx)
		if err != nil {
			s.logFatalf("error retrieving batches from RPC: %v", err)
		}
	}()

	// Start sequence sending
	go s.sequenceSending(ctx)
}

// batchRetrieval keeps reading batches from the RPC
func (s *SequenceSender) batchRetrieval(ctx context.Context) error {
	ticker := time.NewTicker(s.cfg.GetBatchWaitInterval.Duration)
	defer ticker.Stop()

	currentBatchNumber := atomic.LoadUint64(&s.latestVirtualBatchNumber) + 1
	for {
		select {
		case <-ctx.Done():
			s.logger.Info("context cancelled, stopping batch retrieval")
			return ctx.Err()
		default:
			// Try to retrieve batch from RPC
			rpcBatch, err := getBatchFromRPC(s.cfg.RPCURL, currentBatchNumber)
			if err != nil {
				if errors.Is(err, ethtxmanager.ErrNotFound) {
					s.logger.Infof("batch %d not found in RPC", currentBatchNumber)
				} else {
					s.logger.Errorf("error getting batch %d from RPC: %v", currentBatchNumber, err)
				}
				<-ticker.C
				continue
			}

			// Check if the batch is closed
			if !rpcBatch.IsClosed() {
				s.logger.Infof("batch %d is not closed yet", currentBatchNumber)
				<-ticker.C
				continue
			}

			// Process and decode the batch
			if err := s.populateSequenceData(rpcBatch, currentBatchNumber); err != nil {
				return err
			}

			// Increment the batch number for the next iteration
			currentBatchNumber++
		}
	}
}

func (s *SequenceSender) populateSequenceData(rpcBatch *rpcbatch.RPCBatch, batchNumber uint64) error {
	s.mutexSequence.Lock()
	defer s.mutexSequence.Unlock()

	s.sequenceList = append(s.sequenceList, batchNumber)

	// Decode batch to retrieve the l1 info tree index
	batchRaw, err := state.DecodeBatchV2(rpcBatch.L2Data())
	if err != nil {
		s.logger.Errorf("Failed to decode batch data for batch %d, err: %v", batchNumber, err)
		return err
	}

	if len(batchRaw.Blocks) > 0 {
		rpcBatch.SetL1InfoTreeIndex(batchRaw.Blocks[len(batchRaw.Blocks)-1].IndexL1InfoTree)
	}

	s.sequenceData[batchNumber] = &sequenceData{
		batchClosed: rpcBatch.IsClosed(),
		batch:       rpcBatch,
		batchRaw:    batchRaw,
	}

	return nil
}

// sequenceSending starts loop to check if there are sequences to send and sends them if it's convenient
func (s *SequenceSender) sequenceSending(ctx context.Context) {
	for {
		s.tryToSendSequence(ctx)
		time.Sleep(s.cfg.WaitPeriodSendSequence.Duration)
	}
}

// purgeSequences purges batches from memory structures
func (s *SequenceSender) purgeSequences() {
	// If sequence sending is stopped, do not purge
	if atomic.LoadUint32(&s.seqSendingStopped) == 1 {
		return
	}

	// Purge the information of batches that are already virtualized
	s.mutexSequence.Lock()
	defer s.mutexSequence.Unlock()
	truncateUntil := 0
	toPurge := make([]uint64, 0)
	for i := 0; i < len(s.sequenceList); i++ {
		batchNumber := s.sequenceList[i]
		if batchNumber <= atomic.LoadUint64(&s.latestVirtualBatchNumber) {
			truncateUntil = i + 1
			toPurge = append(toPurge, batchNumber)
>>>>>>> 95cdb6af
		}
	}()

<<<<<<< HEAD
	// Start sequence sending
	go s.sequenceSending(ctx)
}

// batchRetrieval keeps reading batches from the RPC
func (s *SequenceSender) batchRetrieval(ctx context.Context) error {
	ticker := time.NewTicker(s.cfg.GetBatchWaitInterval.Duration)
	defer ticker.Stop()

	currentBatchNumber := atomic.LoadUint64(&s.latestVirtualBatchNumber) + 1
	for {
		select {
		case <-ctx.Done():
			s.logger.Info("context cancelled, stopping batch retrieval")
			return ctx.Err()
		default:
			// Try to retrieve batch from RPC
			rpcBatch, err := getBatchFromRPC(s.cfg.RPCURL, currentBatchNumber)
			if err != nil {
				if errors.Is(err, ethtxmanager.ErrNotFound) {
					s.logger.Infof("batch %d not found in RPC", currentBatchNumber)
				} else {
					s.logger.Errorf("error getting batch %d from RPC: %v", currentBatchNumber, err)
				}
				<-ticker.C
				continue
			}

			// Check if the batch is closed
			if !rpcBatch.IsClosed() {
				s.logger.Infof("batch %d is not closed yet", currentBatchNumber)
				<-ticker.C
				continue
			}

			// Process and decode the batch
			if err := s.populateSequenceData(rpcBatch, currentBatchNumber); err != nil {
				return err
			}

			// Increment the batch number for the next iteration
			currentBatchNumber++
		}
	}
}

func (s *SequenceSender) populateSequenceData(rpcBatch *rpcbatch.RPCBatch, batchNumber uint64) error {
	s.mutexSequence.Lock()
	defer s.mutexSequence.Unlock()

	s.sequenceList = append(s.sequenceList, batchNumber)

	// Decode batch to retrieve the l1 info tree index
	batchRaw, err := state.DecodeBatchV2(rpcBatch.L2Data())
	if err != nil {
		s.logger.Errorf("Failed to decode batch data for batch %d, err: %v", batchNumber, err)
		return err
	}

	if len(batchRaw.Blocks) > 0 {
		rpcBatch.SetL1InfoTreeIndex(batchRaw.Blocks[len(batchRaw.Blocks)-1].IndexL1InfoTree)
	}

	s.sequenceData[batchNumber] = &sequenceData{
		batchClosed: rpcBatch.IsClosed(),
		batch:       rpcBatch,
		batchRaw:    batchRaw,
	}

	return nil
}

// sequenceSending starts loop to check if there are sequences to send and sends them if it's convenient
func (s *SequenceSender) sequenceSending(ctx context.Context) {
	// Create a ticker that fires every WaitPeriodSendSequence
	ticker := time.NewTicker(s.cfg.WaitPeriodSendSequence.Duration)
	defer ticker.Stop()

	for {
		select {
		case <-ctx.Done():
			s.logger.Info("context canceled, stopping sequence sending")
			return

		case <-ticker.C:
			// Trigger the sequence sending when the ticker fires
			s.tryToSendSequence(ctx)
		}
	}
}

// purgeSequences purges batches from memory structures
func (s *SequenceSender) purgeSequences() {
	// If sequence sending is stopped, do not purge
	if s.IsStopped() {
		return
	}

	// Purge the information of batches that are already virtualized
	s.mutexSequence.Lock()
	defer s.mutexSequence.Unlock()
	truncateUntil := 0
	toPurge := make([]uint64, 0)
	for i, batchNumber := range s.sequenceList {
		if batchNumber <= atomic.LoadUint64(&s.latestVirtualBatchNumber) {
			truncateUntil = i + 1
			toPurge = append(toPurge, batchNumber)
		}
	}

	if len(toPurge) > 0 {
		s.sequenceList = s.sequenceList[truncateUntil:]

		firstPurged := toPurge[0]
		lastPurged := toPurge[len(toPurge)-1]
		for _, batchNum := range toPurge {
			delete(s.sequenceData, batchNum)
=======
		var firstPurged uint64
		var lastPurged uint64
		for i := 0; i < len(toPurge); i++ {
			if i == 0 {
				firstPurged = toPurge[i]
			}
			if i == len(toPurge)-1 {
				lastPurged = toPurge[i]
			}
			delete(s.sequenceData, toPurge[i])
>>>>>>> 95cdb6af
		}
		s.logger.Infof("batches purged count: %d, fromBatch: %d, toBatch: %d", len(toPurge), firstPurged, lastPurged)
	}
}

// tryToSendSequence checks if there is a sequence and it's worth it to send to L1
func (s *SequenceSender) tryToSendSequence(ctx context.Context) {
	// Update latest virtual batch
	s.logger.Infof("updating virtual batch")
	err := s.getLatestVirtualBatch()
	if err != nil {
		return
	}

	// Check if the sequence sending is stopped
	if s.IsStopped() {
		s.logger.Warnf("sending is stopped!")
		return
	}

<<<<<<< HEAD
	// Update state of transactions
	s.logger.Infof("updating tx results")
	pendingTxsCount, err := s.syncEthTxResults(ctx)
	if err != nil {
=======
	// Check if the sequence sending is stopped
	if atomic.LoadUint32(&s.seqSendingStopped) == 1 {
		s.logger.Warnf("sending is stopped!")
>>>>>>> 95cdb6af
		return
	}

	// Check if reached the maximum number of pending transactions
	if pendingTxsCount >= s.cfg.MaxPendingTx {
		s.logger.Infof("max number of pending txs (%d) reached. Waiting for some to be completed", pendingTxsCount)
		return
	}

	// Check if should send sequence to L1
	s.logger.Infof("getting sequences to send")
	sequence, err := s.getSequencesToSend(ctx)
	if err != nil || sequence == nil || sequence.Len() == 0 {
		if err != nil {
			s.logger.Errorf("error getting sequences: %v", err)
		}
		return
	}

	// Send sequences to L1
	firstBatch := sequence.FirstBatch()
	lastBatch := sequence.LastBatch()
<<<<<<< HEAD
=======
	lastL2BlockTimestamp := lastBatch.LastL2BLockTimestamp()
>>>>>>> 95cdb6af

	s.logger.Debugf(sequence.String())
	s.logger.Infof("sending sequences to L1. From batch %d to batch %d", firstBatch.BatchNumber(), lastBatch.BatchNumber())

	// Wait until last L1 block timestamp is L1BlockTimestampMargin seconds above the timestamp
	// of the last L2 block in the sequence
	timeMargin := int64(s.cfg.L1BlockTimestampMargin.Seconds())

<<<<<<< HEAD
	err = s.waitForMargin(ctx, lastBatch, timeMargin, "L1 block block timestamp",
		func() (uint64, error) {
			lastL1BlockHeader, err := s.etherman.GetLatestBlockHeader(ctx)
			if err != nil {
				return 0, err
			}

			return lastL1BlockHeader.Time, nil
		})
	if err != nil {
		s.logger.Errorf("error waiting for L1 block time margin: %v", err)
		return
	}

	// Sanity check: Wait until the current time is also L1BlockTimestampMargin seconds above the last L2 block timestamp
	err = s.waitForMargin(ctx, lastBatch, timeMargin, "current time",
		func() (uint64, error) { return uint64(time.Now().Unix()), nil })
	if err != nil {
		s.logger.Errorf("error waiting for current time margin: %v", err)
		return
=======
		elapsed, waitTime := marginTimeElapsed(lastL2BlockTimestamp, lastL1BlockHeader.Time, timeMargin)

		if !elapsed {
			s.logger.Infof("waiting at least %d seconds to send sequences, time difference between last L1 block %d (ts: %d) "+
				"and last L2 block %d (ts: %d) in the sequence is lower than %d seconds",
				waitTime, lastL1BlockHeader.Number, lastL1BlockHeader.Time,
				lastBatch.BatchNumber(), lastL2BlockTimestamp, timeMargin,
			)
			time.Sleep(time.Duration(waitTime) * time.Second)
		} else {
			s.logger.Infof("continuing, time difference between last L1 block %d (ts: %d) and last L2 block %d (ts: %d) "+
				"in the sequence is greater than %d seconds",
				lastL1BlockHeader.Number,
				lastL1BlockHeader.Time,
				lastBatch.BatchNumber,
				lastL2BlockTimestamp,
				timeMargin,
			)
			break
		}
	}

	// Sanity check: Wait also until current time is L1BlockTimestampMargin seconds above the
	// timestamp of the last L2 block in the sequence
	for {
		currentTime := uint64(time.Now().Unix())

		elapsed, waitTime := marginTimeElapsed(lastL2BlockTimestamp, currentTime, timeMargin)

		// Wait if the time difference is less than L1BlockTimestampMargin
		if !elapsed {
			s.logger.Infof("waiting at least %d seconds to send sequences, time difference between now (ts: %d) "+
				"and last L2 block %d (ts: %d) in the sequence is lower than %d seconds",
				waitTime, currentTime, lastBatch.BatchNumber, lastL2BlockTimestamp, timeMargin)
			time.Sleep(time.Duration(waitTime) * time.Second)
		} else {
			s.logger.Infof("sending sequences now, time difference between now (ts: %d) and last L2 block %d (ts: %d) "+
				"in the sequence is also greater than %d seconds",
				currentTime, lastBatch.BatchNumber, lastL2BlockTimestamp, timeMargin)
			break
		}
>>>>>>> 95cdb6af
	}

	// Send sequences to L1
	s.logger.Debugf(sequence.String())
	s.logger.Infof("sending sequences to L1. From batch %d to batch %d", firstBatch.BatchNumber(), lastBatch.BatchNumber())

	tx, err := s.TxBuilder.BuildSequenceBatchesTx(ctx, sequence)
	if err != nil {
		s.logger.Errorf("error building sequenceBatches tx: %v", err)
		return
	}

	// Get latest virtual state batch from L1
	err = s.getLatestVirtualBatch()
	if err != nil {
		s.logger.Fatalf("error getting latest sequenced batch, error: %v", err)
	}

	sequence.SetLastVirtualBatchNumber(atomic.LoadUint64(&s.latestVirtualBatchNumber))
<<<<<<< HEAD
=======

	txToEstimateGas, err := s.TxBuilder.BuildSequenceBatchesTx(ctx, sequence)
	if err != nil {
		s.logger.Errorf("error building sequenceBatches tx to estimate gas: %v", err)
		return
	}
>>>>>>> 95cdb6af

	gas, err := s.etherman.EstimateGas(ctx, s.cfg.SenderAddress, tx.To(), nil, tx.Data())
	if err != nil {
		s.logger.Errorf("error estimating gas: ", err)
		return
	}

	// Add sequence tx
	err = s.sendTx(ctx, false, nil, tx.To(), firstBatch.BatchNumber(), lastBatch.BatchNumber(), tx.Data(), gas)
	if err != nil {
		return
	}

	// Purge sequences data from memory
	s.purgeSequences()
}

<<<<<<< HEAD
// waitForMargin ensures that the time difference between the last L2 block and the current
// timestamp exceeds the time margin before proceeding. It checks immediately, and if not
// satisfied, it waits using a ticker and rechecks periodically.
//
// Params:
// - ctx: Context to handle cancellation.
// - lastBatch: The last batch in the sequence.
// - timeMargin: Required time difference in seconds.
// - description: A description for logging purposes.
// - getTimeFn: Function to get the current time (e.g., L1 block time or current time).
func (s *SequenceSender) waitForMargin(ctx context.Context, lastBatch seqsendertypes.Batch,
	timeMargin int64, description string, getTimeFn func() (uint64, error)) error {
	referentTime, err := getTimeFn()
	if err != nil {
		return err
	}

	lastL2BlockTimestamp := lastBatch.LastL2BLockTimestamp()
	elapsed, waitTime := marginTimeElapsed(lastL2BlockTimestamp, referentTime, timeMargin)
	if elapsed {
		s.logger.Infof("time difference for %s exceeds %d seconds, proceeding (batch number: %d, last l2 block ts: %d)",
			description, timeMargin, lastBatch.BatchNumber(), lastL2BlockTimestamp)
		return nil
	}

	s.logger.Infof("waiting %d seconds for %s, margin less than %d seconds (batch number: %d, last l2 block ts: %d)",
		waitTime, description, timeMargin, lastBatch.BatchNumber(), lastL2BlockTimestamp)
	ticker := time.NewTicker(time.Duration(waitTime) * time.Second)
	defer ticker.Stop()

	for {
		select {
		case <-ctx.Done():
			s.logger.Infof("context canceled during %s wait (batch number: %d, last l2 block ts: %d)",
				description, lastBatch.BatchNumber(), lastL2BlockTimestamp)
			return ctx.Err()

		case <-ticker.C:
			referentTime, err = getTimeFn()
			if err != nil {
				return err
			}

			elapsed, waitTime = marginTimeElapsed(lastL2BlockTimestamp, referentTime, timeMargin)
			if elapsed {
				s.logger.Infof("time margin for %s now exceeds %d seconds, proceeding (batch number: %d, last l2 block ts: %d)",
					description, timeMargin, lastBatch.BatchNumber(), lastL2BlockTimestamp)
				return nil
			}

			s.logger.Infof(
				"waiting another %d seconds for %s, margin still less than %d seconds (batch number: %d, last l2 block ts: %d)",
				waitTime, description, timeMargin, lastBatch.BatchNumber(), lastL2BlockTimestamp)
			ticker.Reset(time.Duration(waitTime) * time.Second)
		}
	}
}

=======
>>>>>>> 95cdb6af
func (s *SequenceSender) getSequencesToSend(ctx context.Context) (seqsendertypes.Sequence, error) {
	// Add sequences until too big for a single L1 tx or last batch is reached
	s.mutexSequence.Lock()
	defer s.mutexSequence.Unlock()
	var prevCoinbase common.Address
	sequenceBatches := make([]seqsendertypes.Batch, 0)
<<<<<<< HEAD
	for _, batchNumber := range s.sequenceList {
=======
	for i := 0; i < len(s.sequenceList); i++ {
		batchNumber := s.sequenceList[i]
>>>>>>> 95cdb6af
		if batchNumber <= atomic.LoadUint64(&s.latestVirtualBatchNumber) ||
			batchNumber <= atomic.LoadUint64(&s.latestSentToL1Batch) {
			continue
		}

		// Check if the next batch belongs to a new forkid, in this case we need to stop sequencing as we need to
		// wait the upgrade of forkid is completed and s.cfg.NumBatchForkIdUpgrade is disabled (=0) again
		if s.cfg.ForkUpgradeBatchNumber != 0 && batchNumber == (s.cfg.ForkUpgradeBatchNumber+1) {
			return nil, fmt.Errorf(
				"aborting sequencing process as we reached the batch %d where a new forkid is applied (upgrade)",
				s.cfg.ForkUpgradeBatchNumber+1,
			)
		}

		// New potential batch to add to the sequence
		batch := s.sequenceData[batchNumber].batch.DeepCopy()

		// If the coinbase changes, the sequence ends here
		if len(sequenceBatches) > 0 && batch.LastCoinbase() != prevCoinbase {
			s.logger.Infof(
				"batch with different coinbase (batch %v, sequence %v), sequence will be sent to this point",
				prevCoinbase, batch.LastCoinbase,
			)
			return s.TxBuilder.NewSequence(ctx, sequenceBatches, s.cfg.L2Coinbase)
		}
		prevCoinbase = batch.LastCoinbase()

		// Add new sequence batch
		sequenceBatches = append(sequenceBatches, batch)

		newSeq, err := s.TxBuilder.NewSequenceIfWorthToSend(ctx, sequenceBatches, s.cfg.L2Coinbase, batchNumber)
		if err != nil {
			return nil, err
		}
		if newSeq != nil {
			return newSeq, nil
		}

		// Check if the current batch is the last before a change to a new forkid
		// In this case we need to close and send the sequence to L1
		if s.cfg.ForkUpgradeBatchNumber != 0 && batchNumber == s.cfg.ForkUpgradeBatchNumber {
			s.logger.Infof("sequence should be sent to L1, as we have reached the batch %d "+
				"from which a new forkid is applied (upgrade)",
				s.cfg.ForkUpgradeBatchNumber,
			)
			return s.TxBuilder.NewSequence(ctx, sequenceBatches, s.cfg.L2Coinbase)
		}
	}

	// Reached the latest batch. Decide if it's worth to send the sequence, or wait for new batches
	if len(sequenceBatches) == 0 {
		s.logger.Infof("no batches to be sequenced")
		return nil, nil
	}

	if s.latestVirtualTime.Before(time.Now().Add(-s.cfg.LastBatchVirtualizationTimeMaxWaitPeriod.Duration)) {
		s.logger.Infof("sequence should be sent, too much time without sending anything to L1")
		return s.TxBuilder.NewSequence(ctx, sequenceBatches, s.cfg.L2Coinbase)
	}

	s.logger.Infof("not enough time has passed since last batch was virtualized and the sequence could be bigger")
	return nil, nil
}

<<<<<<< HEAD
// updateLatestVirtualBatch queries the value in L1 and updates the latest virtual batch field
func (s *SequenceSender) updateLatestVirtualBatch() error {
	// Get latest virtual state batch from L1
=======
// getLatestVirtualBatch queries the value in L1 and updates the latest virtual batch field
func (s *SequenceSender) getLatestVirtualBatch() error {
	s.latestVirtualBatchLock.Lock()
	defer s.latestVirtualBatchLock.Unlock()

	// Get latest virtual state batch from L1
	var err error

>>>>>>> 95cdb6af
	latestVirtualBatchNumber, err := s.etherman.GetLatestBatchNumber()
	if err != nil {
		s.logger.Errorf("error getting latest virtual batch, error: %v", err)
		return errors.New("fail to get latest virtual batch")
<<<<<<< HEAD
	}

	atomic.StoreUint64(&s.latestVirtualBatchNumber, latestVirtualBatchNumber)
	s.logger.Infof("latest virtual batch is %d", latestVirtualBatchNumber)

	return nil
}

// logFatalf logs error, activates flag to stop sequencing, and remains in an infinite loop
func (s *SequenceSender) logFatalf(template string, args ...interface{}) {
	atomic.StoreUint32(&s.seqSendingStopped, 1)
	for {
		s.logger.Errorf(template, args...)
		s.logger.Errorf("sequence sending stopped.")
		time.Sleep(ten * time.Second)
	}
}

// marginTimeElapsed checks if the time between currentTime and l2BlockTimestamp is greater than timeMargin.
// If it's greater returns true, otherwise it returns false and the waitTime needed to achieve this timeMargin
func marginTimeElapsed(l2BlockTimestamp uint64, currentTime uint64, timeMargin int64) (bool, int64) {
	if int64(l2BlockTimestamp)-timeMargin > int64(currentTime) {
		return true, 0
	}

	timeDiff := int64(currentTime) - int64(l2BlockTimestamp)

	// If the difference is less than the required margin, return false and calculate the remaining wait time
	if timeDiff < timeMargin {
		// Calculate the wait time needed to reach the timeMargin
		waitTime := timeMargin - timeDiff
		return false, waitTime
	}

	// Time difference is greater than or equal to timeMargin, no need to wait
=======
	}

	atomic.StoreUint64(&s.latestVirtualBatchNumber, latestVirtualBatchNumber)

	s.logger.Infof("latest virtual batch is %d", latestVirtualBatchNumber)

	return nil
}

// logFatalf logs error, activates flag to stop sequencing, and remains in an infinite loop
func (s *SequenceSender) logFatalf(template string, args ...interface{}) {
	atomic.StoreUint32(&s.seqSendingStopped, 1)
	for {
		s.logger.Errorf(template, args...)
		s.logger.Errorf("sequence sending stopped.")
		time.Sleep(ten * time.Second)
	}
}

// marginTimeElapsed checks if the time between currentTime and l2BlockTimestamp is greater than timeMargin.
// If it's greater returns true, otherwise it returns false and the waitTime needed to achieve this timeMargin
func marginTimeElapsed(
	l2BlockTimestamp uint64, currentTime uint64, timeMargin int64,
) (bool, int64) {
	// Check the time difference between L2 block and currentTime
	var timeDiff int64
	if l2BlockTimestamp >= currentTime {
		// L2 block timestamp is above currentTime, negative timeDiff. We do in this way to avoid uint64 overflow
		timeDiff = int64(-(l2BlockTimestamp - currentTime))
	} else {
		timeDiff = int64(currentTime - l2BlockTimestamp)
	}

	// Check if the time difference is less than timeMargin (L1BlockTimestampMargin)
	if timeDiff < timeMargin {
		var waitTime int64
		if timeDiff < 0 { // L2 block timestamp is above currentTime
			waitTime = timeMargin + (-timeDiff)
		} else {
			waitTime = timeMargin - timeDiff
		}
		return false, waitTime
	}

	// timeDiff is greater than timeMargin
>>>>>>> 95cdb6af
	return true, 0
}<|MERGE_RESOLUTION|>--- conflicted
+++ resolved
@@ -69,10 +69,6 @@
 	validStream              bool                       // Not valid while receiving data before the desired batch
 	seqSendingStopped        uint32                     // If there is a critical error
 	TxBuilder                txbuilder.TxBuilder
-<<<<<<< HEAD
-=======
-	latestVirtualBatchLock   sync.Mutex
->>>>>>> 95cdb6af
 }
 
 type sequenceData struct {
@@ -127,11 +123,7 @@
 	go s.ethTxManager.Start()
 
 	// Get latest virtual state batch from L1
-<<<<<<< HEAD
 	err := s.updateLatestVirtualBatch()
-=======
-	err := s.getLatestVirtualBatch()
->>>>>>> 95cdb6af
 	if err != nil {
 		s.logger.Fatalf("error getting latest sequenced batch, error: %v", err)
 	}
@@ -144,14 +136,6 @@
 
 	// Current batch to sequence
 	atomic.StoreUint64(&s.latestSentToL1Batch, atomic.LoadUint64(&s.latestVirtualBatchNumber))
-<<<<<<< HEAD
-
-	// Start retrieving batches from RPC
-	go func() {
-		err := s.batchRetrieval(ctx)
-		if err != nil {
-			s.logFatalf("error retrieving batches from RPC: %v", err)
-=======
 
 	// Start retrieving batches from RPC
 	go func() {
@@ -235,108 +219,6 @@
 
 // sequenceSending starts loop to check if there are sequences to send and sends them if it's convenient
 func (s *SequenceSender) sequenceSending(ctx context.Context) {
-	for {
-		s.tryToSendSequence(ctx)
-		time.Sleep(s.cfg.WaitPeriodSendSequence.Duration)
-	}
-}
-
-// purgeSequences purges batches from memory structures
-func (s *SequenceSender) purgeSequences() {
-	// If sequence sending is stopped, do not purge
-	if atomic.LoadUint32(&s.seqSendingStopped) == 1 {
-		return
-	}
-
-	// Purge the information of batches that are already virtualized
-	s.mutexSequence.Lock()
-	defer s.mutexSequence.Unlock()
-	truncateUntil := 0
-	toPurge := make([]uint64, 0)
-	for i := 0; i < len(s.sequenceList); i++ {
-		batchNumber := s.sequenceList[i]
-		if batchNumber <= atomic.LoadUint64(&s.latestVirtualBatchNumber) {
-			truncateUntil = i + 1
-			toPurge = append(toPurge, batchNumber)
->>>>>>> 95cdb6af
-		}
-	}()
-
-<<<<<<< HEAD
-	// Start sequence sending
-	go s.sequenceSending(ctx)
-}
-
-// batchRetrieval keeps reading batches from the RPC
-func (s *SequenceSender) batchRetrieval(ctx context.Context) error {
-	ticker := time.NewTicker(s.cfg.GetBatchWaitInterval.Duration)
-	defer ticker.Stop()
-
-	currentBatchNumber := atomic.LoadUint64(&s.latestVirtualBatchNumber) + 1
-	for {
-		select {
-		case <-ctx.Done():
-			s.logger.Info("context cancelled, stopping batch retrieval")
-			return ctx.Err()
-		default:
-			// Try to retrieve batch from RPC
-			rpcBatch, err := getBatchFromRPC(s.cfg.RPCURL, currentBatchNumber)
-			if err != nil {
-				if errors.Is(err, ethtxmanager.ErrNotFound) {
-					s.logger.Infof("batch %d not found in RPC", currentBatchNumber)
-				} else {
-					s.logger.Errorf("error getting batch %d from RPC: %v", currentBatchNumber, err)
-				}
-				<-ticker.C
-				continue
-			}
-
-			// Check if the batch is closed
-			if !rpcBatch.IsClosed() {
-				s.logger.Infof("batch %d is not closed yet", currentBatchNumber)
-				<-ticker.C
-				continue
-			}
-
-			// Process and decode the batch
-			if err := s.populateSequenceData(rpcBatch, currentBatchNumber); err != nil {
-				return err
-			}
-
-			// Increment the batch number for the next iteration
-			currentBatchNumber++
-		}
-	}
-}
-
-func (s *SequenceSender) populateSequenceData(rpcBatch *rpcbatch.RPCBatch, batchNumber uint64) error {
-	s.mutexSequence.Lock()
-	defer s.mutexSequence.Unlock()
-
-	s.sequenceList = append(s.sequenceList, batchNumber)
-
-	// Decode batch to retrieve the l1 info tree index
-	batchRaw, err := state.DecodeBatchV2(rpcBatch.L2Data())
-	if err != nil {
-		s.logger.Errorf("Failed to decode batch data for batch %d, err: %v", batchNumber, err)
-		return err
-	}
-
-	if len(batchRaw.Blocks) > 0 {
-		rpcBatch.SetL1InfoTreeIndex(batchRaw.Blocks[len(batchRaw.Blocks)-1].IndexL1InfoTree)
-	}
-
-	s.sequenceData[batchNumber] = &sequenceData{
-		batchClosed: rpcBatch.IsClosed(),
-		batch:       rpcBatch,
-		batchRaw:    batchRaw,
-	}
-
-	return nil
-}
-
-// sequenceSending starts loop to check if there are sequences to send and sends them if it's convenient
-func (s *SequenceSender) sequenceSending(ctx context.Context) {
 	// Create a ticker that fires every WaitPeriodSendSequence
 	ticker := time.NewTicker(s.cfg.WaitPeriodSendSequence.Duration)
 	defer ticker.Stop()
@@ -380,18 +262,6 @@
 		lastPurged := toPurge[len(toPurge)-1]
 		for _, batchNum := range toPurge {
 			delete(s.sequenceData, batchNum)
-=======
-		var firstPurged uint64
-		var lastPurged uint64
-		for i := 0; i < len(toPurge); i++ {
-			if i == 0 {
-				firstPurged = toPurge[i]
-			}
-			if i == len(toPurge)-1 {
-				lastPurged = toPurge[i]
-			}
-			delete(s.sequenceData, toPurge[i])
->>>>>>> 95cdb6af
 		}
 		s.logger.Infof("batches purged count: %d, fromBatch: %d, toBatch: %d", len(toPurge), firstPurged, lastPurged)
 	}
@@ -412,16 +282,10 @@
 		return
 	}
 
-<<<<<<< HEAD
 	// Update state of transactions
 	s.logger.Infof("updating tx results")
 	pendingTxsCount, err := s.syncEthTxResults(ctx)
 	if err != nil {
-=======
-	// Check if the sequence sending is stopped
-	if atomic.LoadUint32(&s.seqSendingStopped) == 1 {
-		s.logger.Warnf("sending is stopped!")
->>>>>>> 95cdb6af
 		return
 	}
 
@@ -444,10 +308,6 @@
 	// Send sequences to L1
 	firstBatch := sequence.FirstBatch()
 	lastBatch := sequence.LastBatch()
-<<<<<<< HEAD
-=======
-	lastL2BlockTimestamp := lastBatch.LastL2BLockTimestamp()
->>>>>>> 95cdb6af
 
 	s.logger.Debugf(sequence.String())
 	s.logger.Infof("sending sequences to L1. From batch %d to batch %d", firstBatch.BatchNumber(), lastBatch.BatchNumber())
@@ -456,7 +316,6 @@
 	// of the last L2 block in the sequence
 	timeMargin := int64(s.cfg.L1BlockTimestampMargin.Seconds())
 
-<<<<<<< HEAD
 	err = s.waitForMargin(ctx, lastBatch, timeMargin, "L1 block block timestamp",
 		func() (uint64, error) {
 			lastL1BlockHeader, err := s.etherman.GetLatestBlockHeader(ctx)
@@ -477,49 +336,6 @@
 	if err != nil {
 		s.logger.Errorf("error waiting for current time margin: %v", err)
 		return
-=======
-		elapsed, waitTime := marginTimeElapsed(lastL2BlockTimestamp, lastL1BlockHeader.Time, timeMargin)
-
-		if !elapsed {
-			s.logger.Infof("waiting at least %d seconds to send sequences, time difference between last L1 block %d (ts: %d) "+
-				"and last L2 block %d (ts: %d) in the sequence is lower than %d seconds",
-				waitTime, lastL1BlockHeader.Number, lastL1BlockHeader.Time,
-				lastBatch.BatchNumber(), lastL2BlockTimestamp, timeMargin,
-			)
-			time.Sleep(time.Duration(waitTime) * time.Second)
-		} else {
-			s.logger.Infof("continuing, time difference between last L1 block %d (ts: %d) and last L2 block %d (ts: %d) "+
-				"in the sequence is greater than %d seconds",
-				lastL1BlockHeader.Number,
-				lastL1BlockHeader.Time,
-				lastBatch.BatchNumber,
-				lastL2BlockTimestamp,
-				timeMargin,
-			)
-			break
-		}
-	}
-
-	// Sanity check: Wait also until current time is L1BlockTimestampMargin seconds above the
-	// timestamp of the last L2 block in the sequence
-	for {
-		currentTime := uint64(time.Now().Unix())
-
-		elapsed, waitTime := marginTimeElapsed(lastL2BlockTimestamp, currentTime, timeMargin)
-
-		// Wait if the time difference is less than L1BlockTimestampMargin
-		if !elapsed {
-			s.logger.Infof("waiting at least %d seconds to send sequences, time difference between now (ts: %d) "+
-				"and last L2 block %d (ts: %d) in the sequence is lower than %d seconds",
-				waitTime, currentTime, lastBatch.BatchNumber, lastL2BlockTimestamp, timeMargin)
-			time.Sleep(time.Duration(waitTime) * time.Second)
-		} else {
-			s.logger.Infof("sending sequences now, time difference between now (ts: %d) and last L2 block %d (ts: %d) "+
-				"in the sequence is also greater than %d seconds",
-				currentTime, lastBatch.BatchNumber, lastL2BlockTimestamp, timeMargin)
-			break
-		}
->>>>>>> 95cdb6af
 	}
 
 	// Send sequences to L1
@@ -539,15 +355,6 @@
 	}
 
 	sequence.SetLastVirtualBatchNumber(atomic.LoadUint64(&s.latestVirtualBatchNumber))
-<<<<<<< HEAD
-=======
-
-	txToEstimateGas, err := s.TxBuilder.BuildSequenceBatchesTx(ctx, sequence)
-	if err != nil {
-		s.logger.Errorf("error building sequenceBatches tx to estimate gas: %v", err)
-		return
-	}
->>>>>>> 95cdb6af
 
 	gas, err := s.etherman.EstimateGas(ctx, s.cfg.SenderAddress, tx.To(), nil, tx.Data())
 	if err != nil {
@@ -565,7 +372,6 @@
 	s.purgeSequences()
 }
 
-<<<<<<< HEAD
 // waitForMargin ensures that the time difference between the last L2 block and the current
 // timestamp exceeds the time margin before proceeding. It checks immediately, and if not
 // satisfied, it waits using a ticker and rechecks periodically.
@@ -624,20 +430,13 @@
 	}
 }
 
-=======
->>>>>>> 95cdb6af
 func (s *SequenceSender) getSequencesToSend(ctx context.Context) (seqsendertypes.Sequence, error) {
 	// Add sequences until too big for a single L1 tx or last batch is reached
 	s.mutexSequence.Lock()
 	defer s.mutexSequence.Unlock()
 	var prevCoinbase common.Address
 	sequenceBatches := make([]seqsendertypes.Batch, 0)
-<<<<<<< HEAD
 	for _, batchNumber := range s.sequenceList {
-=======
-	for i := 0; i < len(s.sequenceList); i++ {
-		batchNumber := s.sequenceList[i]
->>>>>>> 95cdb6af
 		if batchNumber <= atomic.LoadUint64(&s.latestVirtualBatchNumber) ||
 			batchNumber <= atomic.LoadUint64(&s.latestSentToL1Batch) {
 			continue
@@ -702,25 +501,13 @@
 	return nil, nil
 }
 
-<<<<<<< HEAD
 // updateLatestVirtualBatch queries the value in L1 and updates the latest virtual batch field
 func (s *SequenceSender) updateLatestVirtualBatch() error {
 	// Get latest virtual state batch from L1
-=======
-// getLatestVirtualBatch queries the value in L1 and updates the latest virtual batch field
-func (s *SequenceSender) getLatestVirtualBatch() error {
-	s.latestVirtualBatchLock.Lock()
-	defer s.latestVirtualBatchLock.Unlock()
-
-	// Get latest virtual state batch from L1
-	var err error
-
->>>>>>> 95cdb6af
 	latestVirtualBatchNumber, err := s.etherman.GetLatestBatchNumber()
 	if err != nil {
 		s.logger.Errorf("error getting latest virtual batch, error: %v", err)
 		return errors.New("fail to get latest virtual batch")
-<<<<<<< HEAD
 	}
 
 	atomic.StoreUint64(&s.latestVirtualBatchNumber, latestVirtualBatchNumber)
@@ -756,52 +543,5 @@
 	}
 
 	// Time difference is greater than or equal to timeMargin, no need to wait
-=======
-	}
-
-	atomic.StoreUint64(&s.latestVirtualBatchNumber, latestVirtualBatchNumber)
-
-	s.logger.Infof("latest virtual batch is %d", latestVirtualBatchNumber)
-
-	return nil
-}
-
-// logFatalf logs error, activates flag to stop sequencing, and remains in an infinite loop
-func (s *SequenceSender) logFatalf(template string, args ...interface{}) {
-	atomic.StoreUint32(&s.seqSendingStopped, 1)
-	for {
-		s.logger.Errorf(template, args...)
-		s.logger.Errorf("sequence sending stopped.")
-		time.Sleep(ten * time.Second)
-	}
-}
-
-// marginTimeElapsed checks if the time between currentTime and l2BlockTimestamp is greater than timeMargin.
-// If it's greater returns true, otherwise it returns false and the waitTime needed to achieve this timeMargin
-func marginTimeElapsed(
-	l2BlockTimestamp uint64, currentTime uint64, timeMargin int64,
-) (bool, int64) {
-	// Check the time difference between L2 block and currentTime
-	var timeDiff int64
-	if l2BlockTimestamp >= currentTime {
-		// L2 block timestamp is above currentTime, negative timeDiff. We do in this way to avoid uint64 overflow
-		timeDiff = int64(-(l2BlockTimestamp - currentTime))
-	} else {
-		timeDiff = int64(currentTime - l2BlockTimestamp)
-	}
-
-	// Check if the time difference is less than timeMargin (L1BlockTimestampMargin)
-	if timeDiff < timeMargin {
-		var waitTime int64
-		if timeDiff < 0 { // L2 block timestamp is above currentTime
-			waitTime = timeMargin + (-timeDiff)
-		} else {
-			waitTime = timeMargin - timeDiff
-		}
-		return false, waitTime
-	}
-
-	// timeDiff is greater than timeMargin
->>>>>>> 95cdb6af
 	return true, 0
 }