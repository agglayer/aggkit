--- conflicted
+++ resolved
@@ -92,32 +92,17 @@
 		syncBlockChunkSize: syncBlockChunkSize,
 		log:                logger,
 		finalizedBlockType: fbtEthermanType,
-<<<<<<< HEAD
-		adressessToQuery:   adressessToQuery,
+		addressesToQuery:   addressesToQuery,
 		EVMDownloaderInterface: NewEVMDownloaderImplementation(
 			syncerID,
 			ethClient,
 			finality,
 			waitForNewBlocksPeriod,
 			appender,
-			adressessToQuery,
+			addressesToQuery,
 			rh,
 			fbt,
 		),
-=======
-		addressesToQuery:   addressesToQuery,
-		EVMDownloaderInterface: &EVMDownloaderImplementation{
-			ethClient:              ethClient,
-			blockFinality:          finality,
-			waitForNewBlocksPeriod: waitForNewBlocksPeriod,
-			appender:               appender,
-			topicsToQuery:          topicsToQuery,
-			addressesToQuery:       addressesToQuery,
-			rh:                     rh,
-			log:                    logger,
-			finalizedBlockType:     fbt,
-		},
->>>>>>> c4ae3d31
 	}, nil
 }
 
@@ -261,10 +246,6 @@
 	blockFinality *big.Int,
 	waitForNewBlocksPeriod time.Duration,
 	appender LogAppenderMap,
-<<<<<<< HEAD
-=======
-	topicsToQuery []common.Hash,
->>>>>>> c4ae3d31
 	addressesToQuery []common.Address,
 	rh *RetryHandler,
 	finalizedBlockType *big.Int,
@@ -280,11 +261,7 @@
 		blockFinality:          blockFinality,
 		waitForNewBlocksPeriod: waitForNewBlocksPeriod,
 		appender:               appender,
-<<<<<<< HEAD
 		topicsToQuery:          topics,
-=======
-		topicsToQuery:          topicsToQuery,
->>>>>>> c4ae3d31
 		addressesToQuery:       addressesToQuery,
 		rh:                     rh,
 		log:                    logger,
@@ -402,14 +379,6 @@
 }
 
 func (d *EVMDownloaderImplementation) GetLogs(ctx context.Context, fromBlock, toBlock uint64) []types.Log {
-<<<<<<< HEAD
-=======
-	query := ethereum.FilterQuery{
-		FromBlock: new(big.Int).SetUint64(fromBlock),
-		Addresses: d.addressesToQuery,
-		ToBlock:   new(big.Int).SetUint64(toBlock),
-	}
->>>>>>> c4ae3d31
 	var (
 		attempts       = 0
 		unfilteredLogs []types.Log
