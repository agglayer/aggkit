--- conflicted
+++ resolved
@@ -332,40 +332,6 @@
 		{finalizedBlock: 61, fromBlock: 61, toBlock: 61, waitForNewBlocks: true, waitForNewBlocksRequest: 60, waitForNewBlockReply: 61, getBlockHeader: &EVMBlockHeader{Num: 61}},
 		{finalizedBlock: 61, fromBlock: 62, toBlock: 62, waitForNewBlocks: true, waitForNewBlocksRequest: 61, waitForNewBlockReply: 62},
 	}
-<<<<<<< HEAD
-	for i := 0; i < len(steps); i++ {
-		log.Info("iteration: ", i, "------------------------------------------------")
-		downloadCh := make(chan EVMBlock, 100)
-		downloader, _ := NewTestDownloader(t, time.Millisecond)
-		downloader.EVMDownloaderInterface = mockEthDownloader
-		downloader.setStopDownloaderOnIterationN(i + 1)
-		expectedBlocks := EVMBlocks{}
-		for _, step := range steps[:i+1] {
-			mockEthDownloader.On("GetLastFinalizedBlock", mock.Anything).Return(&types.Header{Number: big.NewInt(int64(step.finalizedBlock))}, nil).Once()
-			if step.waitForNewBlocks {
-				mockEthDownloader.On("WaitForNewBlocks", mock.Anything, step.waitForNewBlocksRequest).Return(step.waitForNewBlockReply).Once()
-			}
-			mockEthDownloader.On("GetEventsByBlockRange", mock.Anything, step.fromBlock, step.toBlock).
-				Return(step.eventsReponse, false).Once()
-			expectedBlocks = append(expectedBlocks, step.eventsReponse...)
-			if step.getBlockHeader != nil {
-				log.Infof("iteration:%d : GetBlockHeader(%d) ", i, step.getBlockHeader.Num)
-				mockEthDownloader.On("GetBlockHeader", mock.Anything, step.getBlockHeader.Num).Return(*step.getBlockHeader, false).Once()
-				expectedBlocks = append(expectedBlocks, &EVMBlock{
-					EVMBlockHeader:   *step.getBlockHeader,
-					IsFinalizedBlock: step.getBlockHeader.Num <= step.finalizedBlock,
-				})
-			}
-		}
-		downloader.Download(ctx1, 1, downloadCh)
-		mockEthDownloader.AssertExpectations(t)
-		for _, expectedBlock := range expectedBlocks {
-			log.Debugf("waiting block %d ", expectedBlock.Num)
-			actualBlock := <-downloadCh
-			log.Debugf("block %d received!", actualBlock.Num)
-			require.Equal(t, *expectedBlock, actualBlock)
-		}
-=======
 	runSteps(t, 1, steps)
 }
 
@@ -376,7 +342,6 @@
 		// Here is the bug:
 		// - the range 111-115 returns block: 106. So the code must emit the block 106 and also the block 115 as empty (last block)
 		{finalizedBlock: 115, fromBlock: 111, toBlock: 115, waitForNewBlocks: true, waitForNewBlocksRequest: 110, waitForNewBlockReply: 115, eventsReponse: EVMBlocks{createEVMBlock(t, 106, false)}, getBlockHeader: &EVMBlockHeader{Num: 115}},
->>>>>>> 4ebab70b
 	}
 	runSteps(t, 99, steps)
 }
