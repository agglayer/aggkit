#!/usr/bin/env bash

_common_multi_setup() {
    load '../helpers/common-setup'
    _common_setup
    # generated with cast wallet new
    readonly target_address=0xbecE3a31343c6019CDE0D5a4dF2AF8Df17ebcB0f
    readonly target_private_key=0x51caa196504216b1730280feb63ddd8c5ae194d13e57e58d559f1f1dc3eda7c9

    kurtosis service exec $enclave contracts-001 "cat /opt/zkevm/combined-001.json" | tail -n +2 | jq '.' >combined-001.json
    kurtosis service exec $enclave contracts-002 "cat /opt/zkevm/combined-002.json" | tail -n +2 | jq '.' >combined-002.json

    readonly private_key="0x12d7de8621a77640c9241b2595ba78ce443d05e94090365ab3bb5e19df82c625"
    readonly eth_address=$(cast wallet address --private-key $private_key)
    readonly l1_rpc_url=http://$(kurtosis port print $enclave el-1-geth-lighthouse rpc)
    readonly l2_pp1_url=$(kurtosis port print $enclave cdk-erigon-rpc-001 rpc)
    readonly l2_pp2_url=$(kurtosis port print $enclave cdk-erigon-rpc-002 rpc)
    readonly bridge_address=$(cat combined-001.json | jq -r .polygonZkEVMBridgeAddress)
    readonly pol_address=$(cat combined-001.json | jq -r .polTokenAddress)
    readonly rollup_params_file=/opt/zkevm/create_rollup_parameters.json
    run bash -c "$contracts_service_wrapper 'cat $rollup_params_file' | tail -n +2 | jq -r '.gasTokenAddress'"
    assert_success
    readonly gas_token_addr=$output
<<<<<<< HEAD
    readonly l2_pp1b_url=$(kurtosis port print $enclave zkevm-bridge-service-001 rpc)
    readonly l2_pp2b_url=$(kurtosis port print $enclave zkevm-bridge-service-002 rpc)
=======
>>>>>>> d041fdae
    readonly aggkit_pp1_node_url=$(kurtosis port print $enclave cdk-node-001 rpc)
    readonly aggkit_pp2_node_url=$(kurtosis port print $enclave cdk-node-002 rpc)

    readonly l1_rpc_network_id=$(cast call --rpc-url $l1_rpc_url $bridge_address 'networkID() (uint32)')
    readonly l2_pp1_network_id=$(cast call --rpc-url $l2_pp1_url $bridge_address 'networkID() (uint32)')
    readonly l2_pp2_network_id=$(cast call --rpc-url $l2_pp2_url $bridge_address 'networkID() (uint32)')

    readonly aggsender_find_imported_bridge="../target/aggsender_find_imported_bridge"
    echo "=== Bridge address=$bridge_address ===" >&3
    echo "=== POL address=$pol_address ===" >&3
    if [ -n "$gas_token_addr" ] && [ "$gas_token_addr" != "0x0" ]; then
        echo "=== Gas token address=$gas_token_addr ===" >&3
    fi
    echo "=== L1 network id=$l1_rpc_network_id ===" >&3
    echo "=== L2 PP1 network id=$l2_pp1_network_id ===" >&3
    echo "=== L2 PP2 network id=$l2_pp2_network_id ===" >&3
    echo "=== L1 RPC URL=$l1_rpc_url ===" >&3
    echo "=== L2 PP1 URL=$l2_pp1_url ===" >&3
    echo "=== L2 PP2 URL=$l2_pp2_url ===" >&3
<<<<<<< HEAD
=======
    echo "=== Aggkit PP1 URL=$aggkit_pp1_node_url ===" >&3
    echo "=== Aggkit PP2 URL=$aggkit_pp2_node_url ===" >&3
>>>>>>> d041fdae
}

add_network2_to_agglayer() {
    echo "=== Checking if network 2 is added to agglayer ===" >&3
    local _prev=$(kurtosis service exec $enclave agglayer "grep \"2 = \" /etc/zkevm/agglayer-config.toml || true" | tail -n +2)
    if [ ! -z "$_prev" ]; then
        echo "Network 2 is already added to agglayer" >&3
        return
    fi
    echo "=== Adding network 2 to agglayer ===" >&3
    kurtosis service exec $enclave agglayer "sed -i 's/\[proof\-signers\]/2 = \"http:\/\/cdk-erigon-rpc-002:8123\"\n\[proof-signers\]/i' /etc/zkevm/agglayer-config.toml"
    kurtosis service stop $enclave agglayer
    kurtosis service start $enclave agglayer
}

fund_claim_tx_manager() {
    echo "=== Funding bridge auto-claim  ===" >&3
    cast send --legacy --value 100ether --rpc-url $l2_pp1_url --private-key $private_key 0x5f5dB0D4D58310F53713eF4Df80ba6717868A9f8
    cast send --legacy --value 100ether --rpc-url $l2_pp2_url --private-key $private_key 0x93F63c24735f45Cd0266E87353071B64dd86bc05
}

mint_pol_token() {
    echo "=== Minting POL  ===" >&3
    cast send \
        --rpc-url $l1_rpc_url \
        --private-key $private_key \
        $pol_address \
        "$mint_fn_sig" \
        $eth_address 10000000000000000000000
    # Allow bridge to spend it
    cast send \
        --rpc-url $l1_rpc_url \
        --private-key $private_key \
        $pol_address \
        "$approve_fn_sig" \
        $bridge_address 10000000000000000000000
}<|MERGE_RESOLUTION|>--- conflicted
+++ resolved
@@ -21,11 +21,6 @@
     run bash -c "$contracts_service_wrapper 'cat $rollup_params_file' | tail -n +2 | jq -r '.gasTokenAddress'"
     assert_success
     readonly gas_token_addr=$output
-<<<<<<< HEAD
-    readonly l2_pp1b_url=$(kurtosis port print $enclave zkevm-bridge-service-001 rpc)
-    readonly l2_pp2b_url=$(kurtosis port print $enclave zkevm-bridge-service-002 rpc)
-=======
->>>>>>> d041fdae
     readonly aggkit_pp1_node_url=$(kurtosis port print $enclave cdk-node-001 rpc)
     readonly aggkit_pp2_node_url=$(kurtosis port print $enclave cdk-node-002 rpc)
 
@@ -45,11 +40,8 @@
     echo "=== L1 RPC URL=$l1_rpc_url ===" >&3
     echo "=== L2 PP1 URL=$l2_pp1_url ===" >&3
     echo "=== L2 PP2 URL=$l2_pp2_url ===" >&3
-<<<<<<< HEAD
-=======
     echo "=== Aggkit PP1 URL=$aggkit_pp1_node_url ===" >&3
     echo "=== Aggkit PP2 URL=$aggkit_pp2_node_url ===" >&3
->>>>>>> d041fdae
 }
 
 add_network2_to_agglayer() {
