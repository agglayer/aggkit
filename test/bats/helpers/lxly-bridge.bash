--- conflicted
+++ resolved
@@ -68,16 +68,10 @@
     else
         local response
         if [[ $token_addr == "0x0000000000000000000000000000000000000000" ]]; then
-<<<<<<< HEAD
-            echo "cast send --legacy --private-key $sender_private_key --value $amount --rpc-url $rpc_url $bridge_addr $bridge_sig $destination_net $destination_addr $amount $token_addr $is_forced $meta_bytes"
-
-            cast send --legacy --private-key $sender_private_key --value $amount --rpc-url $rpc_url $bridge_addr $bridge_sig $destination_net $destination_addr $amount $token_addr $is_forced $meta_bytes >$tmp_response_file
-=======
             response=$(cast send --legacy --private-key "$sender_private_key" \
                 --value "$amount" \
                 --rpc-url "$rpc_url" "$bridge_addr" \
                 "$bridge_sig" "$destination_net" "$destination_addr" "$amount" "$token_addr" "$is_forced" "$meta_bytes")
->>>>>>> 8b75223c
         else
             response=$(cast send --legacy --private-key "$sender_private_key" \
                 --rpc-url "$rpc_url" "$bridge_addr" \
@@ -154,10 +148,6 @@
                 return 1
             fi
 
-<<<<<<< HEAD
-            echo "cast send --legacy --gas-price $comp_gas_price --rpc-url $destination_rpc_url --private-key $sender_private_key $bridge_addr \"$claim_sig\" \"$in_merkle_proof\" \"$in_rollup_merkle_proof\" $in_global_index $in_main_exit_root $in_rollup_exit_root $in_orig_net $in_orig_addr $in_dest_net $in_dest_addr $in_amount $in_metadata"
-=======
->>>>>>> 8b75223c
             cast send --legacy --gas-price $comp_gas_price --rpc-url $destination_rpc_url --private-key $sender_private_key $bridge_addr "$claim_sig" "$in_merkle_proof" "$in_rollup_merkle_proof" $in_global_index $in_main_exit_root $in_rollup_exit_root $in_orig_net $in_orig_addr $in_dest_net $in_dest_addr $in_amount $in_metadata
         fi
 
