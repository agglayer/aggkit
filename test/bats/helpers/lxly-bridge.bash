--- conflicted
+++ resolved
@@ -90,17 +90,10 @@
 }
 
 function find_l1_info_tree_index_for_bridge() {
-<<<<<<< HEAD
-    local network_id=$1
-    local expected_deposit_count=$2
-    local max_attempts=$3
-    local poll_frequency=$4
-=======
     local network_id="$1"
     local expected_deposit_count="$2"
     local max_attempts="$3"
     local poll_frequency="$4"
->>>>>>> d172596f
 
     local attempt=0
 
