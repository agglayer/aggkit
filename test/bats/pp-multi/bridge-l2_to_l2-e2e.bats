# based on: https://github.com/0xPolygon/kurtosis-cdk/blob/jhilliard/multi-pp-testing/multi-pp-test.sh.md

setup() {
    load '../helpers/common-multi_cdk-setup'
    _common_multi_setup
    load '../helpers/common'
    load '../helpers/lxly-bridge'
    load '../helpers/aggsender'

    if [ ! -f $aggsender_find_imported_bridge ]; then
        echo "missing required tool: $aggsender_find_imported_bridge" >&3
        return 1
    fi

    add_network2_to_agglayer
    fund_claim_tx_manager
    mint_pol_token

    ether_value=${ETHER_VALUE:-"0.0200000054"}
    amount=$(cast to-wei $ether_value ether)
    native_token_addr="0x0000000000000000000000000000000000000000"
    readonly sender_private_key=${SENDER_PRIVATE_KEY:-"12d7de8621a77640c9241b2595ba78ce443d05e94090365ab3bb5e19df82c625"}
    readonly sender_addr="$(cast wallet address --private-key $sender_private_key)"
    # Params for lxly-bridge functions
    is_forced=${IS_FORCED:-"true"}
    bridge_addr=$bridge_address
    meta_bytes=${META_BYTES:-"0x1234"}
    destination_addr=$target_address
    timeout="600"
    claim_frequency="30"

    gas_price=$(cast gas-price --rpc-url "$l2_rpc_url")
}

@test "Test L2 to L2 bridge" {
    echo "=== Running LxLy bridge eth L1 to L2(PP1) amount:$amount" >&3
    destination_net=$l2_pp1b_network_id
<<<<<<< HEAD
    bridge_asset "$native_token_addr" "$l1_rpc_url"
    bridge_tx_hash_pp1=$bridge_tx_hash

    echo "=== Running LxLy bridge eth L1 to L2(PP2) amount:$amount" >&3
    destination_net=$l2_pp2b_network_id
    bridge_asset "$native_token_addr" "$l1_rpc_url"
    bridge_tx_hash_pp2=$bridge_tx_hash
=======
    run bridge_asset "$native_token_addr" "$l1_rpc_url"
    assert_success
    local bridge_tx_hash_pp1=$output

    echo "=== Running LxLy bridge eth L1 to L2(PP2) amount:$amount" >&3
    destination_net=$l2_pp2b_network_id
    run bridge_asset "$native_token_addr" "$l1_rpc_url"
    assert_success
    local bridge_tx_hash_pp2=$output
>>>>>>> 13f6d03d

    echo "=== Running LxLy claim L1 to L2(PP1) for $bridge_tx_hash_pp1" >&3
    run claim_tx_hash "$timeout" "$bridge_tx_hash_pp1" "$destination_addr" "$l2_pp1_url" "$l2_pp1b_url"
    assert_success

    echo "=== Running LxLy claim L1 to L2(PP2) for $bridge_tx_hash_pp2" >&3
    run claim_tx_hash "$timeout" "$bridge_tx_hash_pp2" "$destination_addr" "$l2_pp2_url" "$l2_pp2b_url"
    assert_success

    # reduce eth amount
    amount=1234567
    echo "=== Running LxLy bridge L2(PP2) to L2(PP1) amount:$amount" >&3
    destination_net=$l2_pp1b_network_id
    meta_bytes="0xbeef"
<<<<<<< HEAD
    bridge_asset "$native_token_addr" "$l2_pp2_url"

    echo "=== Running LxLy claim L2(PP2) to L2(PP1)  for: $bridge_tx_hash" >&3
    claim_tx_hash "$timeout" "$bridge_tx_hash" "$destination_addr" "$l2_pp1_url" "$l2_pp2b_url"
    echo "... deposit [$global_index]"
    global_index_pp2_to_pp1="$global_index"

    # Now we need to do a bridge on L2(PP1) to trigger a certificate:
=======
    run bridge_asset "$native_token_addr" "$l2_pp2_url"
    assert_success
    local bridge_tx_hash=$output

    echo "=== Running LxLy claim L2(PP2) to L2(PP1) for: $bridge_tx_hash" >&3
    claim_tx_hash "$timeout" "$bridge_tx_hash" "$destination_addr" "$l2_pp1_url" "$l2_pp2b_url"
    local global_index_pp2_to_pp1="$global_index"

    # Now we need to do a bridge on L2(PP1) to trigger a certificate to be sent to L1
>>>>>>> 13f6d03d
    ether_value=${ETHER_VALUE:-"0.0100000054"}
    amount=$(cast to-wei $ether_value ether)
    echo "=== Running LxLy bridge eth L2(PP1) to L1 (trigger certificate sending on PP1) amount:$amount" >&3
    destination_net=$l1_rpc_network_id
    meta_bytes="0xabcd"
<<<<<<< HEAD
    bridge_asset "$native_token_addr" "$l2_pp1_url"
=======
    run bridge_asset "$native_token_addr" "$l2_pp1_url"
    assert_success
    bridge_tx_hash=$output
>>>>>>> 13f6d03d

    echo "=== Running LxLy claim L2(PP1) to L1 for $bridge_tx_hash" >&3
    run claim_tx_hash "$timeout" "$bridge_tx_hash" "$destination_addr" "$l1_rpc_url" "$l2_pp1b_url"
    assert_success

    echo "=== Waiting to settled certificate with imported bridge for global_index: $global_index_pp2_to_pp1"
    wait_to_settled_certificate_containing_global_index $l2_pp1_cdk_node_url $global_index_pp2_to_pp1
<<<<<<< HEAD

=======
>>>>>>> 13f6d03d
}<|MERGE_RESOLUTION|>--- conflicted
+++ resolved
@@ -35,15 +35,6 @@
 @test "Test L2 to L2 bridge" {
     echo "=== Running LxLy bridge eth L1 to L2(PP1) amount:$amount" >&3
     destination_net=$l2_pp1b_network_id
-<<<<<<< HEAD
-    bridge_asset "$native_token_addr" "$l1_rpc_url"
-    bridge_tx_hash_pp1=$bridge_tx_hash
-
-    echo "=== Running LxLy bridge eth L1 to L2(PP2) amount:$amount" >&3
-    destination_net=$l2_pp2b_network_id
-    bridge_asset "$native_token_addr" "$l1_rpc_url"
-    bridge_tx_hash_pp2=$bridge_tx_hash
-=======
     run bridge_asset "$native_token_addr" "$l1_rpc_url"
     assert_success
     local bridge_tx_hash_pp1=$output
@@ -53,7 +44,6 @@
     run bridge_asset "$native_token_addr" "$l1_rpc_url"
     assert_success
     local bridge_tx_hash_pp2=$output
->>>>>>> 13f6d03d
 
     echo "=== Running LxLy claim L1 to L2(PP1) for $bridge_tx_hash_pp1" >&3
     run claim_tx_hash "$timeout" "$bridge_tx_hash_pp1" "$destination_addr" "$l2_pp1_url" "$l2_pp1b_url"
@@ -68,16 +58,6 @@
     echo "=== Running LxLy bridge L2(PP2) to L2(PP1) amount:$amount" >&3
     destination_net=$l2_pp1b_network_id
     meta_bytes="0xbeef"
-<<<<<<< HEAD
-    bridge_asset "$native_token_addr" "$l2_pp2_url"
-
-    echo "=== Running LxLy claim L2(PP2) to L2(PP1)  for: $bridge_tx_hash" >&3
-    claim_tx_hash "$timeout" "$bridge_tx_hash" "$destination_addr" "$l2_pp1_url" "$l2_pp2b_url"
-    echo "... deposit [$global_index]"
-    global_index_pp2_to_pp1="$global_index"
-
-    # Now we need to do a bridge on L2(PP1) to trigger a certificate:
-=======
     run bridge_asset "$native_token_addr" "$l2_pp2_url"
     assert_success
     local bridge_tx_hash=$output
@@ -87,19 +67,14 @@
     local global_index_pp2_to_pp1="$global_index"
 
     # Now we need to do a bridge on L2(PP1) to trigger a certificate to be sent to L1
->>>>>>> 13f6d03d
     ether_value=${ETHER_VALUE:-"0.0100000054"}
     amount=$(cast to-wei $ether_value ether)
     echo "=== Running LxLy bridge eth L2(PP1) to L1 (trigger certificate sending on PP1) amount:$amount" >&3
     destination_net=$l1_rpc_network_id
     meta_bytes="0xabcd"
-<<<<<<< HEAD
-    bridge_asset "$native_token_addr" "$l2_pp1_url"
-=======
     run bridge_asset "$native_token_addr" "$l2_pp1_url"
     assert_success
     bridge_tx_hash=$output
->>>>>>> 13f6d03d
 
     echo "=== Running LxLy claim L2(PP1) to L1 for $bridge_tx_hash" >&3
     run claim_tx_hash "$timeout" "$bridge_tx_hash" "$destination_addr" "$l1_rpc_url" "$l2_pp1b_url"
@@ -107,8 +82,4 @@
 
     echo "=== Waiting to settled certificate with imported bridge for global_index: $global_index_pp2_to_pp1"
     wait_to_settled_certificate_containing_global_index $l2_pp1_cdk_node_url $global_index_pp2_to_pp1
-<<<<<<< HEAD
-
-=======
->>>>>>> 13f6d03d
 }