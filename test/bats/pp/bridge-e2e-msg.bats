setup() {
    load '../helpers/common-setup'
    _common_setup
    load '../helpers/common'
    load '../helpers/lxly-bridge'

    if [ -z "$BRIDGE_ADDRESS" ]; then
        local combined_json_file="/opt/zkevm/combined.json"
        echo "BRIDGE_ADDRESS env variable is not provided, resolving the bridge address from the Kurtosis CDK '$combined_json_file'" >&3

        # Fetching the combined JSON output and filtering to get polygonZkEVMBridgeAddress
        combined_json_output=$($contracts_service_wrapper "cat $combined_json_file" | tail -n +2)
        bridge_default_address=$(echo "$combined_json_output" | jq -r .polygonZkEVMBridgeAddress)
        BRIDGE_ADDRESS=$bridge_default_address
    fi
    echo "Bridge address=$BRIDGE_ADDRESS" >&3

    readonly sender_private_key=${SENDER_PRIVATE_KEY:-"12d7de8621a77640c9241b2595ba78ce443d05e94090365ab3bb5e19df82c625"}
    readonly sender_addr="$(cast wallet address --private-key $sender_private_key)"
    destination_net=${DESTINATION_NET:-"1"}
    destination_addr=${DESTINATION_ADDRESS:-"0x0bb7AA0b4FdC2D2862c088424260e99ed6299148"}
    ether_value=${ETHER_VALUE:-"0.0200000054"}
    amount=$(cast to-wei $ether_value ether)
    readonly native_token_addr=${NATIVE_TOKEN_ADDRESS:-"0x0000000000000000000000000000000000000000"}
    if [[ -n "$GAS_TOKEN_ADDR" ]]; then
        echo "Using provided GAS_TOKEN_ADDR: $GAS_TOKEN_ADDR" >&3
        gas_token_addr="$GAS_TOKEN_ADDR"
    else
        echo "GAS_TOKEN_ADDR not provided, retrieving from rollup parameters file." >&3
        readonly rollup_params_file=/opt/zkevm/create_rollup_parameters.json
        run bash -c "$contracts_service_wrapper 'cat $rollup_params_file' | tail -n +2 | jq -r '.gasTokenAddress'"
        assert_success
        assert_output --regexp "0x[a-fA-F0-9]{40}"
        gas_token_addr=$output
    fi
    readonly is_forced=${IS_FORCED:-"true"}
    readonly bridge_addr=$BRIDGE_ADDRESS
    readonly meta_bytes=${META_BYTES:-"0x1234"}

    readonly l1_rpc_url=${L1_ETH_RPC_URL:-"$(kurtosis port print $enclave el-1-geth-lighthouse rpc)"}

    readonly dry_run=${DRY_RUN:-"false"}
    readonly l1_rpc_network_id=$(cast call --rpc-url $l1_rpc_url $bridge_addr 'networkID() (uint32)')
    readonly l2_rpc_network_id=$(cast call --rpc-url $l2_rpc_url $bridge_addr 'networkID() (uint32)')
    gas_price=$(cast gas-price --rpc-url "$l2_rpc_url")
    readonly weth_token_addr=$(cast call --rpc-url $l2_rpc_url $bridge_addr 'WETHToken() (address)')

    readonly aggkit_node_url=${AGGKIT_NODE_URL:-"$(kurtosis port print $enclave cdk-node-001 rpc)"}
}

@test "Transfer message" {
    echo "====== bridgeMessage L1 -> L2" >&3
    destination_addr=$sender_addr
    destination_net=$l2_rpc_network_id
    run bridge_message "$native_token_addr" "$l1_rpc_url"
    assert_success
    local bridge_tx_hash=$output

    echo "====== claimMessage (L2)" >&3
    run get_bridge "$l1_rpc_network_id" "$bridge_tx_hash" 10 3 "$aggkit_node_url"
    assert_success
    local bridge="$output"
    local deposit_count="$(echo "$bridge" | jq -r '.deposit_count')"
    run find_l1_info_tree_index_for_bridge "$l1_rpc_network_id" "$deposit_count" 10 5 "$aggkit_node_url"
    assert_success
    local l1_info_tree_index="$output"
    run find_injected_info_after_index "$l2_rpc_network_id" "$l1_info_tree_index" 10 20 "$aggkit_node_url"
    assert_success
<<<<<<< HEAD
    run find_claim_proof "$l1_rpc_network_id" "$deposit_count" "$l1_info_tree_index" 10 3 "$aggkit_node_url"
    assert_success
    local proof="$output"
    run claim_bridge "$bridge" "$proof" "$l2_rpc_url" 10 3
=======
    run generate_claim_proof "$l1_rpc_network_id" "$deposit_count" "$l1_info_tree_index" 10 3 "$aggkit_node_url"
    assert_success
    local proof="$output"
    run claim_bridge "$bridge" "$proof" "$l2_rpc_url" 10 3 "$l1_rpc_network_id"
>>>>>>> d041fdae
    assert_success

    echo "====== bridgeMessage L2 -> L1" >&3
    destination_net=0
    run bridge_message "$destination_addr" "$l2_rpc_url"
    assert_success
}<|MERGE_RESOLUTION|>--- conflicted
+++ resolved
@@ -66,17 +66,10 @@
     local l1_info_tree_index="$output"
     run find_injected_info_after_index "$l2_rpc_network_id" "$l1_info_tree_index" 10 20 "$aggkit_node_url"
     assert_success
-<<<<<<< HEAD
-    run find_claim_proof "$l1_rpc_network_id" "$deposit_count" "$l1_info_tree_index" 10 3 "$aggkit_node_url"
-    assert_success
-    local proof="$output"
-    run claim_bridge "$bridge" "$proof" "$l2_rpc_url" 10 3
-=======
     run generate_claim_proof "$l1_rpc_network_id" "$deposit_count" "$l1_info_tree_index" 10 3 "$aggkit_node_url"
     assert_success
     local proof="$output"
     run claim_bridge "$bridge" "$proof" "$l2_rpc_url" 10 3 "$l1_rpc_network_id"
->>>>>>> d041fdae
     assert_success
 
     echo "====== bridgeMessage L2 -> L1" >&3
