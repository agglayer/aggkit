setup() {
    load '../helpers/common-setup'
    load '../helpers/common'
    load '../helpers/lxly-bridge'

    _common_setup

    if [ -z "$BRIDGE_ADDRESS" ]; then
        local combined_json_file="/opt/zkevm/combined.json"
        echo "BRIDGE_ADDRESS env variable is not provided, resolving the bridge address from the Kurtosis CDK '$combined_json_file'" >&3

        # Fetching the combined JSON output and filtering to get polygonZkEVMBridgeAddress
        combined_json_output=$($contracts_service_wrapper "cat $combined_json_file" | tail -n +2)
        bridge_default_address=$(echo "$combined_json_output" | jq -r .polygonZkEVMBridgeAddress)
        BRIDGE_ADDRESS=$bridge_default_address
    fi
    echo "Bridge address=$BRIDGE_ADDRESS" >&3

    readonly sender_private_key=${SENDER_PRIVATE_KEY:-"12d7de8621a77640c9241b2595ba78ce443d05e94090365ab3bb5e19df82c625"}
    readonly sender_addr="$(cast wallet address --private-key $sender_private_key)"
    destination_net=${DESTINATION_NET:-"1"}
    destination_addr=${DESTINATION_ADDRESS:-"0x0bb7AA0b4FdC2D2862c088424260e99ed6299148"}
    ether_value=${ETHER_VALUE:-"0.0200000054"}
    amount=$(cast to-wei $ether_value ether)
    readonly native_token_addr=${NATIVE_TOKEN_ADDRESS:-"0x0000000000000000000000000000000000000000"}
    if [[ -n "$GAS_TOKEN_ADDR" ]]; then
        echo "Using provided GAS_TOKEN_ADDR: $GAS_TOKEN_ADDR" >&3
        gas_token_addr="$GAS_TOKEN_ADDR"
    else
        echo "GAS_TOKEN_ADDR not provided, retrieving from rollup parameters file." >&3
        readonly rollup_params_file=/opt/zkevm/create_rollup_parameters.json
        run bash -c "$contracts_service_wrapper 'cat $rollup_params_file' | tail -n +2 | jq -r '.gasTokenAddress'"
        assert_success
        assert_output --regexp "0x[a-fA-F0-9]{40}"
        gas_token_addr=$output
    fi
    readonly is_forced=${IS_FORCED:-"true"}
    readonly bridge_addr=$BRIDGE_ADDRESS
    meta_bytes=${META_BYTES:-"0x1234"}

    readonly l1_rpc_url=${L1_ETH_RPC_URL:-"$(kurtosis port print $enclave el-1-geth-lighthouse rpc)"}
    readonly bridge_api_url=${BRIDGE_API_URL:-"$(kurtosis port print $enclave zkevm-bridge-service-001 rpc)"}

    readonly dry_run=${DRY_RUN:-"false"}
    readonly l1_rpc_network_id=$(cast call --rpc-url $l1_rpc_url $bridge_addr 'networkID() (uint32)')
    readonly l2_rpc_network_id=$(cast call --rpc-url $l2_rpc_url $bridge_addr 'networkID() (uint32)')
    gas_price=$(cast gas-price --rpc-url "$l2_rpc_url")

    readonly erc20_artifact_path=${ERC20_ARTIFACT_PATH:-"./contracts/erc20mock/ERC20Mock.json"}
}

@test "Native gas token deposit to WETH" {
    destination_addr=$sender_addr
    run cast call --rpc-url $l2_rpc_url $bridge_addr 'WETHToken() (address)'
    assert_success
    readonly weth_token_addr=$output

    local initial_receiver_balance=$(cast call --rpc-url "$l2_rpc_url" "$weth_token_addr" "$balance_of_fn_sig" "$destination_addr" | awk '{print $1}')
    echo "Initial receiver balance of native token on L2 $initial_receiver_balance" >&3

    echo "=== Running LxLy deposit on L1 to network: $l2_rpc_network_id native_token: $native_token_addr" >&3
<<<<<<< HEAD

=======
>>>>>>> 7be9dd2d
    destination_net=$l2_rpc_network_id
    run bridge_asset "$native_token_addr" "$l1_rpc_url"
    assert_success
    local bridge_tx_hash=$output

    echo "------- bridge_getBridges API testcase"
    local aggkit_node_url=$(kurtosis port print $enclave cdk-node-001 rpc)
    run get_bridges $aggkit_node_url $l1_rpc_network_id
    assert_success
    echo "------- bridge_getBridges API testcase passed"

    echo "=== Running LxLy claim on L2" >&3
    timeout="180"
    claim_frequency="10"
<<<<<<< HEAD
    run wait_for_claim "$timeout" "$claim_frequency" "$l2_rpc_url" "bridgeAsset"
=======
    run claim_tx_hash "$timeout" "$bridge_tx_hash" "$destination_addr" "$l2_rpc_url" "$bridge_api_url"
>>>>>>> 7be9dd2d
    assert_success

    echo "=== Running LxLy WETH ($weth_token_addr) deposit on L2 to L1 network" >&3
    destination_addr=$sender_addr
    destination_net=0
    run bridge_asset "$weth_token_addr" "$l2_rpc_url"
    assert_success
}

@test "Custom gas token deposit L1 -> L2" {
    echo "Custom gas token deposit (gas token addr: $gas_token_addr, L1 RPC: $l1_rpc_url, L2 RPC: $l2_rpc_url)" >&3

    # SETUP
    # Set receiver address and query for its initial native token balance on the L2
    receiver=${RECEIVER:-"0x85dA99c8a7C2C95964c8EfD687E95E632Fc533D6"}
    local initial_receiver_balance=$(cast balance "$receiver" --rpc-url "$l2_rpc_url")
    echo "Initial receiver ($receiver) balance of native token on L2 $initial_receiver_balance" >&3

    local l1_minter_balance=$(cast balance "0x8943545177806ED17B9F23F0a21ee5948eCaa776" --rpc-url "$l1_rpc_url")
    echo "Initial minter balance on L1 $l1_minter_balance" >&3

    # Query for initial sender balance
    run query_contract "$l1_rpc_url" "$gas_token_addr" "$balance_of_fn_sig" "$sender_addr"
    assert_success
    local gas_token_init_sender_balance=$(echo "$output" | tail -n 1 | awk '{print $1}')
    echo "Initial sender balance $gas_token_init_sender_balance" of gas token on L1 >&3

    # Mint gas token on L1
    local tokens_amount="0.1ether"
    local wei_amount=$(cast --to-unit $tokens_amount wei)
    local minter_key=${MINTER_KEY:-"bcdf20249abf0ed6d944c0288fad489e33f66b3960d9e6229c1cd214ed3bbe31"}
    run mint_erc20_tokens "$l1_rpc_url" "$gas_token_addr" "$minter_key" "$sender_addr" "$tokens_amount"
    assert_success

    # Assert that balance of gas token (on the L1) is correct
    run query_contract "$l1_rpc_url" "$gas_token_addr" "$balance_of_fn_sig" "$sender_addr"
    assert_success
    local gas_token_final_sender_balance=$(echo "$output" |
        tail -n 1 |
        awk '{print $1}')
    local expected_balance=$(echo "$gas_token_init_sender_balance + $wei_amount" |
        bc |
        awk '{print $1}')

    echo "Sender balance ($sender_addr) (gas token L1): $gas_token_final_sender_balance" >&3
    assert_equal "$gas_token_final_sender_balance" "$expected_balance"

    # Send approve transaction to the gas token on L1
    deposit_ether_value="0.1ether"
    run send_tx "$l1_rpc_url" "$sender_private_key" "$gas_token_addr" "$approve_fn_sig" "$bridge_addr" "$deposit_ether_value"
    assert_success
    assert_output --regexp "Transaction successful \(transaction hash: 0x[a-fA-F0-9]{64}\)"

    # DEPOSIT
    destination_addr=$receiver
    destination_net=$l2_rpc_network_id
    amount=$wei_amount
    meta_bytes="0x"
    run bridge_asset "$gas_token_addr" "$l1_rpc_url"
    assert_success

    # Claim deposits (settle them on the L2)
    timeout="180"
    claim_frequency="10"
    run wait_for_claim "$timeout" "$claim_frequency" "$l2_rpc_url" "bridgeAsset"
    assert_success

    # Validate that the native token of receiver on L2 has increased by the bridge tokens amount
    run verify_balance "$l2_rpc_url" "$native_token_addr" "$receiver" "$initial_receiver_balance" "$tokens_amount"
    assert_success
}

@test "Custom gas token withdrawal L2 -> L1" {
    echo "Custom gas token withdrawal (gas token addr: $gas_token_addr, L1 RPC: $l1_rpc_url, L2 RPC: $l2_rpc_url)" >&3

    local initial_receiver_balance=$(cast call --rpc-url "$l1_rpc_url" "$gas_token_addr" "$balance_of_fn_sig" "$destination_addr" | awk '{print $1}')
    assert_success
    echo "Receiver balance of gas token on L1 $initial_receiver_balance" >&3

    destination_net=$l1_rpc_network_id
    run bridge_asset "$native_token_addr" "$l2_rpc_url"
    assert_success

    # Claim withdrawals (settle them on the L1)
    timeout="180"
    claim_frequency="10"
    destination_net=$l1_rpc_network_id
    run wait_for_claim "$timeout" "$claim_frequency" "$l1_rpc_url" "bridgeAsset"
    assert_success

    # Validate that the token of receiver on L1 has increased by the bridge tokens amount
    run verify_balance "$l1_rpc_url" "$gas_token_addr" "$destination_addr" "$initial_receiver_balance" "$ether_value"
    if [ $status -eq 0 ]; then
        break
    fi
    assert_success
}

@test "ERC20 token deposit L1 -> L2" {
    echo "Retrieving ERC20 contract artifact from $erc20_artifact_path" >&3
    # local erc20_bytecode=$(cat "$erc20_artifact_path" | jq -r '.bytecode')

    run jq -r '.bytecode' "$erc20_artifact_path"
    assert_success
    local erc20_bytecode="$output"

    run cast send --rpc-url "$l1_rpc_url" --private-key "$sender_private_key" --legacy --create "$erc20_bytecode"
    assert_success
    local erc20_deploy_output=$output
    echo "Contract deployment $erc20_deploy_output"

    local l1_erc20_addr=$(echo "$erc20_deploy_output" |
        grep 'contractAddress' |
        awk '{print $2}' |
        tr '[:upper:]' '[:lower:]')
    echo "ERC20 contract address: $l1_erc20_addr" >&3

    # Mint gas token on L1
    local tokens_amount="0.1ether"
    local wei_amount=$(cast --to-unit $tokens_amount wei)
    run mint_erc20_tokens "$l1_rpc_url" "$l1_erc20_addr" "$sender_private_key" "$sender_addr" "$tokens_amount"
    assert_success

    # Assert that balance of gas token (on the L1) is correct
    run query_contract "$l1_rpc_url" "$l1_erc20_addr" "$balance_of_fn_sig" "$sender_addr"
    assert_success
    local l1_erc20_token_sender_balance=$(echo "$output" |
        tail -n 1 |
        awk '{print $1}')
    echo "Sender balance ($sender_addr) (ERC20 token L1): $l1_erc20_token_sender_balance [weis]" >&3

    # Send approve transaction to the gas token on L1
    run send_tx "$l1_rpc_url" "$sender_private_key" "$l1_erc20_addr" "$approve_fn_sig" "$bridge_addr" "$tokens_amount"
    assert_success
    assert_output --regexp "Transaction successful \(transaction hash: 0x[a-fA-F0-9]{64}\)"

    # DEPOSIT ON L1
    local receiver=${RECEIVER:-"0x85dA99c8a7C2C95964c8EfD687E95E632Fc533D6"}
    destination_addr=$receiver
    destination_net=$l2_rpc_network_id
    amount=$(cast --to-unit $tokens_amount wei)
    meta_bytes="0x"
    run bridge_asset "$l1_erc20_addr" "$l1_rpc_url"
    assert_success

    # Claim deposits (settle them on the L2)
    timeout="180"
    claim_frequency="10"
    run wait_for_claim "$timeout" "$claim_frequency" "$l2_rpc_url" "bridgeAsset"
    assert_success

    local aggkit_node_url=$(kurtosis port print $enclave cdk-node-001 rpc)

    run wait_for_expected_token "$l1_erc20_addr" 10 2
    assert_success
    local token_mappings_result=$output

    local origin_token_addr=$(echo "$token_mappings_result" | jq -r '.tokenMappings[0].origin_token_address')
    assert_equal "$l1_erc20_addr" "$origin_token_addr"

    local l2_token_addr=$(echo "$token_mappings_result" | jq -r '.tokenMappings[0].wrapped_token_address')
    echo "L2 token addr $l2_token_addr" >&3

    run verify_balance "$l2_rpc_url" "$l2_token_addr" "$receiver" 0 "$tokens_amount"
    assert_success
}<|MERGE_RESOLUTION|>--- conflicted
+++ resolved
@@ -59,10 +59,6 @@
     echo "Initial receiver balance of native token on L2 $initial_receiver_balance" >&3
 
     echo "=== Running LxLy deposit on L1 to network: $l2_rpc_network_id native_token: $native_token_addr" >&3
-<<<<<<< HEAD
-
-=======
->>>>>>> 7be9dd2d
     destination_net=$l2_rpc_network_id
     run bridge_asset "$native_token_addr" "$l1_rpc_url"
     assert_success
@@ -77,11 +73,7 @@
     echo "=== Running LxLy claim on L2" >&3
     timeout="180"
     claim_frequency="10"
-<<<<<<< HEAD
-    run wait_for_claim "$timeout" "$claim_frequency" "$l2_rpc_url" "bridgeAsset"
-=======
     run claim_tx_hash "$timeout" "$bridge_tx_hash" "$destination_addr" "$l2_rpc_url" "$bridge_api_url"
->>>>>>> 7be9dd2d
     assert_success
 
     echo "=== Running LxLy WETH ($weth_token_addr) deposit on L2 to L1 network" >&3
