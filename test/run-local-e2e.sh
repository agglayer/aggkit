#!/usr/bin/env bash

set -euo pipefail

GREEN='\033[0;32m'
RED='\033[0;31m'
NC='\033[0m' # No Color

log_info() {
    echo -e "${GREEN}[INFO]${NC} $*" | tee -a "$LOG_FILE"
}

log_error() {
    echo -e "${RED}[ERROR]${NC} $*" | tee -a "$LOG_FILE"
}

trap 'log_error "Script failed at line $LINENO"' ERR

if [ "$#" -ne 4 ]; then
    echo "Usage: $0 <test_type: single-l2-network-fork12-op-succinct | single-l2-network-fork12-pessimistic | multi-l2-networks> <path/to/kurtosis/cdk/repo> <path/to/e2e/repo> <run_tests: true | false>"
    exit 1
fi

TEST_TYPE=$1
KURTOSIS_FOLDER=$2
E2E_FOLDER=$3
RUN_TESTS=$4

PROJECT_ROOT="$PWD"
ROOT_FOLDER="/tmp/aggkit-e2e-run"
LOG_FOLDER="$ROOT_FOLDER/logs"
LOG_FILE="$LOG_FOLDER/run-local-e2e.log"

rm -rf "$ROOT_FOLDER"
mkdir -p "$LOG_FOLDER"

# exec > >(tee -a "$LOG_FILE") 2>&1

log_info "Starting local E2E setup..."

# Build aggkit Docker Image if it doesn't exist
if [ "$(docker images -q aggkit:local | wc -l)" -eq 0 ]; then
    log_info "Building aggkit:local docker image..."
    pushd "$PROJECT_ROOT" > /dev/null
    make build-docker
    make build-tools
    chmod +x "./target/aggsender_find_imported_bridge"
    export AGGSENDER_IMPORTED_BRIDGE_PATH="./target/aggsender_find_imported_bridge"
    popd > /dev/null
else
    log_info "Docker image aggkit:local already exists."
fi

log_info "Using provided Kurtosis CDK repo at: $KURTOSIS_FOLDER"

pushd "$KURTOSIS_FOLDER" > /dev/null
log_info "Cleaning any existing Kurtosis enclaves..."
kurtosis clean --all

# Start Kurtosis Enclave 
log_info "Starting Kurtosis enclave"

if [ "$TEST_TYPE" == "single-l2-network-fork12-op-succinct" ]; then
    ENCLAVE_NAME="op"
    kurtosis run --enclave "$ENCLAVE_NAME" --args-file "$PROJECT_ROOT/.github/test_e2e_single_chain_fork12_op_succinct_args.json" .
elif [ "$TEST_TYPE" == "single-l2-network-fork12-pessimistic" ]; then
    ENCLAVE_NAME="aggkit"
    kurtosis run --enclave "$ENCLAVE_NAME" --args-file "$PROJECT_ROOT/.github/test_e2e_single_chain_fork12_pessimistic_args.json" .
elif [ "$TEST_TYPE" == "multi-l2-networks" ]; then
    ENCLAVE_NAME="aggkit"
    kurtosis run --enclave "$ENCLAVE_NAME" --args-file "$PROJECT_ROOT/.github/test_e2e_multi_chains_args_1.json" .
    kurtosis run --enclave "$ENCLAVE_NAME" --args-file "$PROJECT_ROOT/.github/test_e2e_multi_chains_args_2.json" .
else
    log_error "Unknown test type: $TEST_TYPE"
    exit 1
fi

log_info "$ENCLAVE_NAME enclave started successfully."
popd > /dev/null

if [ "$RUN_TESTS" == "true" ]; then
    log_info "Using provided Agglayer E2E repo at: $E2E_FOLDER"

    pushd "$E2E_FOLDER" > /dev/null

    # Setup environment
    log_info "Setting up e2e environment..."
    set -a
    source ./tests/.env
    set +a

    export BATS_LIB_PATH="$PWD/core/helpers/lib"
    export PROJECT_ROOT="$PWD"
    export ENCLAVE="$ENCLAVE_NAME"

    log_info "Running BATS E2E tests..."
    if [ "$TEST_TYPE" == "single-l2-network-fork12-op-succinct" ]; then
        export DISABLE_L2_FUND="false"
        bats ./tests/aggkit/bridge-e2e.bats
    elif [ "$TEST_TYPE" == "single-l2-network-fork12-pessimistic" ]; then
        export DISABLE_L2_FUND="true"
        bats ./tests/aggkit/bridge-e2e-custom-gas.bats ./tests/aggkit/bridge-e2e.bats
    elif [ "$TEST_TYPE" == "multi-l2-networks" ]; then
        export DISABLE_L2_FUND="true"
        bats ./tests/aggkit/bridge-l2_to_l2-e2e.bats
    fi

<<<<<<< HEAD
    popd > /dev/null
    log_info "E2E tests executed. Logs saved to $LOG_FILE"
else
    log_info "Skipping tests as per user request."
    exit 0
fi
=======
pushd "$E2E_FOLDER" > /dev/null

# Setup environment
log_info "Setting up e2e environment..."
set -a
source ./tests/.env
set +a

export BATS_LIB_PATH="$PWD/core/helpers/lib"
export PROJECT_ROOT="$PWD"
export ENCLAVE="$ENCLAVE_NAME"

log_info "Running BATS E2E tests..."
if [ "$TEST_TYPE" == "single-l2-network-fork12-op-succinct" ]; then
    export DISABLE_L2_FUND="false"
    bats ./tests/aggkit/bridge-e2e.bats ./tests/aggkit/bridge-sovereign-chain-e2e.bats
elif [ "$TEST_TYPE" == "single-l2-network-fork12-pessimistic" ]; then
    export DISABLE_L2_FUND="true"
    bats ./tests/aggkit/bridge-e2e.bats ./tests/aggkit/bridge-e2e-custom-gas.bats 
elif [ "$TEST_TYPE" == "multi-l2-networks" ]; then
    export DISABLE_L2_FUND="true"
    bats ./tests/aggkit/bridge-l2_to_l2-e2e.bats
fi

popd > /dev/null
log_info "E2E tests executed. Logs saved to $LOG_FILE"
>>>>>>> 0cbbff7e
<|MERGE_RESOLUTION|>--- conflicted
+++ resolved
@@ -96,47 +96,18 @@
     log_info "Running BATS E2E tests..."
     if [ "$TEST_TYPE" == "single-l2-network-fork12-op-succinct" ]; then
         export DISABLE_L2_FUND="false"
-        bats ./tests/aggkit/bridge-e2e.bats
+        bats ./tests/aggkit/bridge-e2e.bats ./tests/aggkit/e2e-pp.bats ./tests/aggkit/bridge-sovereign-chain-e2e.bats
     elif [ "$TEST_TYPE" == "single-l2-network-fork12-pessimistic" ]; then
         export DISABLE_L2_FUND="true"
-        bats ./tests/aggkit/bridge-e2e-custom-gas.bats ./tests/aggkit/bridge-e2e.bats
+        bats ./tests/aggkit/bridge-e2e-custom-gas.bats ./tests/aggkit/bridge-e2e.bats ./tests/aggkit/e2e-pp.bats
     elif [ "$TEST_TYPE" == "multi-l2-networks" ]; then
         export DISABLE_L2_FUND="true"
         bats ./tests/aggkit/bridge-l2_to_l2-e2e.bats
     fi
 
-<<<<<<< HEAD
     popd > /dev/null
     log_info "E2E tests executed. Logs saved to $LOG_FILE"
 else
     log_info "Skipping tests as per user request."
     exit 0
-fi
-=======
-pushd "$E2E_FOLDER" > /dev/null
-
-# Setup environment
-log_info "Setting up e2e environment..."
-set -a
-source ./tests/.env
-set +a
-
-export BATS_LIB_PATH="$PWD/core/helpers/lib"
-export PROJECT_ROOT="$PWD"
-export ENCLAVE="$ENCLAVE_NAME"
-
-log_info "Running BATS E2E tests..."
-if [ "$TEST_TYPE" == "single-l2-network-fork12-op-succinct" ]; then
-    export DISABLE_L2_FUND="false"
-    bats ./tests/aggkit/bridge-e2e.bats ./tests/aggkit/bridge-sovereign-chain-e2e.bats
-elif [ "$TEST_TYPE" == "single-l2-network-fork12-pessimistic" ]; then
-    export DISABLE_L2_FUND="true"
-    bats ./tests/aggkit/bridge-e2e.bats ./tests/aggkit/bridge-e2e-custom-gas.bats 
-elif [ "$TEST_TYPE" == "multi-l2-networks" ]; then
-    export DISABLE_L2_FUND="true"
-    bats ./tests/aggkit/bridge-l2_to_l2-e2e.bats
-fi
-
-popd > /dev/null
-log_info "E2E tests executed. Logs saved to $LOG_FILE"
->>>>>>> 0cbbff7e
+fi