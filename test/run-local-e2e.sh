--- conflicted
+++ resolved
@@ -115,19 +115,10 @@
         bats ./tests/aggkit/bridge-e2e-custom-gas.bats ./tests/aggkit/bridge-e2e.bats ./tests/aggkit/e2e-pp.bats
         ;;
     multi-l2-networks-2-chains)
-<<<<<<< HEAD
-        export DISABLE_L2_FUND="true"
-        bats ./tests/aggkit/bridge-e2e-2-chains.bats
-        ;;
-    multi-l2-networks-3-chains)
-        export DISABLE_L2_FUND="true"
-        bats ./tests/aggkit/bridge-e2e-3-chains.bats
-=======
         bats ./tests/aggkit/bridge-e2e-2-l2s.bats
         ;;
     multi-l2-networks-3-chains)
-        bats ./tests/aggkit/bridge-e2e-2-l2s.bats
->>>>>>> bb520f56
+        bats ./tests/aggkit/bridge-e2e-3-chains.bats
         ;;
     esac
     rm aggsender_find_imported_bridge combined.json rollup_params.json
